packages:
  - packages/transformer
  - packages/test-app
  - packages/performance-scripts
<<<<<<< HEAD
  - packages/performance-tests
=======
>>>>>>> 857222ee
<|MERGE_RESOLUTION|>--- conflicted
+++ resolved
@@ -2,7 +2,3 @@
   - packages/transformer
   - packages/test-app
   - packages/performance-scripts
-<<<<<<< HEAD
-  - packages/performance-tests
-=======
->>>>>>> 857222ee
