lockfileVersion: '9.0'

settings:
  autoInstallPeers: true
  excludeLinksFromLockfile: false

overrides:
  semver: ^7.5.2

importers:

  .:
    devDependencies:
      beachball:
        specifier: ^2.51.0
        version: 2.51.0
      fast-glob:
        specifier: ^3.3.3
        version: 3.3.3
      husky:
        specifier: ^8.0.3
        version: 8.0.3
      lint-staged:
        specifier: ^13.3.0
        version: 13.3.0
      prettier:
        specifier: ^3.4.2
        version: 3.4.2

  packages/performance-scripts:
    devDependencies:
      '@itwin/build-tools':
        specifier: 5.0.0-dev.49
        version: 5.0.0-dev.49(@types/node@18.19.55)
      '@itwin/core-backend':
<<<<<<< HEAD
        specifier: ^5.0.0-dev.49
        version: 5.0.0-dev.49(@itwin/core-bentley@5.0.0-dev.49)(@itwin/core-common@5.0.0-dev.49)(@itwin/core-geometry@5.0.0-dev.49)
=======
        specifier: ^4.3.5
        version: 4.3.5(@itwin/core-bentley@4.3.5)(@itwin/core-common@4.10.12(@itwin/core-bentley@4.3.5)(@itwin/core-geometry@4.10.12))(@itwin/core-geometry@4.10.12)(@opentelemetry/api@1.8.0)
>>>>>>> 6a2dabe4
      '@types/node':
        specifier: ^18.11.5
        version: 18.19.55
      typescript:
        specifier: ~5.6.2
        version: 5.6.3

  packages/performance-tests:
    dependencies:
      '@itwin/core-backend':
<<<<<<< HEAD
        specifier: ^5.0.0-dev.49
        version: 5.0.0-dev.49(@itwin/core-bentley@5.0.0-dev.49)(@itwin/core-common@5.0.0-dev.49)(@itwin/core-geometry@5.0.0-dev.49)
      '@itwin/core-bentley':
        specifier: ^5.0.0-dev.49
        version: 5.0.0-dev.49
      '@itwin/core-common':
        specifier: ^5.0.0-dev.49
        version: 5.0.0-dev.49(@itwin/core-bentley@5.0.0-dev.49)(@itwin/core-geometry@5.0.0-dev.49)
      '@itwin/core-geometry':
        specifier: ^5.0.0-dev.49
        version: 5.0.0-dev.49
      '@itwin/core-quantity':
        specifier: ^5.0.0-dev.49
        version: 5.0.0-dev.49(@itwin/core-bentley@5.0.0-dev.49)
      '@itwin/ecschema-metadata':
        specifier: ^5.0.0-dev.49
        version: 5.0.0-dev.49(@itwin/core-bentley@5.0.0-dev.49)(@itwin/core-quantity@5.0.0-dev.49)
=======
        specifier: ^4.10.12
        version: 4.10.12(@itwin/core-bentley@4.10.12)(@itwin/core-common@4.10.12(@itwin/core-bentley@4.10.12)(@itwin/core-geometry@4.10.12))(@itwin/core-geometry@4.10.12)(@opentelemetry/api@1.8.0)
      '@itwin/core-bentley':
        specifier: ^4.10.12
        version: 4.10.12
      '@itwin/core-common':
        specifier: ^4.10.12
        version: 4.10.12(@itwin/core-bentley@4.10.12)(@itwin/core-geometry@4.10.12)
      '@itwin/core-geometry':
        specifier: ^4.10.12
        version: 4.10.12
      '@itwin/core-quantity':
        specifier: ^4.10.12
        version: 4.10.12(@itwin/core-bentley@4.10.12)
      '@itwin/ecschema-metadata':
        specifier: 4.3.5
        version: 4.3.5(@itwin/core-bentley@4.10.12)(@itwin/core-quantity@4.10.12(@itwin/core-bentley@4.10.12))
>>>>>>> 6a2dabe4
      '@itwin/imodel-transformer':
        specifier: workspace:*
        version: link:../transformer
      '@itwin/imodels-access-backend':
        specifier: ^4.1.4
<<<<<<< HEAD
        version: 4.1.6(@itwin/core-backend@5.0.0-dev.49)(@itwin/core-bentley@5.0.0-dev.49)(@itwin/core-common@5.0.0-dev.49)(inversify@6.2.1)(reflect-metadata@0.1.14)
=======
        version: 4.1.6(@itwin/core-backend@4.10.12(@itwin/core-bentley@4.10.12)(@itwin/core-common@4.10.12(@itwin/core-bentley@4.10.12)(@itwin/core-geometry@4.10.12))(@itwin/core-geometry@4.10.12)(@opentelemetry/api@1.8.0))(@itwin/core-bentley@4.10.12)(@itwin/core-common@4.10.12(@itwin/core-bentley@4.10.12)(@itwin/core-geometry@4.10.12))(inversify@6.0.2)(reflect-metadata@0.1.14)
>>>>>>> 6a2dabe4
      '@itwin/imodels-client-authoring':
        specifier: 4.4.0
        version: 4.4.0(inversify@6.2.1)(reflect-metadata@0.1.14)
      '@itwin/node-cli-authorization':
        specifier: ~0.9.0
<<<<<<< HEAD
        version: 0.9.2(@itwin/core-bentley@5.0.0-dev.49)
=======
        version: 0.9.2(@itwin/core-bentley@4.10.12)
>>>>>>> 6a2dabe4
      '@itwin/perf-tools':
        specifier: ^4.10.12
        version: 4.10.12
      dotenv:
        specifier: ^10.0.0
        version: 10.0.0
      dotenv-expand:
        specifier: ^5.1.0
        version: 5.1.0
      fs-extra:
        specifier: ^8.1.0
        version: 8.1.0
      yargs:
        specifier: ^16.0.0
        version: 16.2.0
    devDependencies:
      '@itwin/build-tools':
        specifier: 5.0.0-dev.49
        version: 5.0.0-dev.49(@types/node@14.14.31)
      '@itwin/eslint-plugin':
        specifier: ^5.0.0
        version: 5.0.0(eslint@9.17.0)(typescript@5.6.3)
      '@itwin/itwins-client':
        specifier: ^1.6.1
        version: 1.6.1
      '@itwin/oidc-signin-tool':
<<<<<<< HEAD
        specifier: ^4.4.0
        version: 4.4.0(@itwin/core-bentley@5.0.0-dev.49)(@itwin/core-geometry@5.0.0-dev.49)
=======
        specifier: ^4.3.2
        version: 4.3.4(@itwin/core-bentley@4.10.12)(@itwin/core-geometry@4.10.12)
>>>>>>> 6a2dabe4
      '@types/chai':
        specifier: ^4.1.4
        version: 4.3.1
      '@types/fs-extra':
        specifier: ^4.0.7
        version: 4.0.15
      '@types/mocha':
        specifier: ^8.2.2
        version: 8.2.3
      '@types/node':
        specifier: 14.14.31
        version: 14.14.31
      '@types/yargs':
        specifier: ^12.0.5
        version: 12.0.20
      chai:
        specifier: ^4.3.6
        version: 4.5.0
      eslint:
        specifier: ^9.11.1
        version: 9.17.0
      eslint-config-prettier:
        specifier: ^9.1.0
        version: 9.1.0(eslint@9.17.0)
      mocha:
        specifier: ^10.0.0
        version: 10.7.3
      prettier:
        specifier: ^3.1.1
        version: 3.3.3
      rimraf:
        specifier: ^3.0.2
        version: 3.0.2
      ts-node:
        specifier: ^10.7.0
        version: 10.9.2(@types/node@14.14.31)(typescript@5.6.3)
      typescript:
        specifier: ~5.6.2
        version: 5.6.3

  packages/test-app:
    dependencies:
      '@itwin/core-backend':
<<<<<<< HEAD
        specifier: ^5.0.0-dev.49
        version: 5.0.0-dev.49(@itwin/core-bentley@5.0.0-dev.49)(@itwin/core-common@5.0.0-dev.49)(@itwin/core-geometry@5.0.0-dev.49)
      '@itwin/core-bentley':
        specifier: ^5.0.0-dev.49
        version: 5.0.0-dev.49
      '@itwin/core-common':
        specifier: ^5.0.0-dev.49
        version: 5.0.0-dev.49(@itwin/core-bentley@5.0.0-dev.49)(@itwin/core-geometry@5.0.0-dev.49)
      '@itwin/core-geometry':
        specifier: ^5.0.0-dev.49
        version: 5.0.0-dev.49
=======
        specifier: ^4.10.12
        version: 4.10.12(@itwin/core-bentley@4.10.12)(@itwin/core-common@4.10.12(@itwin/core-bentley@4.10.12)(@itwin/core-geometry@4.10.12))(@itwin/core-geometry@4.10.12)(@opentelemetry/api@1.8.0)
      '@itwin/core-bentley':
        specifier: ^4.10.12
        version: 4.10.12
      '@itwin/core-common':
        specifier: ^4.10.12
        version: 4.10.12(@itwin/core-bentley@4.10.12)(@itwin/core-geometry@4.10.12)
      '@itwin/core-geometry':
        specifier: ^4.10.12
        version: 4.10.12
>>>>>>> 6a2dabe4
      '@itwin/imodel-transformer':
        specifier: workspace:*
        version: link:../transformer
      '@itwin/imodels-access-backend':
<<<<<<< HEAD
        specifier: ^5.2.3
        version: 5.2.3(@itwin/core-backend@5.0.0-dev.49)(@itwin/core-bentley@5.0.0-dev.49)(@itwin/core-common@5.0.0-dev.49)(inversify@6.2.1)(reflect-metadata@0.1.14)
=======
        specifier: ^2.2.1
        version: 2.3.0(@itwin/core-backend@4.10.12(@itwin/core-bentley@4.10.12)(@itwin/core-common@4.10.12(@itwin/core-bentley@4.10.12)(@itwin/core-geometry@4.10.12))(@itwin/core-geometry@4.10.12)(@opentelemetry/api@1.8.0))(@itwin/core-bentley@4.10.12)(@itwin/core-common@4.10.12(@itwin/core-bentley@4.10.12)(@itwin/core-geometry@4.10.12))
>>>>>>> 6a2dabe4
      '@itwin/imodels-client-authoring':
        specifier: ^5.9.0
        version: 5.9.0(inversify@6.2.1)(reflect-metadata@0.1.14)
      '@itwin/node-cli-authorization':
<<<<<<< HEAD
        specifier: ^2.0.4
        version: 2.0.4(@itwin/core-bentley@5.0.0-dev.49)(@itwin/core-geometry@5.0.0-dev.49)
=======
        specifier: ~0.9.0
        version: 0.9.2(@itwin/core-bentley@4.10.12)
>>>>>>> 6a2dabe4
      dotenv:
        specifier: ^10.0.0
        version: 10.0.0
      dotenv-expand:
        specifier: ^5.1.0
        version: 5.1.0
      fs-extra:
        specifier: ^8.1.0
        version: 8.1.0
      yargs:
        specifier: ^17.7.2
        version: 17.7.2
    devDependencies:
      '@itwin/build-tools':
        specifier: 5.0.0-dev.49
        version: 5.0.0-dev.49(@types/node@18.19.55)
      '@itwin/eslint-plugin':
        specifier: ^5.0.0
        version: 5.0.0(eslint@9.17.0)(typescript@5.6.3)
      '@itwin/projects-client':
        specifier: ^0.6.0
        version: 0.6.0
      '@types/chai':
        specifier: 4.3.1
        version: 4.3.1
      '@types/fs-extra':
        specifier: ^4.0.12
        version: 4.0.15
      '@types/mocha':
        specifier: ^8.2.3
        version: 8.2.3
      '@types/node':
        specifier: ^18.16.14
        version: 18.19.55
      '@types/yargs':
        specifier: 17.0.19
        version: 17.0.19
      cross-env:
        specifier: ^5.2.1
        version: 5.2.1
      eslint:
        specifier: ^9.11.1
        version: 9.17.0
      eslint-config-prettier:
        specifier: ^9.1.0
        version: 9.1.0(eslint@9.17.0)
      mocha:
        specifier: ^10.2.0
        version: 10.7.3
      prettier:
        specifier: ^3.1.1
        version: 3.3.3
      rimraf:
        specifier: ^3.0.2
        version: 3.0.2
      source-map-support:
        specifier: ^0.5.21
        version: 0.5.21
      typescript:
        specifier: ^5.6.2
        version: 5.6.3

  packages/transformer:
    dependencies:
      semver:
        specifier: ^7.5.2
        version: 7.6.3
    devDependencies:
      '@itwin/build-tools':
<<<<<<< HEAD
        specifier: 5.0.0-dev.49
        version: 5.0.0-dev.49(@types/node@18.19.55)
      '@itwin/core-backend':
        specifier: 5.0.0-dev.49
        version: 5.0.0-dev.49(@itwin/core-bentley@5.0.0-dev.49)(@itwin/core-common@5.0.0-dev.49)(@itwin/core-geometry@5.0.0-dev.49)
      '@itwin/core-bentley':
        specifier: 5.0.0-dev.49
        version: 5.0.0-dev.49
      '@itwin/core-common':
        specifier: 5.0.0-dev.49
        version: 5.0.0-dev.49(@itwin/core-bentley@5.0.0-dev.49)(@itwin/core-geometry@5.0.0-dev.49)
      '@itwin/core-geometry':
        specifier: 5.0.0-dev.49
        version: 5.0.0-dev.49
      '@itwin/core-quantity':
        specifier: 5.0.0-dev.49
        version: 5.0.0-dev.49(@itwin/core-bentley@5.0.0-dev.49)
      '@itwin/ecschema-locaters':
        specifier: 5.0.0-dev.49
        version: 5.0.0-dev.49(@itwin/ecschema-metadata@5.0.0-dev.49)
      '@itwin/ecschema-metadata':
        specifier: 5.0.0-dev.49
        version: 5.0.0-dev.49(@itwin/core-bentley@5.0.0-dev.49)(@itwin/core-quantity@5.0.0-dev.49)
=======
        specifier: ^4.10.12
        version: 4.10.12(@types/node@18.19.31)
      '@itwin/core-backend':
        specifier: ^4.10.12
        version: 4.10.12(@itwin/core-bentley@4.10.12)(@itwin/core-common@4.10.12(@itwin/core-bentley@4.10.12)(@itwin/core-geometry@4.10.12))(@itwin/core-geometry@4.10.12)(@opentelemetry/api@1.8.0)
      '@itwin/core-bentley':
        specifier: ^4.10.12
        version: 4.10.12
      '@itwin/core-common':
        specifier: ^4.10.12
        version: 4.10.12(@itwin/core-bentley@4.10.12)(@itwin/core-geometry@4.10.12)
      '@itwin/core-geometry':
        specifier: ^4.10.12
        version: 4.10.12
      '@itwin/core-quantity':
        specifier: ^4.10.12
        version: 4.10.12(@itwin/core-bentley@4.10.12)
      '@itwin/ecschema-locaters':
        specifier: ^4.10.12
        version: 4.10.12(@itwin/ecschema-metadata@4.10.12(@itwin/core-bentley@4.10.12)(@itwin/core-quantity@4.10.12(@itwin/core-bentley@4.10.12)))
      '@itwin/ecschema-metadata':
        specifier: ^4.10.12
        version: 4.10.12(@itwin/core-bentley@4.10.12)(@itwin/core-quantity@4.10.12(@itwin/core-bentley@4.10.12))
>>>>>>> 6a2dabe4
      '@itwin/eslint-plugin':
        specifier: ^5.0.0
        version: 5.0.0(eslint@9.17.0)(typescript@5.6.3)
      '@types/chai':
        specifier: 4.3.1
        version: 4.3.1
      '@types/chai-as-promised':
        specifier: ^7.1.5
        version: 7.1.8
      '@types/mocha':
        specifier: ^8.2.3
        version: 8.2.3
      '@types/node':
        specifier: ^18.16.14
        version: 18.19.55
      '@types/node-fetch':
        specifier: 2.6.11
        version: 2.6.11
      '@types/semver':
        specifier: 7.3.10
        version: 7.3.10
      '@types/sinon':
        specifier: ^9.0.11
        version: 9.0.11
      chai:
        specifier: ^4.3.7
        version: 4.5.0
      chai-as-promised:
        specifier: ^7.1.1
        version: 7.1.2(chai@4.5.0)
      cpx2:
        specifier: ^3.0.2
        version: 3.0.2
      cross-env:
        specifier: ^5.2.1
        version: 5.2.1
      eslint:
        specifier: ^9.11.1
        version: 9.17.0
      eslint-config-prettier:
        specifier: ^9.1.0
        version: 9.1.0(eslint@9.17.0)
      js-base64:
        specifier: ^3.7.5
        version: 3.7.7
      mocha:
        specifier: ^10.2.0
        version: 10.7.3
      npm-run-all:
        specifier: ^4.1.5
        version: 4.1.5
      nyc:
        specifier: ^15.1.0
        version: 15.1.0
      prettier:
        specifier: ^3.1.1
        version: 3.3.3
      rimraf:
        specifier: ^3.0.2
        version: 3.0.2
      sinon:
        specifier: ^9.2.4
        version: 9.2.4
      source-map-support:
        specifier: ^0.5.21
        version: 0.5.21
      typescript:
        specifier: ^5.6.2
        version: 5.6.3

packages:

  '@ampproject/remapping@2.3.0':
    resolution: {integrity: sha512-30iZtAPgz+LTIYoeivqYo853f02jBYSd5uGnGpkFV0M3xOt9aN73erkgYAmZU43x4VfqcnLxW9Kpg3R5LC4YYw==}
    engines: {node: '>=6.0.0'}

  '@azure/abort-controller@1.1.0':
    resolution: {integrity: sha512-TrRLIoSQVzfAJX9H1JeFjzAoDGcoK1IYX1UImfceTZpsyYfWr09Ss1aHW1y5TrrR3iq6RZLBwJ3E24uwPhwahw==}
    engines: {node: '>=12.0.0'}

  '@azure/abort-controller@2.1.2':
    resolution: {integrity: sha512-nBrLsEWm4J2u5LpAPjxADTlq3trDgVZZXHNKabeXZtpq3d3AbN/KGO82R87rdDz5/lYB024rtEf10/q0urNgsA==}
    engines: {node: '>=18.0.0'}

  '@azure/core-auth@1.8.0':
    resolution: {integrity: sha512-YvFMowkXzLbXNM11yZtVLhUCmuG0ex7JKOH366ipjmHBhL3vpDcPAeWF+jf0X+jVXwFqo3UhsWUq4kH0ZPdu/g==}
    engines: {node: '>=18.0.0'}

  '@azure/core-auth@1.9.0':
    resolution: {integrity: sha512-FPwHpZywuyasDSLMqJ6fhbOK3TqUdviZNF8OqRGA4W5Ewib2lEEZ+pBsYcBa88B2NGO/SEnYPGhyBqNlE8ilSw==}
    engines: {node: '>=18.0.0'}

  '@azure/core-client@1.9.2':
    resolution: {integrity: sha512-kRdry/rav3fUKHl/aDLd/pDLcB+4pOFwPPTVEExuMyaI5r+JBbMWqRbCY1pn5BniDaU3lRxO9eaQ1AmSMehl/w==}
    engines: {node: '>=18.0.0'}

  '@azure/core-http-compat@2.1.2':
    resolution: {integrity: sha512-5MnV1yqzZwgNLLjlizsU3QqOeQChkIXw781Fwh1xdAqJR5AA32IUaq6xv1BICJvfbHoa+JYcaij2HFkhLbNTJQ==}
    engines: {node: '>=18.0.0'}

  '@azure/core-lro@2.7.2':
    resolution: {integrity: sha512-0YIpccoX8m/k00O7mDDMdJpbr6mf1yWo2dfmxt5A8XVZVVMz2SSKaEbMCeJRvgQ0IaSlqhjT47p4hVIRRy90xw==}
    engines: {node: '>=18.0.0'}

  '@azure/core-paging@1.6.2':
    resolution: {integrity: sha512-YKWi9YuCU04B55h25cnOYZHxXYtEvQEbKST5vqRga7hWY9ydd3FZHdeQF8pyh+acWZvppw13M/LMGx0LABUVMA==}
    engines: {node: '>=18.0.0'}

  '@azure/core-rest-pipeline@1.17.0':
    resolution: {integrity: sha512-62Vv8nC+uPId3j86XJ0WI+sBf0jlqTqPUFCBNrGtlaUeQUIXWV/D8GE5A1d+Qx8H7OQojn2WguC8kChD6v0shA==}
    engines: {node: '>=18.0.0'}

  '@azure/core-rest-pipeline@1.18.2':
    resolution: {integrity: sha512-IkTf/DWKyCklEtN/WYW3lqEsIaUDshlzWRlZNNwSYtFcCBQz++OtOjxNpm8rr1VcbMS6RpjybQa3u6B6nG0zNw==}
    engines: {node: '>=18.0.0'}

  '@azure/core-tracing@1.2.0':
    resolution: {integrity: sha512-UKTiEJPkWcESPYJz3X5uKRYyOcJD+4nYph+KpfdPRnQJVrZfk0KJgdnaAWKfhsBBtAf/D58Az4AvCJEmWgIBAg==}
    engines: {node: '>=18.0.0'}

  '@azure/core-util@1.10.0':
    resolution: {integrity: sha512-dqLWQsh9Nro1YQU+405POVtXnwrIVqPyfUzc4zXCbThTg7+vNNaiMkwbX9AMXKyoFYFClxmB3s25ZFr3+jZkww==}
    engines: {node: '>=18.0.0'}

  '@azure/core-util@1.11.0':
    resolution: {integrity: sha512-DxOSLua+NdpWoSqULhjDyAZTXFdP/LKkqtYuxxz1SCN289zk3OG8UOpnCQAz/tygyACBtWp/BoO72ptK7msY8g==}
    engines: {node: '>=18.0.0'}

  '@azure/core-xml@1.4.4':
    resolution: {integrity: sha512-J4FYAqakGXcbfeZjwjMzjNcpcH4E+JtEBv+xcV1yL0Ydn/6wbQfeFKTCHh9wttAi0lmajHw7yBbHPRG+YHckZQ==}
    engines: {node: '>=18.0.0'}

  '@azure/logger@1.1.4':
    resolution: {integrity: sha512-4IXXzcCdLdlXuCG+8UKEwLA1T1NHqUfanhXYHiQTn+6sfWCZXduqbtXDGceg3Ce5QxTGo7EqmbV6Bi+aqKuClQ==}
    engines: {node: '>=18.0.0'}

  '@azure/storage-blob@12.25.0':
    resolution: {integrity: sha512-oodouhA3nCCIh843tMMbxty3WqfNT+Vgzj3Xo5jqR9UPnzq3d7mzLjlHAYz7lW+b4km3SIgz+NAgztvhm7Z6kQ==}
    engines: {node: '>=18.0.0'}

  '@azure/storage-blob@12.26.0':
    resolution: {integrity: sha512-SriLPKezypIsiZ+TtlFfE46uuBIap2HeaQVS78e1P7rz5OSbq0rsd52WE1mC5f7vAeLiXqv7I7oRhL3WFZEw3Q==}
    engines: {node: '>=18.0.0'}

  '@babel/code-frame@7.25.7':
    resolution: {integrity: sha512-0xZJFNE5XMpENsgfHYTw8FbX4kv53mFLn2i3XPoq69LyhYSCBJtitaHx9QnsVTrsogI4Z3+HtEfZ2/GFPOtf5g==}
    engines: {node: '>=6.9.0'}

  '@babel/code-frame@7.26.2':
    resolution: {integrity: sha512-RJlIHRueQgwWitWgF8OdFYGZX328Ax5BCemNGlqHfplnRT9ESi8JkFlvaVYbS+UubVY6dpv87Fs2u5M29iNFVQ==}
    engines: {node: '>=6.9.0'}

  '@babel/compat-data@7.25.8':
    resolution: {integrity: sha512-ZsysZyXY4Tlx+Q53XdnOFmqwfB9QDTHYxaZYajWRoBLuLEAwI2UIbtxOjWh/cFaa9IKUlcB+DDuoskLuKu56JA==}
    engines: {node: '>=6.9.0'}

  '@babel/core@7.25.8':
    resolution: {integrity: sha512-Oixnb+DzmRT30qu9d3tJSQkxuygWm32DFykT4bRoORPa9hZ/L4KhVB/XiRm6KG+roIEM7DBQlmg27kw2HZkdZg==}
    engines: {node: '>=6.9.0'}

  '@babel/generator@7.25.7':
    resolution: {integrity: sha512-5Dqpl5fyV9pIAD62yK9P7fcA768uVPUyrQmqpqstHWgMma4feF1x/oFysBCVZLY5wJ2GkMUCdsNDnGZrPoR6rA==}
    engines: {node: '>=6.9.0'}

  '@babel/helper-compilation-targets@7.25.7':
    resolution: {integrity: sha512-DniTEax0sv6isaw6qSQSfV4gVRNtw2rte8HHM45t9ZR0xILaufBRNkpMifCRiAPyvL4ACD6v0gfCwCmtOQaV4A==}
    engines: {node: '>=6.9.0'}

  '@babel/helper-module-imports@7.25.7':
    resolution: {integrity: sha512-o0xCgpNmRohmnoWKQ0Ij8IdddjyBFE4T2kagL/x6M3+4zUgc+4qTOUBoNe4XxDskt1HPKO007ZPiMgLDq2s7Kw==}
    engines: {node: '>=6.9.0'}

  '@babel/helper-module-transforms@7.25.7':
    resolution: {integrity: sha512-k/6f8dKG3yDz/qCwSM+RKovjMix563SLxQFo0UhRNo239SP6n9u5/eLtKD6EAjwta2JHJ49CsD8pms2HdNiMMQ==}
    engines: {node: '>=6.9.0'}
    peerDependencies:
      '@babel/core': ^7.0.0

  '@babel/helper-simple-access@7.25.7':
    resolution: {integrity: sha512-FPGAkJmyoChQeM+ruBGIDyrT2tKfZJO8NcxdC+CWNJi7N8/rZpSxK7yvBJ5O/nF1gfu5KzN7VKG3YVSLFfRSxQ==}
    engines: {node: '>=6.9.0'}

  '@babel/helper-string-parser@7.25.7':
    resolution: {integrity: sha512-CbkjYdsJNHFk8uqpEkpCvRs3YRp9tY6FmFY7wLMSYuGYkrdUi7r2lc4/wqsvlHoMznX3WJ9IP8giGPq68T/Y6g==}
    engines: {node: '>=6.9.0'}

  '@babel/helper-validator-identifier@7.25.7':
    resolution: {integrity: sha512-AM6TzwYqGChO45oiuPqwL2t20/HdMC1rTPAesnBCgPCSF1x3oN9MVUwQV2iyz4xqWrctwK5RNC8LV22kaQCNYg==}
    engines: {node: '>=6.9.0'}

  '@babel/helper-validator-identifier@7.25.9':
    resolution: {integrity: sha512-Ed61U6XJc3CVRfkERJWDz4dJwKe7iLmmJsbOGu9wSloNSFttHV0I8g6UAgb7qnK5ly5bGLPd4oXZlxCdANBOWQ==}
    engines: {node: '>=6.9.0'}

  '@babel/helper-validator-option@7.25.7':
    resolution: {integrity: sha512-ytbPLsm+GjArDYXJ8Ydr1c/KJuutjF2besPNbIZnZ6MKUxi/uTA22t2ymmA4WFjZFpjiAMO0xuuJPqK2nvDVfQ==}
    engines: {node: '>=6.9.0'}

  '@babel/helpers@7.25.7':
    resolution: {integrity: sha512-Sv6pASx7Esm38KQpF/U/OXLwPPrdGHNKoeblRxgZRLXnAtnkEe4ptJPDtAZM7fBLadbc1Q07kQpSiGQ0Jg6tRA==}
    engines: {node: '>=6.9.0'}

  '@babel/highlight@7.25.7':
    resolution: {integrity: sha512-iYyACpW3iW8Fw+ZybQK+drQre+ns/tKpXbNESfrhNnPLIklLbXr7MYJ6gPEd0iETGLOK+SxMjVvKb/ffmk+FEw==}
    engines: {node: '>=6.9.0'}

  '@babel/parser@7.25.8':
    resolution: {integrity: sha512-HcttkxzdPucv3nNFmfOOMfFf64KgdJVqm1KaCm25dPGMLElo9nsLvXeJECQg8UzPuBGLyTSA0ZzqCtDSzKTEoQ==}
    engines: {node: '>=6.0.0'}
    hasBin: true

  '@babel/template@7.25.7':
    resolution: {integrity: sha512-wRwtAgI3bAS+JGU2upWNL9lSlDcRCqD05BZ1n3X2ONLH1WilFP6O1otQjeMK/1g0pvYcXC7b/qVUB1keofjtZA==}
    engines: {node: '>=6.9.0'}

  '@babel/traverse@7.25.7':
    resolution: {integrity: sha512-jatJPT1Zjqvh/1FyJs6qAHL+Dzb7sTb+xr7Q+gM1b+1oBsMsQQ4FkVKb6dFlJvLlVssqkRzV05Jzervt9yhnzg==}
    engines: {node: '>=6.9.0'}

  '@babel/types@7.25.8':
    resolution: {integrity: sha512-JWtuCu8VQsMladxVz/P4HzHUGCAwpuqacmowgXFs5XjxIgKuNjnLokQzuVjlTvIzODaDmpjT3oxcC48vyk9EWg==}
    engines: {node: '>=6.9.0'}

<<<<<<< HEAD
  '@bentley/imodeljs-native@5.0.41':
    resolution: {integrity: sha512-2ggpubEfj6JWl9SGcNigeXETzZ7O4UveK9tyG6W6sp7hkU4Zu9IaKl0FmyU2NgNGBZHvwoYKm0wSPCmnGv8Q2Q==}
=======
  '@bentley/imodeljs-native@4.10.42':
    resolution: {integrity: sha512-TrZuGcCuoFB7IaYdmTR01taLdpqKj2wp3Gry1t4FXWB1mVCN5B3jKhXocRjCAMShvENq/71Lo0kxC1EpyCwqxw==}

  '@bentley/imodeljs-native@4.3.6':
    resolution: {integrity: sha512-c0DKEqyUpGOqu2NNU9IFJ96IcmIYA0eyl7rBmmeu9B4mmLW1n8ktdAPVIqd6jxbM+sdmiVwQIZOkAKk1DQpU3Q==}
>>>>>>> 6a2dabe4

  '@cspotcode/source-map-support@0.8.1':
    resolution: {integrity: sha512-IchNf6dN4tHoMFIn/7OE8LWZ19Y6q/67Bmf6vnGREv8RSbBVb9LPJxEcnwrcwX6ixSvaiGoomAUvu4YSxXrVgw==}
    engines: {node: '>=12'}

  '@es-joy/jsdoccomment@0.49.0':
    resolution: {integrity: sha512-xjZTSFgECpb9Ohuk5yMX5RhUEbfeQcuOp8IF60e+wyzWEF0M5xeSgqsfLtvPEX8BIyOX9saZqzuGPmZ8oWc+5Q==}
    engines: {node: '>=16'}

  '@eslint-community/eslint-utils@4.4.0':
    resolution: {integrity: sha512-1/sA4dwrzBAyeUoQ6oxahHKmrZvsnLCg4RfxW3ZFGGmQkSNQPFNLV9CUEFQP1x9EYXHTo5p6xdhZM1Ne9p/AfA==}
    engines: {node: ^12.22.0 || ^14.17.0 || >=16.0.0}
    peerDependencies:
      eslint: ^6.0.0 || ^7.0.0 || >=8.0.0

  '@eslint-community/regexpp@4.11.1':
    resolution: {integrity: sha512-m4DVN9ZqskZoLU5GlWZadwDnYo3vAEydiUayB9widCl9ffWx2IvPnp6n3on5rJmziJSw9Bv+Z3ChDVdMwXCY8Q==}
    engines: {node: ^12.0.0 || ^14.0.0 || >=16.0.0}

  '@eslint-community/regexpp@4.12.1':
    resolution: {integrity: sha512-CCZCDJuduB9OUkFkY2IgppNZMi2lBQgD2qzwXkEia16cge2pijY/aXi96CJMquDMn3nJdlPV1A5KrJEXwfLNzQ==}
    engines: {node: ^12.0.0 || ^14.0.0 || >=16.0.0}

  '@eslint/config-array@0.19.1':
    resolution: {integrity: sha512-fo6Mtm5mWyKjA/Chy1BYTdn5mGJoDNjC7C64ug20ADsRDGrA85bN3uK3MaKbeRkRuuIEAR5N33Jr1pbm411/PA==}
    engines: {node: ^18.18.0 || ^20.9.0 || >=21.1.0}

  '@eslint/core@0.9.1':
    resolution: {integrity: sha512-GuUdqkyyzQI5RMIWkHhvTWLCyLo1jNK3vzkSyaExH5kHPDHcuL2VOpHjmMY+y3+NC69qAKToBqldTBgYeLSr9Q==}
    engines: {node: ^18.18.0 || ^20.9.0 || >=21.1.0}

  '@eslint/eslintrc@3.2.0':
    resolution: {integrity: sha512-grOjVNN8P3hjJn/eIETF1wwd12DdnwFDoyceUJLYYdkpbwq3nLi+4fqrTAONx7XDALqlL220wC/RHSC/QTI/0w==}
    engines: {node: ^18.18.0 || ^20.9.0 || >=21.1.0}

  '@eslint/js@9.17.0':
    resolution: {integrity: sha512-Sxc4hqcs1kTu0iID3kcZDW3JHq2a77HO9P8CP6YEA/FpH3Ll8UXE2r/86Rz9YJLKme39S9vU5OWNjC6Xl0Cr3w==}
    engines: {node: ^18.18.0 || ^20.9.0 || >=21.1.0}

  '@eslint/object-schema@2.1.5':
    resolution: {integrity: sha512-o0bhxnL89h5Bae5T318nFoFzGy+YE5i/gGkoPAgkmTVdRKTiv3p8JHevPiPaMwoloKfEiiaHlawCqaZMqRm+XQ==}
    engines: {node: ^18.18.0 || ^20.9.0 || >=21.1.0}

  '@eslint/plugin-kit@0.2.4':
    resolution: {integrity: sha512-zSkKow6H5Kdm0ZUQUB2kV5JIXqoG0+uH5YADhaEHswm664N9Db8dXSi0nMJpacpMf+MyyglF1vnZohpEg5yUtg==}
    engines: {node: ^18.18.0 || ^20.9.0 || >=21.1.0}

  '@humanfs/core@0.19.1':
    resolution: {integrity: sha512-5DyQ4+1JEUzejeK1JGICcideyfUbGixgS9jNgex5nqkW+cY7WZhxBigmieN5Qnw9ZosSNVC9KQKyb+GUaGyKUA==}
    engines: {node: '>=18.18.0'}

  '@humanfs/node@0.16.6':
    resolution: {integrity: sha512-YuI2ZHQL78Q5HbhDiBA1X4LmYdXCKCMQIfw0pw7piHJwyREFebJUvrQN4cMssyES6x+vfUbx1CIpaQUKYdQZOw==}
    engines: {node: '>=18.18.0'}

  '@humanwhocodes/module-importer@1.0.1':
    resolution: {integrity: sha512-bxveV4V8v5Yb4ncFTT3rPSgZBOpCkjfK0y4oVVVJwIuDVBRMDXrPyXRL988i5ap9m9bnyEEjWfm5WkBmtffLfA==}
    engines: {node: '>=12.22'}

  '@humanwhocodes/retry@0.3.1':
    resolution: {integrity: sha512-JBxkERygn7Bv/GbN5Rv8Ul6LVknS+5Bp6RgDC/O8gEBU/yeH5Ui5C/OlWrTb6qct7LjjfT6Re2NxB0ln0yYybA==}
    engines: {node: '>=18.18'}

  '@humanwhocodes/retry@0.4.1':
    resolution: {integrity: sha512-c7hNEllBlenFTHBky65mhq8WD2kbN9Q6gk0bTk8lSBvc554jpXSkST1iePudpt7+A/AQvuHs9EMqjHDXMY1lrA==}
    engines: {node: '>=18.18'}

  '@inversifyjs/common@1.4.0':
    resolution: {integrity: sha512-qfRJ/3iOlCL/VfJq8+4o5X4oA14cZSBbpAmHsYj8EsIit1xDndoOl0xKOyglKtQD4u4gdNVxMHx4RWARk/I4QA==}

  '@inversifyjs/core@1.3.5':
    resolution: {integrity: sha512-B4MFXabhNTAmrfgB+yeD6wd/GIvmvWC6IQ8Rh/j2C3Ix69kmqwz9pr8Jt3E+Nho9aEHOQCZaGmrALgtqRd+oEQ==}

  '@inversifyjs/reflect-metadata-utils@0.2.4':
    resolution: {integrity: sha512-u95rV3lKfG+NT2Uy/5vNzoDujos8vN8O18SSA5UyhxsGYd4GLQn/eUsGXfOsfa7m34eKrDelTKRUX1m/BcNX5w==}
    peerDependencies:
      reflect-metadata: 0.2.2

  '@isaacs/cliui@8.0.2':
    resolution: {integrity: sha512-O8jcjabXaleOG9DQ0+ARXWZBTfnP4WNAqzuiJK7ll44AmxGKv/J2M4TPjxjY3znBCfvBXFzucm1twdyFybFqEA==}
    engines: {node: '>=12'}

  '@istanbuljs/load-nyc-config@1.1.0':
    resolution: {integrity: sha512-VjeHSlIzpv/NyD3N0YuHfXOPDIixcA1q2ZV98wsMqcYlPmv2n3Yb2lYP9XMElnaFVXg5A7YLTeLu6V84uQDjmQ==}
    engines: {node: '>=8'}

  '@istanbuljs/schema@0.1.3':
    resolution: {integrity: sha512-ZXRY4jNvVgSVQ8DL3LTcakaAtXwTVUxE81hslsyD2AtoXW/wVob10HkOJ1X/pAlcI7D+2YoZKg5do8G/w6RYgA==}
    engines: {node: '>=8'}

<<<<<<< HEAD
  '@itwin/build-tools@5.0.0-dev.49':
    resolution: {integrity: sha512-qSPzSA9imR3tKpBcSwI6Fo9Hukbqjjwgvt+NWDssLqu83JiU/EfMsVAgQjZsjOQdSfjByD01pcC2OOynY/l9GA==}
=======
  '@itwin/build-tools@4.10.12':
    resolution: {integrity: sha512-CkP1y8frBsZ7xMp7FgKHGhCcihBsIHCoSO/rg8RSk9XBFYtrLtJ0DmBnta1BnjHPBUxBULaHqCrLoMDVQnX1HA==}
    hasBin: true

  '@itwin/build-tools@4.10.6':
    resolution: {integrity: sha512-org2t5aAWEhMSEzNFaGoDxXz4fjclHCx8Ph3p3zEqd5N4ErgYHTSpNuSj0zB8G4kaTGE8CQzzK/gaY0Btz3wCA==}
>>>>>>> 6a2dabe4
    hasBin: true

  '@itwin/certa@4.9.4':
    resolution: {integrity: sha512-BWZEJ4ozxACJSWZ4ZowC/pZ3JCgiZeV4S7wSlH+J9itCk4TyER01AXZh9TU7iWEWnTDEyWx8Tiz05kfmJDI4sA==}
    hasBin: true
    peerDependencies:
      electron: '>=23.0.0 <33.0.0'
    peerDependenciesMeta:
      electron:
        optional: true

  '@itwin/cloud-agnostic-core@2.2.5':
    resolution: {integrity: sha512-pLEWIjQ4Z1kos7z6RWu/kG2lTEyojr906WVGAXKouxA/BobWuUlb1HG1/Zw8+SovA284wauKhHJsydRhYeddIQ==}
    peerDependencies:
      inversify: ^6.0.1
      reflect-metadata: ^0.1.13

  '@itwin/cloud-agnostic-core@2.3.0':
    resolution: {integrity: sha512-oFSaERSqnuXtpzJ/dX61/p47eFoNoZ3NG0F9NUpndmiErVYba8aEnlVHQqXBQb5kycXBd7c9a5Ihnif1ussLLw==}
    peerDependencies:
      inversify: ^6.0.1
      reflect-metadata: ^0.1.13
    peerDependenciesMeta:
      inversify:
        optional: true
      reflect-metadata:
        optional: true

<<<<<<< HEAD
  '@itwin/core-backend@5.0.0-dev.49':
    resolution: {integrity: sha512-BlBCrTDCd1kXHc9LN6MQzyUNDW3jNwGK101nsRSDp4wOqgLMQutgWFQpw6qTTpom+VcqKaxBJGfk5gqjIcBDRQ==}
    engines: {node: ^20.0.0 || ^22.0.0}
=======
  '@itwin/cloud-agnostic-core@2.3.0':
    resolution: {integrity: sha512-oFSaERSqnuXtpzJ/dX61/p47eFoNoZ3NG0F9NUpndmiErVYba8aEnlVHQqXBQb5kycXBd7c9a5Ihnif1ussLLw==}
    peerDependencies:
      inversify: ^6.0.1
      reflect-metadata: ^0.1.13
    peerDependenciesMeta:
      inversify:
        optional: true
      reflect-metadata:
        optional: true

  '@itwin/core-backend@4.10.12':
    resolution: {integrity: sha512-ITxdLHon0nES0lKbP/BOPB4PuzPpTP+T49cDfudXdK+3LNMFLRhU3QyKfI1kdM9TmRlyc8GraOw3QTm12I9gUg==}
    engines: {node: ^18.0.0 || ^20.0.0 || ^22.0.0}
    peerDependencies:
      '@itwin/core-bentley': ^4.10.12
      '@itwin/core-common': ^4.10.12
      '@itwin/core-geometry': ^4.10.12
      '@opentelemetry/api': ^1.0.4
    peerDependenciesMeta:
      '@opentelemetry/api':
        optional: true

  '@itwin/core-backend@4.3.5':
    resolution: {integrity: sha512-FQ5oF9cZs8pxPie1xifogmYLIYdj2THD1xNdk+RnOJtsvUM0xn764arfkaQ+PRKDEAtW2MJKAQYHZa5WP2UEVA==}
    engines: {node: ^18.0.0 || ^20.0.0}
>>>>>>> 6a2dabe4
    peerDependencies:
      '@itwin/core-bentley': 5.0.0-dev.49
      '@itwin/core-common': 5.0.0-dev.49
      '@itwin/core-geometry': 5.0.0-dev.49
      '@opentelemetry/api': ^1.0.4
    peerDependenciesMeta:
      '@opentelemetry/api':
        optional: true

<<<<<<< HEAD
  '@itwin/core-bentley@5.0.0-dev.49':
    resolution: {integrity: sha512-+n/ReRXBokbyNvwO2EOusEcmnHXdbZgMpkPeMst05k8BoPumRPNg2bAtxnZLbmP8W3psVbAEtBPF2tjZY6hHgw==}

  '@itwin/core-common@4.10.6':
    resolution: {integrity: sha512-V7WCwdqi8wF3xFHobFqvKUni4VE4J6burnRdwC/ZeT+J3YEQloxGeg0bm2m6WvLdHPdtIGE9xy5zBFNXMOpGOQ==}
=======
  '@itwin/core-bentley@4.10.12':
    resolution: {integrity: sha512-NRhwYKjEgxXliiXCjtNp1BHivMYEJwwarY4TsXwhd3Jmt8yL6Bws/Ls0PiDDA3BIzWZPKsGacNkyFC7K5aq/kQ==}

  '@itwin/core-bentley@4.3.5':
    resolution: {integrity: sha512-DdQejKNBtukthQp8LxEr81ah60rYhcfIiaWk/hKa5D3EIMlk65JkRUIHkuiznkW9l+DBMPkoLdBeHWc1SFV6jA==}

  '@itwin/core-common@4.10.12':
    resolution: {integrity: sha512-9izI7XHRfZnau3W98UuQjc4WpKYJDDAV65dxY0wCi0RmkRoSbpF46zc91phxwZ0qvopgcTdNyJ1LyInIoV0JMw==}
    peerDependencies:
      '@itwin/core-bentley': ^4.10.12
      '@itwin/core-geometry': ^4.10.12

  '@itwin/core-common@4.3.5':
    resolution: {integrity: sha512-GMFtRpQkCewzVkc6tZaqlGTag5e0MJUQQhPAVY5DpPD7PKOAKC4BGUMuznWFUCgI6e8Iu0dQ278eXS22+oQHfg==}
>>>>>>> 6a2dabe4
    peerDependencies:
      '@itwin/core-bentley': ^4.10.6
      '@itwin/core-geometry': ^4.10.6

<<<<<<< HEAD
  '@itwin/core-common@5.0.0-dev.49':
    resolution: {integrity: sha512-w5pbvz9h8d50cxJ4dfGzSf3xDiRXEOTAG4yfrUxSkvkUMuc7ICsLYzvwk/in2KWctq4HoKPS7UtT4r/fM+5Axw==}
    peerDependencies:
      '@itwin/core-bentley': 5.0.0-dev.49
      '@itwin/core-geometry': 5.0.0-dev.49

  '@itwin/core-geometry@5.0.0-dev.49':
    resolution: {integrity: sha512-j03O21FDzzBPDuIID72tN/Bjm1g36vBUViGRpxy3qRZg/K6tJvc3SeVKV3yA5TAqkLMAM0oB1lPThOYGupi5gg==}
=======
  '@itwin/core-geometry@4.10.12':
    resolution: {integrity: sha512-P/AxJCXC0Dwz5mW3w4h7uHKdueXexyJOiQpgP6y9118ovrbkhEtVP6HpjltmCqpFyLthdX1NX39E0WJNk2h5vA==}

  '@itwin/core-quantity@4.10.12':
    resolution: {integrity: sha512-Zxg1FSQd2zNEKfKhP9zpcDWkWqJKLc8PlA6O6PoI1EGSQifx2+0EZAXYr8Uw5/WasVkkrM3BxBP9saUFH6HaRA==}
    peerDependencies:
      '@itwin/core-bentley': ^4.10.12

  '@itwin/core-telemetry@4.10.12':
    resolution: {integrity: sha512-lOig+2h7YJFovyyLAjXFWjMBqL326eMWAzajgHkQUmDeciTP6qNHoliqVTuBWwSxuvvnUrcW7XMqlrsW9A6S2A==}
>>>>>>> 6a2dabe4

  '@itwin/core-quantity@5.0.0-dev.49':
    resolution: {integrity: sha512-HAL/bfvRLfjnNecECxEtOhMCnivimxdvWuoV0HIh4lIhLyxAzQp4m4PgckEijcjvl40OTpgJhCvATMACxDZuWQ==}
    peerDependencies:
      '@itwin/core-bentley': 5.0.0-dev.49

<<<<<<< HEAD
  '@itwin/ecschema-locaters@5.0.0-dev.49':
    resolution: {integrity: sha512-4YL9824BgAKLlxjrSKt1CwfkzlTLiDuv1OqAdShfiUQbMayu2F9Hlr2uFdiFLCCTSpaNTU3NpaiV4O9v64YuRQ==}
    peerDependencies:
      '@itwin/ecschema-metadata': 5.0.0-dev.49
=======
  '@itwin/ecschema-locaters@4.10.12':
    resolution: {integrity: sha512-F9j1rSJ4oz8uNgsRHLaQKHjkqdgTVLZCQSfQY1UcM3M7xfaHehDwaXLK1TKnRLIfAkEXyi3BhHIYo7MlLRKvOg==}
    peerDependencies:
      '@itwin/ecschema-metadata': ^4.10.12

  '@itwin/ecschema-metadata@4.10.12':
    resolution: {integrity: sha512-1VbunG842YIDf3Nc50nclPMcqIe5nmuVblTbHgSO+GuzZx2jnnyqW0vczuBfPMWDimN5WvAqGWKTg5uqNzJITQ==}
    peerDependencies:
      '@itwin/core-bentley': ^4.10.12
      '@itwin/core-quantity': ^4.10.12
>>>>>>> 6a2dabe4

  '@itwin/ecschema-metadata@5.0.0-dev.49':
    resolution: {integrity: sha512-MVUmNKP4moOdRFPJ04hPNu3DTiyFGLarMkHyIf/zJo15gktH+D2Q5gxf6aVqwBibZxIdZQAOFYrtXUjVIWch9w==}
    peerDependencies:
      '@itwin/core-bentley': 5.0.0-dev.49
      '@itwin/core-quantity': 5.0.0-dev.49

  '@itwin/eslint-plugin@5.0.0':
    resolution: {integrity: sha512-HYzY5UBS2P9H+fkOubbgXckkKF+UjFcROAD7OOsLPG5PNAbB3ukG+r9/3aoXebQ6GgpANy7ByOSAiddF5pE0Dg==}
    engines: {node: ^18.18.0 || >=20.0.0}
    hasBin: true
    peerDependencies:
      eslint: ^9.11.1
      typescript: ^3.7.0 || ^4.0.0 || ^5.0.0

  '@itwin/imodels-access-backend@4.1.6':
    resolution: {integrity: sha512-8POEp9Cu/ynTVSIq4T1LLAiaZJPRclpxzITwN6oPukFrzPq+0nGmdnXsi0HSSHjEgMY6c6Rk9+4oMQTOrlZpTg==}
    peerDependencies:
      '@itwin/core-backend': ^4.0.0
      '@itwin/core-bentley': ^4.0.0
      '@itwin/core-common': ^4.0.0

  '@itwin/imodels-access-backend@5.2.3':
    resolution: {integrity: sha512-et2bNOgZWRS7UCChphdf9gTHjUqOj9Pig4xG8VFmKxVc3q+qSNzkvz7ZEbv4NYGg54sq743jxyIeeE8A6/B9aA==}
    peerDependencies:
      '@itwin/core-backend': ^4.0.0
      '@itwin/core-bentley': ^4.0.0
      '@itwin/core-common': ^4.0.0

  '@itwin/imodels-access-common@4.1.6':
    resolution: {integrity: sha512-clgmDy54XkUuX0rjBrinDukc1anxZlqfzPhRYKvi3CBI6v84mXCGrCciootbdQpv+7yNy3L+FOHGPYXukLZcUA==}
    peerDependencies:
      '@itwin/core-bentley': ^4.0.0
      '@itwin/core-common': ^4.0.0

  '@itwin/imodels-access-common@5.2.3':
    resolution: {integrity: sha512-HP3oEe2715rr0EyExBkUgLxrCB6YbkkgiIQc4e8I0zzv/sW+7yygZOC/K/hd+/roTFkdNsiT+W446Bh5cnVuOg==}
    peerDependencies:
      '@itwin/core-bentley': ^4.0.0
      '@itwin/core-common': ^4.0.0

  '@itwin/imodels-client-authoring@4.4.0':
    resolution: {integrity: sha512-l3LL26ZuSIMjcfDi2ne9326i6mqdJdzvQfQ431fX0iHO7ISAVBn1nQ4roEhXRdIPgnWJsMKFD0FhAJuMSCyBJA==}

  '@itwin/imodels-client-authoring@5.9.0':
    resolution: {integrity: sha512-f34dKHccffjyukcBTF7bVZuoOvUi61z6sZ43YLcju/K7WS8dUdtkxaoGYe1Ub3lXg/irsAcBnVIr0j8NNYr+Gg==}

  '@itwin/imodels-client-management@4.4.0':
    resolution: {integrity: sha512-T/WruORfR0sUNAePI08tVDFwvhzQ1ob4rOrj64FEJ6ln2jmqoGgICNtb+QP0aBoqQU6GhtEx/fM5Jhb7Tm1k9A==}

  '@itwin/imodels-client-management@5.9.0':
    resolution: {integrity: sha512-bmnpST6Eq0D+CsBsLkOBqcxhRYdC9uJ2oONuIVcl1Ii91R82cXMx284UjtsKtXBzO/YKOhXWHFnQTdxQEa/x3w==}

  '@itwin/itwins-client@1.6.1':
    resolution: {integrity: sha512-3/fXtJUdH7NoGr8msQba7fBrZ2sASBrAdqnEPI1ue6rLNuTkJqSR4kVoOVF7JE/VeZcQDNACHj20YWoT5ofMTw==}

  '@itwin/node-cli-authorization@0.9.2':
    resolution: {integrity: sha512-/L1MYQEKlwfBaHhO1OgRvxFOcq77lUyjR1JSeyl9iYLWuxYdwrjuRTObgX/XCGogRm3ZcUHR9YctRJgPrRyjwg==}
    peerDependencies:
      '@itwin/core-bentley': ^3.0.0

  '@itwin/node-cli-authorization@2.0.4':
    resolution: {integrity: sha512-SY5EC+YhJ2qUG9xyL2p9Wv5nwfKQZWxgR1zbPO3Oe2VgpE/RmQagI4Up1dOaD+ZdmUszTpkHbNfBRfJvi7VtZA==}
    peerDependencies:
      '@itwin/core-bentley': ^3.3.0 || ^4.0.0

  '@itwin/object-storage-azure@2.2.5':
    resolution: {integrity: sha512-LvnQupvyK28UhIimnEnZqKoBRSMwl3cw8wJ30mYu0UD5c+xuKAaphFCy79QXF2mENqC68uh0JKrFbaSAphwDHQ==}
    peerDependencies:
      inversify: ^6.0.1
      reflect-metadata: ^0.1.13

  '@itwin/object-storage-azure@2.3.0':
    resolution: {integrity: sha512-WHECH+aBo9OVk5xcY5cdGnj5g08d2jMQefm6Q4rvHcqlfFtCKh4hfUMkaU5GAF8peNZxkxy06Goe206RWTtsVw==}
    peerDependencies:
      inversify: ^6.0.1
      reflect-metadata: ^0.1.13
    peerDependenciesMeta:
      inversify:
        optional: true
      reflect-metadata:
        optional: true

<<<<<<< HEAD
  '@itwin/object-storage-core@2.2.5':
    resolution: {integrity: sha512-IaGryht2Sg2piCVyrnzfTnxSClhi2k8Xv+OxFD2ARvd+J2o3XFgo5EJBezNe1gVz60+9tuqlczIU6blxfbX05g==}
    peerDependencies:
      inversify: ^6.0.1
      reflect-metadata: ^0.1.13
=======
  '@itwin/object-storage-azure@2.3.0':
    resolution: {integrity: sha512-WHECH+aBo9OVk5xcY5cdGnj5g08d2jMQefm6Q4rvHcqlfFtCKh4hfUMkaU5GAF8peNZxkxy06Goe206RWTtsVw==}
    peerDependencies:
      inversify: ^6.0.1
      reflect-metadata: ^0.1.13
    peerDependenciesMeta:
      inversify:
        optional: true
      reflect-metadata:
        optional: true

  '@itwin/object-storage-core@1.6.0':
    resolution: {integrity: sha512-6X6YZ5E/kSJJlKQm7+xluzBGBGPILlEmEfzBgEcDqEwABS214OcKU74kW5mfrB6AiNXKZ2RkxfafW/ZpYi24fg==}
    engines: {node: '>=12.20 <19.0.0'}
>>>>>>> 6a2dabe4

  '@itwin/object-storage-core@2.3.0':
    resolution: {integrity: sha512-PAHaTMG7sE1hLlXBmSimxo/oZDJZJ81vS/hJ1p7QnwEu6MEtLgo5wXMU7sy7fHtOeh8ZqzKpXWkQyry5kRDXAg==}
    peerDependencies:
      inversify: ^6.0.1
      reflect-metadata: ^0.1.13
    peerDependenciesMeta:
      inversify:
        optional: true
      reflect-metadata:
        optional: true

<<<<<<< HEAD
  '@itwin/oidc-signin-tool@4.4.0':
    resolution: {integrity: sha512-JpN2yc1VfAkGTDV2xzlNJ5XGv1Q8If0PV9KbEEm30t3DYEVzNmkz7Vn/GKtgxR/HHSLI5rTJB7QWUoP1jHjARA==}
=======
  '@itwin/object-storage-core@2.3.0':
    resolution: {integrity: sha512-PAHaTMG7sE1hLlXBmSimxo/oZDJZJ81vS/hJ1p7QnwEu6MEtLgo5wXMU7sy7fHtOeh8ZqzKpXWkQyry5kRDXAg==}
    peerDependencies:
      inversify: ^6.0.1
      reflect-metadata: ^0.1.13
    peerDependenciesMeta:
      inversify:
        optional: true
      reflect-metadata:
        optional: true

  '@itwin/oidc-signin-tool@4.3.4':
    resolution: {integrity: sha512-eAQOIQah1z0oCEE2KQhYt0c7KAjntY71wj4SCiU7HDBq119i6vBctk77snPrhBYdwWAgyEpNLC9pVCAHG/fgXA==}
>>>>>>> 6a2dabe4
    peerDependencies:
      '@itwin/core-bentley': ^3.3.0 || ^4.0.0

  '@itwin/perf-tools@4.10.12':
    resolution: {integrity: sha512-zH7Wd5vdVoKhNNRW7BM5hWrKRMJP9Mvi+7D6hYpXlCldRiSEgi3NUcezAtiMoEsjwUoE2yBG08U0WjRm/aIjiA==}

  '@itwin/projects-client@0.6.0':
    resolution: {integrity: sha512-uA8lqjNLIpmpdldoOa/EwQfaV+F2yflxoi1aEZSb+R+dlCyvlsE/hLM7oTzYwmYmFzdezKNbFjwN2PvWLBWaBg==}

  '@itwin/service-authorization@1.2.2':
    resolution: {integrity: sha512-WiMqdSTcytAoC6X7pPZr847JzP1AUZJI45npkiEPFHV5S44z0fjMndvRF7hyqNqeMP6EcgeJuaoby17gtJKrQQ==}
    peerDependencies:
      '@itwin/core-bentley': ^3.3.0 || ^4.0.0

  '@jridgewell/gen-mapping@0.3.5':
    resolution: {integrity: sha512-IzL8ZoEDIBRWEzlCcRhOaCupYyN5gdIK+Q6fbFdPDg6HqX6jpkItn7DFIpW9LQzXG6Df9sA7+OKnq0qlz/GaQg==}
    engines: {node: '>=6.0.0'}

  '@jridgewell/resolve-uri@3.1.2':
    resolution: {integrity: sha512-bRISgCIjP20/tbWSPWMEi54QVPRZExkuD9lJL+UIxUKtwVJA8wW1Trb1jMs1RFXo1CBTNZ/5hpC9QvmKWdopKw==}
    engines: {node: '>=6.0.0'}

  '@jridgewell/set-array@1.2.1':
    resolution: {integrity: sha512-R8gLRTZeyp03ymzP/6Lil/28tGeGEzhx1q2k703KGWRAI1VdvPIXdG70VJc2pAMw3NA6JKL5hhFu1sJX0Mnn/A==}
    engines: {node: '>=6.0.0'}

  '@jridgewell/sourcemap-codec@1.5.0':
    resolution: {integrity: sha512-gv3ZRaISU3fjPAgNsriBRqGWQL6quFx04YMPW/zD8XMLsU32mhCCbfbO6KZFLjvYpCZ8zyDEgqsgf+PwPaM7GQ==}

  '@jridgewell/trace-mapping@0.3.25':
    resolution: {integrity: sha512-vNk6aEwybGtawWmy/PzwnGDOjCkLWSD2wqvjGGAgOAwCGWySYXfYoxt00IJkTF+8Lb57DwOb3Aa0o9CApepiYQ==}

  '@jridgewell/trace-mapping@0.3.9':
    resolution: {integrity: sha512-3Belt6tdc8bPgAtbcmdtNJlirVoTmEb5e2gC94PnkwEW9jI6CAHUeoG85tjWP5WquqfavoMtMwiG4P926ZKKuQ==}

  '@microsoft/api-extractor-model@7.30.2':
    resolution: {integrity: sha512-3/t2F+WhkJgBzSNwlkTIL0tBgUoBqDqL66pT+nh2mPbM0NIDGVGtpqbGWPgHIzn/mn7kGS/Ep8D8po58e8UUIw==}

  '@microsoft/api-extractor@7.49.1':
    resolution: {integrity: sha512-jRTR/XbQF2kb+dYn8hfYSicOGA99+Fo00GrsdMwdfE3eIgLtKdH6Qa2M3wZV9S2XmbgCaGX1OdPtYctbfu5jQg==}
    hasBin: true

  '@microsoft/tsdoc-config@0.17.1':
    resolution: {integrity: sha512-UtjIFe0C6oYgTnad4q1QP4qXwLhe6tIpNTRStJ2RZEPIkqQPREAwE5spzVxsdn9UaEMUqhh0AqSx3X4nWAKXWw==}

  '@microsoft/tsdoc@0.15.1':
    resolution: {integrity: sha512-4aErSrCR/On/e5G2hDP0wjooqDdauzEbIq8hIkIe5pXV0rtWJZvdCEKL0ykZxex+IxIwBp0eGeV48hQN07dXtw==}

  '@nodelib/fs.scandir@2.1.5':
    resolution: {integrity: sha512-vq24Bq3ym5HEQm2NKCr3yXDwjc7vTsEThRDnkp2DK9p1uqLR+DHurm/NOTo0KG7HYHU7eppKZj3MyqYuMBf62g==}
    engines: {node: '>= 8'}

  '@nodelib/fs.stat@2.0.5':
    resolution: {integrity: sha512-RkhPPp2zrqDAQA/2jNhnztcPAlv64XdhIp7a7454A5ovI7Bukxgt7MX7udwAu3zg1DcpPU0rz3VV1SeaqvY4+A==}
    engines: {node: '>= 8'}

  '@nodelib/fs.walk@1.2.8':
    resolution: {integrity: sha512-oGB+UxlgWcgQkgwo8GcEGwemoTFt3FIO9ababBmaGwXIoBKZ+GTy0pP185beGg7Llih/NSHSV2XAs1lnznocSg==}
    engines: {node: '>= 8'}

  '@openid/appauth@1.3.2':
    resolution: {integrity: sha512-NoOejniaqzOEbHg3RcBZtTriYqhqpQFgTC4lDNaRbgRCnpz6n8PlxWlCbh2N1K5qKawfxRP29/Wiho3FrXQ3Qw==}

  '@panva/asn1.js@1.0.0':
    resolution: {integrity: sha512-UdkG3mLEqXgnlKsWanWcgb6dOjUzJ+XC5f+aWw30qrtjxeNUSfKX1cd5FBzOaXQumoe9nIqeZUvrRJS03HCCtw==}
    engines: {node: '>=10.13.0'}

  '@pkgjs/parseargs@0.11.0':
    resolution: {integrity: sha512-+1VkjdD0QBLPodGrJUeqarH8VAIvQODIbwh9XpP5Syisf7YoQgsJKPNFoqqLQlu+VQ/tVSshMR6loPMn8U+dPg==}
    engines: {node: '>=14'}

  '@pkgr/core@0.1.1':
    resolution: {integrity: sha512-cq8o4cWH0ibXh9VGi5P20Tu9XF/0fFXl9EUinr9QfTM7a7p0oTA4iJRCQWppXR1Pg8dSM0UCItCkPwsk9qWWYA==}
    engines: {node: ^12.20.0 || ^14.18.0 || >=16.0.0}

  '@playwright/test@1.48.2':
    resolution: {integrity: sha512-54w1xCWfXuax7dz4W2M9uw0gDyh+ti/0K/MxcCUxChFh37kkdxPdfZDw5QBbuPUJHr1CiHJ1hXgSs+GgeQc5Zw==}
    engines: {node: '>=18'}
    hasBin: true

  '@rtsao/scc@1.1.0':
    resolution: {integrity: sha512-zt6OdqaDoOnJ1ZYsCYGt9YmWzDXl4vQdKTyJev62gFhRGKdx7mcT54V9KIjg+d2wi9EXsPvAPKe7i7WjfVWB8g==}

  '@rushstack/node-core-library@5.10.2':
    resolution: {integrity: sha512-xOF/2gVJZTfjTxbo4BDj9RtQq/HFnrrKdtem4JkyRLnwsRz2UDTg8gA1/et10fBx5RxmZD9bYVGST69W8ME5OQ==}
    peerDependencies:
      '@types/node': '*'
    peerDependenciesMeta:
      '@types/node':
        optional: true

  '@rushstack/rig-package@0.5.3':
    resolution: {integrity: sha512-olzSSjYrvCNxUFZowevC3uz8gvKr3WTpHQ7BkpjtRpA3wK+T0ybep/SRUMfr195gBzJm5gaXw0ZMgjIyHqJUow==}

  '@rushstack/terminal@0.14.5':
    resolution: {integrity: sha512-TEOpNwwmsZVrkp0omnuTUTGZRJKTr6n6m4OITiNjkqzLAkcazVpwR1SOtBg6uzpkIBLgrcNHETqI8rbw3uiUfw==}
    peerDependencies:
      '@types/node': '*'
    peerDependenciesMeta:
      '@types/node':
        optional: true

  '@rushstack/ts-command-line@4.23.3':
    resolution: {integrity: sha512-HazKL8fv4HMQMzrKJCrOrhyBPPdzk7iajUXgsASwjQ8ROo1cmgyqxt/k9+SdmrNLGE1zATgRqMUH3s/6smbRMA==}

  '@shikijs/core@1.29.1':
    resolution: {integrity: sha512-Mo1gGGkuOYjDu5H8YwzmOuly9vNr8KDVkqj9xiKhhhFS8jisAtDSEWB9hzqRHLVQgFdA310e8XRJcW4tYhRB2A==}

  '@shikijs/engine-javascript@1.29.1':
    resolution: {integrity: sha512-Hpi8k9x77rCQ7F/7zxIOUruNkNidMyBnP5qAGbLFqg4kRrg1HZhkB8btib5EXbQWTtLb5gBHOdBwshk20njD7Q==}

  '@shikijs/engine-oniguruma@1.29.1':
    resolution: {integrity: sha512-gSt2WhLNgEeLstcweQOSp+C+MhOpTsgdNXRqr3zP6M+BUBZ8Md9OU2BYwUYsALBxHza7hwaIWtFHjQ/aOOychw==}

  '@shikijs/langs@1.29.1':
    resolution: {integrity: sha512-iERn4HlyuT044/FgrvLOaZgKVKf3PozjKjyV/RZ5GnlyYEAZFcgwHGkYboeBv2IybQG1KVS/e7VGgiAU4JY2Gw==}

  '@shikijs/themes@1.29.1':
    resolution: {integrity: sha512-lb11zf72Vc9uxkl+aec2oW1HVTHJ2LtgZgumb4Rr6By3y/96VmlU44bkxEb8WBWH3RUtbqAJEN0jljD9cF7H7g==}

  '@shikijs/types@1.29.1':
    resolution: {integrity: sha512-aBqAuhYRp5vSir3Pc9+QPu9WESBOjUo03ao0IHLC4TyTioSsp/SkbAZSrIH4ghYYC1T1KTEpRSBa83bas4RnPA==}

  '@shikijs/vscode-textmate@10.0.1':
    resolution: {integrity: sha512-fTIQwLF+Qhuws31iw7Ncl1R3HUDtGwIipiJ9iU+UsDUwMhegFcQKQHd51nZjb7CArq0MvON8rbgCGQYWHUKAdg==}

  '@sindresorhus/is@5.6.0':
    resolution: {integrity: sha512-TV7t8GKYaJWsn00tFDqBw8+Uqmr8A0fRU1tvTQhyZzGv0sJCGRQL3JGMI3ucuKo3XIZdUP+Lx7/gh2t3lewy7g==}
    engines: {node: '>=14.16'}

  '@sinonjs/commons@1.8.6':
    resolution: {integrity: sha512-Ky+XkAkqPZSm3NLBeUng77EBQl3cmeJhITaGHdYH8kjVB+aun3S4XBRti2zt17mtt0mIUDiNxYeoJm6drVvBJQ==}

  '@sinonjs/fake-timers@6.0.1':
    resolution: {integrity: sha512-MZPUxrmFubI36XS1DI3qmI0YdN1gks62JtFZvxR67ljjSNCeK6U08Zx4msEWOXuofgqUt6zPHSi1H9fbjR/NRA==}

  '@sinonjs/samsam@5.3.1':
    resolution: {integrity: sha512-1Hc0b1TtyfBu8ixF/tpfSHTVWKwCBLY4QJbkgnE7HcwyvT2xArDxb4K7dMgqRm3szI+LJbzmW/s4xxEhv6hwDg==}

  '@sinonjs/text-encoding@0.7.3':
    resolution: {integrity: sha512-DE427ROAphMQzU4ENbliGYrBSYPXF+TtLg9S8vzeA+OF4ZKzoDdzfL8sxuMUGS/lgRhM6j1URSk9ghf7Xo1tyA==}

  '@szmarczak/http-timer@5.0.1':
    resolution: {integrity: sha512-+PmQX0PiAYPMeVYe237LJAYvOMYW1j2rH5YROyS3b4CTVJum34HfRvKvAzozHAQG0TnHNdUfY9nCeUyRAs//cw==}
    engines: {node: '>=14.16'}

  '@tsconfig/node10@1.0.11':
    resolution: {integrity: sha512-DcRjDCujK/kCk/cUe8Xz8ZSpm8mS3mNNpta+jGCA6USEDfktlNvm1+IuZ9eTcDbNk41BHwpHHeW+N1lKCz4zOw==}

  '@tsconfig/node12@1.0.11':
    resolution: {integrity: sha512-cqefuRsh12pWyGsIoBKJA9luFu3mRxCA+ORZvA4ktLSzIuCUtWVxGIuXigEwO5/ywWFMZ2QEGKWvkZG1zDMTag==}

  '@tsconfig/node14@1.0.3':
    resolution: {integrity: sha512-ysT8mhdixWK6Hw3i1V2AeRqZ5WfXg1G43mqoYlM2nc6388Fq5jcXyr5mRsqViLx/GJYdoL0bfXD8nmF+Zn/Iow==}

  '@tsconfig/node16@1.0.4':
    resolution: {integrity: sha512-vxhUy4J8lyeyinH7Azl1pdd43GJhZH/tP2weN8TntQblOY+A0XbT8DJk1/oCPuOOyg/Ja757rG0CgHcWC8OfMA==}

  '@types/argparse@1.0.38':
    resolution: {integrity: sha512-ebDJ9b0e702Yr7pWgB0jzm+CX4Srzz8RcXtLJDJB+BSccqMa36uyH/zUsSYao5+BD1ytv3k3rPYCq4mAE1hsXA==}

  '@types/base64-js@1.3.2':
    resolution: {integrity: sha512-Q2Xn2/vQHRGLRXhQ5+BSLwhHkR3JVflxVKywH0Q6fVoAiUE8fFYL2pE5/l2ZiOiBDfA8qUqRnSxln4G/NFz1Sg==}

  '@types/body-parser@1.19.5':
    resolution: {integrity: sha512-fB3Zu92ucau0iQ0JMCFQE7b/dv8Ot07NI3KaZIkIUNXq82k4eBAqUaneXfleGY9JWskeS9y+u0nXMyspcuQrCg==}

  '@types/chai-as-promised@7.1.8':
    resolution: {integrity: sha512-ThlRVIJhr69FLlh6IctTXFkmhtP3NpMZ2QGq69StYLyKZFp/HOp1VdKZj7RvfNWYYcJ1xlbLGLLWj1UvP5u/Gw==}

  '@types/chai@4.3.1':
    resolution: {integrity: sha512-/zPMqDkzSZ8t3VtxOa4KPq7uzzW978M9Tvh+j7GHKuo6k6GTLxPJ4J5gE5cjfJ26pnXst0N5Hax8Sr0T2Mi9zQ==}

  '@types/connect@3.4.38':
    resolution: {integrity: sha512-K6uROf1LD88uDQqJCktA4yzL1YYAK6NgfsI0v/mTgyPKWsX1CnJ0XPSDhViejru1GcRkLWb8RlzFYJRqGUbaug==}

  '@types/estree@1.0.6':
    resolution: {integrity: sha512-AYnb1nQyY49te+VRAVgmzfcgjYS91mY5P0TKUDCLEM+gNnA+3T6rWITXRLYCpahpqSQbN5cE+gHpnPyXjHWxcw==}

  '@types/express-serve-static-core@4.19.6':
    resolution: {integrity: sha512-N4LZ2xG7DatVqhCZzOGb1Yi5lMbXSZcmdLDe9EzSndPV2HpWYWzRbaerl2n27irrm94EPpprqa8KpskPT085+A==}

  '@types/express@4.17.21':
    resolution: {integrity: sha512-ejlPM315qwLpaQlQDTjPdsUFSc6ZsP4AN6AlWnogPjQ7CVi7PYF3YVz+CY3jE2pwYf7E/7HlDAN0rV2GxTG0HQ==}

  '@types/fs-extra@4.0.15':
    resolution: {integrity: sha512-zU/EU2kZ1tv+p4pswQLntA7dFQq84wXrSCfmLjZvMbLjf4N46cPOWHg+WKfc27YnEOQ0chVFlBui55HRsvzHPA==}

  '@types/hast@3.0.4':
    resolution: {integrity: sha512-WPs+bbQw5aCj+x6laNGWLH3wviHtoCv/P3+otBhbOhJgG8qtpdAMlTCxLtsTWA7LH1Oh/bFCHsBn0TPS5m30EQ==}

  '@types/http-cache-semantics@4.0.4':
    resolution: {integrity: sha512-1m0bIFVc7eJWyve9S0RnuRgcQqF/Xd5QsUZAZeQFr1Q3/p9JWoQQEqmVy+DPTNpGXwhgIetAoYF8JSc33q29QA==}

  '@types/http-errors@2.0.4':
    resolution: {integrity: sha512-D0CFMMtydbJAegzOyHjtiKPLlvnm3iTZyZRSZoLq2mRhDdmLfIWOCYPfQJ4cu2erKghU++QvjcUjp/5h7hESpA==}

  '@types/jquery@3.5.31':
    resolution: {integrity: sha512-rf/iB+cPJ/YZfMwr+FVuQbm7IaWC4y3FVYfVDxRGqmUCFjjPII0HWaP0vTPJGp6m4o13AXySCcMbWfrWtBFAKw==}

  '@types/json-schema@7.0.15':
    resolution: {integrity: sha512-5+fP8P8MFNC+AyZCDxrB2pkZFPGzqQWUzpSeuuVLvm8VMcorNYavBqoFcxK8bQz4Qsbn4oUEEem4wDLfcysGHA==}

  '@types/json5@0.0.29':
    resolution: {integrity: sha512-dRLjCWHYg4oaA77cxO64oO+7JwCwnIzkZPdrrC71jQmQtlhM556pwKo5bUzqvZndkVbeFLIIi+9TC40JNF5hNQ==}

  '@types/jsonwebtoken@8.5.9':
    resolution: {integrity: sha512-272FMnFGzAVMGtu9tkr29hRL6bZj4Zs1KZNeHLnKqAvp06tAIcarTMwOh8/8bz4FmKRcMxZhZNeUAQsNLoiPhg==}

  '@types/mdast@4.0.4':
    resolution: {integrity: sha512-kGaNbPh1k7AFzgpud/gMdvIm5xuECykRR+JnWKQno9TAXVa6WIVCGTPvYGekIDL4uwCZQSYbUxNBSb1aUo79oA==}

  '@types/mime@1.3.5':
    resolution: {integrity: sha512-/pyBZWSLD2n0dcHE3hq8s8ZvcETHtEuF+3E7XVt0Ig2nvsVQXdghHVcEkIWjy9A0wKfTn97a/PSDYohKIlnP/w==}

  '@types/mocha@8.2.3':
    resolution: {integrity: sha512-ekGvFhFgrc2zYQoX4JeZPmVzZxw6Dtllga7iGHzfbYIYkAMUx/sAFP2GdFpLff+vdHXu5fl7WX9AT+TtqYcsyw==}

  '@types/node-fetch@2.6.11':
    resolution: {integrity: sha512-24xFj9R5+rfQJLRyM56qh+wnVSYhyXC2tkoBndtY0U+vubqNsYXGjufB2nn8Q6gt0LrARwL6UBtMCSVCwl4B1g==}

  '@types/node@14.14.31':
    resolution: {integrity: sha512-vFHy/ezP5qI0rFgJ7aQnjDXwAMrG0KqqIH7tQG5PPv3BWBayOPIQNBjVc/P6hhdZfMx51REc6tfDNXHUio893g==}

  '@types/node@18.19.55':
    resolution: {integrity: sha512-zzw5Vw52205Zr/nmErSEkN5FLqXPuKX/k5d1D7RKHATGqU7y6YfX9QxZraUzUrFGqH6XzOzG196BC35ltJC4Cw==}

  '@types/qs@6.9.16':
    resolution: {integrity: sha512-7i+zxXdPD0T4cKDuxCUXJ4wHcsJLwENa6Z3dCu8cfCK743OGy5Nu1RmAGqDPsoTDINVEcdXKRvR/zre+P2Ku1A==}

  '@types/range-parser@1.2.7':
    resolution: {integrity: sha512-hKormJbkJqzQGhziax5PItDUTMAM9uE2XXQmM37dyd4hVM+5aVl7oVxMVUiVQn2oCQFN/LKCZdvSM0pFRqbSmQ==}

  '@types/semver@7.3.10':
    resolution: {integrity: sha512-zsv3fsC7S84NN6nPK06u79oWgrPVd0NvOyqgghV1haPaFcVxIrP4DLomRwGAXk0ui4HZA7mOcSFL98sMVW9viw==}

  '@types/send@0.17.4':
    resolution: {integrity: sha512-x2EM6TJOybec7c52BX0ZspPodMsQUd5L6PRwOunVyVUhXiBSKf3AezDL8Dgvgt5o0UfKNfuA0eMLr2wLT4AiBA==}

  '@types/serve-static@1.15.7':
    resolution: {integrity: sha512-W8Ym+h8nhuRwaKPaDw34QUkwsGi6Rc4yYqvKFo5rm2FUEhCFbzVWrxXUxuKK8TASjWsysJY0nsmNCGhCOIsrOw==}

  '@types/sinon@9.0.11':
    resolution: {integrity: sha512-PwP4UY33SeeVKodNE37ZlOsR9cReypbMJOhZ7BVE0lB+Hix3efCOxiJWiE5Ia+yL9Cn2Ch72EjFTRze8RZsNtg==}

  '@types/sinonjs__fake-timers@8.1.5':
    resolution: {integrity: sha512-mQkU2jY8jJEF7YHjHvsQO8+3ughTL1mcnn96igfhONmR+fUPSKIkefQYpSe8bsly2Ep7oQbn/6VG5/9/0qcArQ==}

  '@types/sizzle@2.3.8':
    resolution: {integrity: sha512-0vWLNK2D5MT9dg0iOo8GlKguPAU02QjmZitPEsXRuJXU/OGIOt9vT9Fc26wtYuavLxtO45v9PGleoL9Z0k1LHg==}

  '@types/unist@3.0.3':
    resolution: {integrity: sha512-ko/gIFJRv177XgZsZcBwnqJN5x/Gien8qNOn0D5bQU/zAzVf9Zt3BlcUiLqhV9y4ARk0GbT3tnUiPNgnTXzc/Q==}

  '@types/yargs-parser@21.0.3':
    resolution: {integrity: sha512-I4q9QU9MQv4oEOz4tAHJtNz1cwuLxn2F3xcc2iV5WdqLPpUnj30aUuxt1mAxYTG+oe8CZMV/+6rU4S4gRDzqtQ==}

  '@types/yargs@12.0.20':
    resolution: {integrity: sha512-MjOKUoDmNattFOBJvAZng7X9KXIKSGy6XHoXY9mASkKwCn35X4Ckh+Ugv1DewXZXrWYXMNtLiXhlCfWlpcAV+Q==}

  '@types/yargs@17.0.19':
    resolution: {integrity: sha512-cAx3qamwaYX9R0fzOIZAlFpo4A+1uBVCxqpKz9D26uTF4srRXaGTTsikQmaotCtNdbhzyUH7ft6p9ktz9s6UNQ==}

  '@typescript-eslint/eslint-plugin@8.11.0':
    resolution: {integrity: sha512-KhGn2LjW1PJT2A/GfDpiyOfS4a8xHQv2myUagTM5+zsormOmBlYsnQ6pobJ8XxJmh6hnHwa2Mbe3fPrDJoDhbA==}
    engines: {node: ^18.18.0 || ^20.9.0 || >=21.1.0}
    peerDependencies:
      '@typescript-eslint/parser': ^8.0.0 || ^8.0.0-alpha.0
      eslint: ^8.57.0 || ^9.0.0
      typescript: '*'
    peerDependenciesMeta:
      typescript:
        optional: true

  '@typescript-eslint/parser@8.11.0':
    resolution: {integrity: sha512-lmt73NeHdy1Q/2ul295Qy3uninSqi6wQI18XwSpm8w0ZbQXUpjCAWP1Vlv/obudoBiIjJVjlztjQ+d/Md98Yxg==}
    engines: {node: ^18.18.0 || ^20.9.0 || >=21.1.0}
    peerDependencies:
      eslint: ^8.57.0 || ^9.0.0
      typescript: '*'
    peerDependenciesMeta:
      typescript:
        optional: true

  '@typescript-eslint/scope-manager@8.11.0':
    resolution: {integrity: sha512-Uholz7tWhXmA4r6epo+vaeV7yjdKy5QFCERMjs1kMVsLRKIrSdM6o21W2He9ftp5PP6aWOVpD5zvrvuHZC0bMQ==}
    engines: {node: ^18.18.0 || ^20.9.0 || >=21.1.0}

  '@typescript-eslint/type-utils@8.11.0':
    resolution: {integrity: sha512-ItiMfJS6pQU0NIKAaybBKkuVzo6IdnAhPFZA/2Mba/uBjuPQPet/8+zh5GtLHwmuFRShZx+8lhIs7/QeDHflOg==}
    engines: {node: ^18.18.0 || ^20.9.0 || >=21.1.0}
    peerDependencies:
      typescript: '*'
    peerDependenciesMeta:
      typescript:
        optional: true

  '@typescript-eslint/types@8.11.0':
    resolution: {integrity: sha512-tn6sNMHf6EBAYMvmPUaKaVeYvhUsrE6x+bXQTxjQRp360h1giATU0WvgeEys1spbvb5R+VpNOZ+XJmjD8wOUHw==}
    engines: {node: ^18.18.0 || ^20.9.0 || >=21.1.0}

  '@typescript-eslint/typescript-estree@8.11.0':
    resolution: {integrity: sha512-yHC3s1z1RCHoCz5t06gf7jH24rr3vns08XXhfEqzYpd6Hll3z/3g23JRi0jM8A47UFKNc3u/y5KIMx8Ynbjohg==}
    engines: {node: ^18.18.0 || ^20.9.0 || >=21.1.0}
    peerDependencies:
      typescript: '*'
    peerDependenciesMeta:
      typescript:
        optional: true

  '@typescript-eslint/utils@8.11.0':
    resolution: {integrity: sha512-CYiX6WZcbXNJV7UNB4PLDIBtSdRmRI/nb0FMyqHPTQD1rMjA0foPLaPUV39C/MxkTd/QKSeX+Gb34PPsDVC35g==}
    engines: {node: ^18.18.0 || ^20.9.0 || >=21.1.0}
    peerDependencies:
      eslint: ^8.57.0 || ^9.0.0

  '@typescript-eslint/visitor-keys@8.11.0':
    resolution: {integrity: sha512-EaewX6lxSjRJnc+99+dqzTeoDZUfyrA52d2/HRrkI830kgovWsmIiTfmr0NZorzqic7ga+1bS60lRBUgR3n/Bw==}
    engines: {node: ^18.18.0 || ^20.9.0 || >=21.1.0}

  '@ungap/structured-clone@1.3.0':
    resolution: {integrity: sha512-WmoN8qaIAo7WTYWbAZuG8PYEhn5fkz7dZrqTBZ7dtt//lL2Gwms1IcnQ5yHqjDfX8Ft5j4YzDM23f87zBfDe9g==}

  '@xmldom/xmldom@0.8.10':
    resolution: {integrity: sha512-2WALfTl4xo2SkGCYRt6rDTFfk9R1czmBvUQy12gK2KuRKIpWEhcbbzy8EZXtz/jkRqHX8bFEc6FC1HjX4TUWYw==}
    engines: {node: '>=10.0.0'}

  '@yarnpkg/lockfile@1.1.0':
    resolution: {integrity: sha512-GpSwvyXOcOOlV70vbnzjj4fW5xW/FdUF6nQEt1ENy7m4ZCczi1+/buVUPAqmGfqznsORNFzUMjctTIp8a9tuCQ==}

  accepts@1.3.8:
    resolution: {integrity: sha512-PYAthTa2m2VKxuvSD3DPC/Gy+U+sOA1LAuT8mkmRuvw+NACSaeXEQ+NHcVF7rONl6qcaxV3Uuemwawk+7+SJLw==}
    engines: {node: '>= 0.6'}

  acorn-jsx@5.3.2:
    resolution: {integrity: sha512-rq9s+JNhf0IChjtDXxllJ7g41oZk5SlXtp0LHwyA5cejwn7vKmKp4pPri6YEePv2PU65sAsegbXtIinmDFDXgQ==}
    peerDependencies:
      acorn: ^6.0.0 || ^7.0.0 || ^8.0.0

  acorn-walk@8.3.4:
    resolution: {integrity: sha512-ueEepnujpqee2o5aIYnvHU6C0A42MNdsIDeqy5BydrkuC5R1ZuUFnm27EeFJGoEHJQgn3uleRvmTXaJgfXbt4g==}
    engines: {node: '>=0.4.0'}

  acorn@8.12.1:
    resolution: {integrity: sha512-tcpGyI9zbizT9JbV6oYE477V6mTlXvvi0T0G3SNIYE2apm/G5huBa1+K89VGeovbg+jycCrfhl3ADxErOuO6Jg==}
    engines: {node: '>=0.4.0'}
    hasBin: true

  acorn@8.14.0:
    resolution: {integrity: sha512-cl669nCJTZBsL97OF4kUQm5g5hC2uihk0NxY3WENAC0TYdILVkAyHymAntgxGkl7K+t0cXIrH5siy5S4XkFycA==}
    engines: {node: '>=0.4.0'}
    hasBin: true

  address@1.2.2:
    resolution: {integrity: sha512-4B/qKCfeE/ODUaAUpSwfzazo5x29WD4r3vXiWsB7I2mSDAihwEqKO+g8GELZUQSSAo5e1XTYh3ZVfLyxBc12nA==}
    engines: {node: '>= 10.0.0'}

  agent-base@7.1.1:
    resolution: {integrity: sha512-H0TSyFNDMomMNJQBn8wFV5YC/2eJ+VXECwOadZJT554xP6cODZHPX3H9QMQECxvrgiSOP1pHjy1sMWQVYJOUOA==}
    engines: {node: '>= 14'}

  agent-base@7.1.3:
    resolution: {integrity: sha512-jRR5wdylq8CkOe6hei19GGZnxM6rBGwFl3Bg0YItGDimvjGtAvdZk4Pu6Cl4u4Igsws4a1fd1Vq3ezrhn4KmFw==}
    engines: {node: '>= 14'}

  aggregate-error@3.1.0:
    resolution: {integrity: sha512-4I7Td01quW/RpocfNayFdFVk1qSuoh0E7JrbRJ16nH01HhKFQ88INq9Sd+nd72zqRySlr9BmDA8xlEJ6vJMrYA==}
    engines: {node: '>=8'}

  ajv-draft-04@1.0.0:
    resolution: {integrity: sha512-mv00Te6nmYbRp5DCwclxtt7yV/joXJPGS7nM+97GdxvuttCOfgI3K4U25zboyeX0O+myI8ERluxQe5wljMmVIw==}
    peerDependencies:
      ajv: ^8.5.0
    peerDependenciesMeta:
      ajv:
        optional: true

  ajv-formats@3.0.1:
    resolution: {integrity: sha512-8iUql50EUR+uUcdRQ3HDqa6EVyo3docL8g5WJ3FNcWmu62IbkGUue/pEyLBW8VGKKucTPgqeks4fIU1DA4yowQ==}
    peerDependencies:
      ajv: ^8.0.0
    peerDependenciesMeta:
      ajv:
        optional: true

  ajv@6.12.6:
    resolution: {integrity: sha512-j3fVLgvTo527anyYyJOGTYJbG+vnnQYvE0m5mmkc1TK+nxAppkCLMIL0aZ4dblVCNoGShhm+kzE4ZUykBoMg4g==}

  ajv@8.12.0:
    resolution: {integrity: sha512-sRu1kpcO9yLtYxBKvqfTeh9KzZEwO3STyX1HT+4CaDzC6HpTGYhIhPIzj9XuKU7KYDwnaeh5hcOwjy1QuJzBPA==}

  ajv@8.13.0:
    resolution: {integrity: sha512-PRA911Blj99jR5RMeTunVbNXMF6Lp4vZXnk5GQjcnUWUTsrXtekg/pnmFFI2u/I36Y/2bITGS30GZCXei6uNkA==}

  ansi-colors@4.1.3:
    resolution: {integrity: sha512-/6w/C21Pm1A7aZitlI5Ni/2J6FFQN8i1Cvz3kHABAAbw93v/NlvKdVOqz7CCWz/3iv/JplRSEEZ83XION15ovw==}
    engines: {node: '>=6'}

  ansi-escapes@5.0.0:
    resolution: {integrity: sha512-5GFMVX8HqE/TB+FuBJGuO5XG0WrsA6ptUqoODaT/n9mmUaZFkqnBueB4leqGBCmrUHnCnC4PCZTCd0E7QQ83bA==}
    engines: {node: '>=12'}

  ansi-regex@5.0.1:
    resolution: {integrity: sha512-quJQXlTSUGL2LH9SUXo8VwsY4soanhgo6LNSm84E1LBcE8s3O0wpdiRzyR9z/ZZJMlMWv37qOOb9pdJlMUEKFQ==}
    engines: {node: '>=8'}

  ansi-regex@6.1.0:
    resolution: {integrity: sha512-7HSX4QQb4CspciLpVFwyRe79O3xsIZDDLER21kERQ71oaPodF8jL725AgJMFAYbooIqolJoRLuM81SpeUkpkvA==}
    engines: {node: '>=12'}

  ansi-styles@3.2.1:
    resolution: {integrity: sha512-VT0ZI6kZRdTh8YyJw3SMbYm/u+NqfsAxEpWO0Pf9sq8/e94WxxOpPKx9FR1FlyCtOVDNOQ+8ntlqFxiRc+r5qA==}
    engines: {node: '>=4'}

  ansi-styles@4.3.0:
    resolution: {integrity: sha512-zbB9rCJAT1rbjiVDb2hqKFHNYLxgtk8NURxZ3IZwD3F6NtxbXZQCnnSi1Lkx+IDohdPlFp222wVALIheZJQSEg==}
    engines: {node: '>=8'}

  ansi-styles@6.2.1:
    resolution: {integrity: sha512-bN798gFfQX+viw3R7yrGWRqnrN2oRkEkUjjl4JNn4E8GxxbjtG3FbrEIIY3l8/hrwUwIeCZvi4QuOTP4MErVug==}
    engines: {node: '>=12'}

  anymatch@3.1.3:
    resolution: {integrity: sha512-KMReFUr0B4t+D+OBkjR3KYqvocp2XaSzO55UcB6mgQMd3KbcE+mWTyvVV7D/zsdEbNnV6acZUutkiHQXvTr1Rw==}
    engines: {node: '>= 8'}

  append-transform@2.0.0:
    resolution: {integrity: sha512-7yeyCEurROLQJFv5Xj4lEGTy0borxepjFv1g22oAdqFu//SrAlDl1O1Nxx15SH1RoliUml6p8dwJW9jvZughhg==}
    engines: {node: '>=8'}

  archy@1.0.0:
    resolution: {integrity: sha512-Xg+9RwCg/0p32teKdGMPTPnVXKD0w3DfHnFTficozsAgsvq2XenPJq/MYpzzQ/v8zrOyJn6Ds39VA4JIDwFfqw==}

  are-docs-informative@0.0.2:
    resolution: {integrity: sha512-ixiS0nLNNG5jNQzgZJNoUpBKdo9yTYZMGJ+QgT2jmjR7G7+QHRCc4v6LQ3NgE7EBJq+o0ams3waJwkrlBom8Ig==}
    engines: {node: '>=14'}

  arg@4.1.3:
    resolution: {integrity: sha512-58S9QDqG0Xx27YwPSt9fJxivjYl432YCwfDMfZ+71RAqUrZef7LrKQZ3LHLOwCS4FLNBplP533Zx895SeOCHvA==}

  argparse@1.0.10:
    resolution: {integrity: sha512-o5Roy6tNG4SL/FOkCAN6RzjiakZS25RLYFrcMttJqbdd8BWrnA+fGz57iN5Pb06pvBGvl5gQ0B48dJlslXvoTg==}

  argparse@2.0.1:
    resolution: {integrity: sha512-8+9WqebbFzpX9OR+Wa6O29asIogeRMzcGtAINdpMHHyAg10f05aSFVBbcEqGf/PXw1EjAZ+q2/bEBg3DvurK3Q==}

  aria-query@5.1.3:
    resolution: {integrity: sha512-R5iJ5lkuHybztUfuOAznmboyjWq8O6sqNqtK7CLOqdydi54VNbORp49mb14KbWgG1QD3JFO9hJdZ+y4KutfdOQ==}

  array-buffer-byte-length@1.0.1:
    resolution: {integrity: sha512-ahC5W1xgou+KTXix4sAO8Ki12Q+jf4i0+tmk3sC+zgcynshkHxzpXdImBehiUYKKKDwvfFiJl1tZt6ewscS1Mg==}
    engines: {node: '>= 0.4'}

  array-flatten@1.1.1:
    resolution: {integrity: sha512-PCVAQswWemu6UdxsDFFX/+gVeYqKAod3D3UVm91jHwynguOwAvYPhx8nNlM++NqRcK6CxxpUafjmhIdKiHibqg==}

  array-includes@3.1.8:
    resolution: {integrity: sha512-itaWrbYbqpGXkGhZPGUulwnhVf5Hpy1xiCFsGqyIGglbBxmG5vSjxQen3/WGOjPpNEv1RtBLKxbmVXm8HpJStQ==}
    engines: {node: '>= 0.4'}

  array-union@2.1.0:
    resolution: {integrity: sha512-HGyxoOTYUyCM6stUe6EJgnd4EoewAI7zMdfqO+kGjnlZmBDz/cR5pf8r/cR4Wq60sL/p0IkcjUEEPwS3GFrIyw==}
    engines: {node: '>=8'}

  array.prototype.findlast@1.2.5:
    resolution: {integrity: sha512-CVvd6FHg1Z3POpBLxO6E6zr+rSKEQ9L6rZHAaY7lLfhKsWYUBBOuMs0e9o24oopj6H+geRCX0YJ+TJLBK2eHyQ==}
    engines: {node: '>= 0.4'}

  array.prototype.findlastindex@1.2.5:
    resolution: {integrity: sha512-zfETvRFA8o7EiNn++N5f/kaCw221hrpGsDmcpndVupkPzEc1Wuf3VgC0qby1BbHs7f5DVYjgtEU2LLh5bqeGfQ==}
    engines: {node: '>= 0.4'}

  array.prototype.flat@1.3.2:
    resolution: {integrity: sha512-djYB+Zx2vLewY8RWlNCUdHjDXs2XOgm602S9E7P/UpHgfeHL00cRiIF+IN/G/aUJ7kGPb6yO/ErDI5V2s8iycA==}
    engines: {node: '>= 0.4'}

  array.prototype.flatmap@1.3.2:
    resolution: {integrity: sha512-Ewyx0c9PmpcsByhSW4r+9zDU7sGjFc86qf/kKtuSCRdhfbk0SNLLkaT5qvcHnRGgc5NP/ly/y+qkXkqONX54CQ==}
    engines: {node: '>= 0.4'}

  array.prototype.tosorted@1.1.4:
    resolution: {integrity: sha512-p6Fx8B7b7ZhL/gmUsAy0D15WhvDccw3mnGNbZpi3pmeJdxtWsj2jEaI4Y6oo3XiHfzuSgPwKc04MYt6KgvC/wA==}
    engines: {node: '>= 0.4'}

  arraybuffer.prototype.slice@1.0.3:
    resolution: {integrity: sha512-bMxMKAjg13EBSVscxTaYA4mRc5t1UAXa2kXiGTNfZ079HIWXEkKmkgFrh/nJqamaLSrXO5H4WFFkPEaLJWbs3A==}
    engines: {node: '>= 0.4'}

  asn1.js@4.10.1:
    resolution: {integrity: sha512-p32cOF5q0Zqs9uBiONKYLm6BClCoBCM5O9JfeUSlnQLBTxYdTK+pW+nXflm8UkKd2UYlEbYz5qEi0JuZR9ckSw==}

  assertion-error@1.1.0:
    resolution: {integrity: sha512-jgsaNduz+ndvGyFt3uSuWqvy4lCnIJiovtouQN5JZHOKCS2QuhEdbcQHFhVksz2N2U9hXJo8odG7ETyWlEeuDw==}

  ast-types-flow@0.0.8:
    resolution: {integrity: sha512-OH/2E5Fg20h2aPrbe+QL8JZQFko0YZaF+j4mnQ7BGhfavO7OpSLa8a0y9sBwomHdSbkhTS8TQNayBfnW5DwbvQ==}

  asynckit@0.4.0:
    resolution: {integrity: sha512-Oei9OH4tRh0YqU3GxhX79dM/mwVgvbZJaSNaRk+bshkj0S5cfHcgYakreBjrHwatXKbz+IoIdYLxrKim2MjW0Q==}

  available-typed-arrays@1.0.7:
    resolution: {integrity: sha512-wvUjBtSGN7+7SjNpq/9M2Tg350UZD3q62IFZLbRAR1bSMlCo1ZaeW+BJ+D090e4hIIZLBcTDWe4Mh4jvUDajzQ==}
    engines: {node: '>= 0.4'}

  axe-core@4.10.0:
    resolution: {integrity: sha512-Mr2ZakwQ7XUAjp7pAwQWRhhK8mQQ6JAaNWSjmjxil0R8BPioMtQsTLOolGYkji1rcL++3dCqZA3zWqpT+9Ew6g==}
    engines: {node: '>=4'}

  axios@0.25.0:
    resolution: {integrity: sha512-cD8FOb0tRH3uuEe6+evtAbgJtfxr7ly3fQjYcMcuPlgkwVS9xboaVIpcDV+cYQe+yGykgwZCs1pzjntcGa6l5g==}

  axios@1.6.8:
    resolution: {integrity: sha512-v/ZHtJDU39mDpyBoFVkETcd/uNdxrWRrg3bKpOKzXFA6Bvqopts6ALSMU3y6ijYxbw2B+wPrIv46egTzJXCLGQ==}

<<<<<<< HEAD
  axios@1.7.7:
    resolution: {integrity: sha512-S4kL7XrjgBmvdGut0sN3yJxqYzrDOnivkBiN0OFs6hLiUam3UPvswUo0kqGyhqUZGEOytHyumEdXsAkgCOUf3Q==}

  axios@1.7.9:
    resolution: {integrity: sha512-LhLcE7Hbiryz8oMDdDptSrWowmB4Bl6RCt6sIJKpRB4XtVf0iEgewX3au/pJqm+Py1kCASkb/FFKjxQaLtxJvw==}

  axobject-query@4.1.0:
    resolution: {integrity: sha512-qIj0G9wZbMGNLjLmg1PT6v2mE9AH2zlnADJD/2tC6E00hgmhUOfEB6greHPAfLRSufHqROIUTkw6E+M3lH0PTQ==}
    engines: {node: '>= 0.4'}
=======
  axios@1.8.4:
    resolution: {integrity: sha512-eBSYY4Y68NNlHbHBMdeDmKNtDgXWhQsJcGqzO3iLUM0GraQFSS9cVgPX5I9b3lbdFKyYoAEGAZF1DwhTaljNAw==}

  axobject-query@3.2.1:
    resolution: {integrity: sha512-jsyHu61e6N4Vbz/v18DHwWYKK0bSWLqn47eeDSKPB7m8tqMHF9YJ+mhIk2lVteyZrY8tnSj/jHOv4YiTCuCJgg==}
>>>>>>> 6a2dabe4

  balanced-match@1.0.2:
    resolution: {integrity: sha512-3oSeUO0TMV67hN1AmbXsK4yaqU7tjiHlbxRDZOpH0KW9+CeX4bRAaX0Anxt0tx2MrpRpWwQaPwIlISEJhYU5Pw==}

  base64-js@0.0.8:
    resolution: {integrity: sha512-3XSA2cR/h/73EzlXXdU6YNycmYI7+kicTxks4eJg2g39biHR84slg2+des+p7iHYhbRg/udIS4TD53WabcOUkw==}
    engines: {node: '>= 0.4'}

  base64-js@1.5.1:
    resolution: {integrity: sha512-AKpaYlHn8t4SVbOHCy+b5+KKgvR4vrsD8vbvrbiQJps7fKDTkjkDry6ji0rUJjC0kzbNePLwzxq8iypo41qeWA==}

  beachball@2.51.0:
    resolution: {integrity: sha512-Io+mzUb2QnTeOFDzyho0woU6FnUf1UlJLljJUIyMMJqxxj/sflXe5/CKnWk1c00FGRjMyftSx7oo7fD4Rf3ZEw==}
    engines: {node: '>=14.0.0'}
    hasBin: true

  binary-extensions@2.3.0:
    resolution: {integrity: sha512-Ceh+7ox5qe7LJuLHoY0feh3pHuUDHAcRUeyL2VYghZwfpkNIy/+8Ocg0a3UuSoYzavmylwuLWQOf3hl0jjMMIw==}
    engines: {node: '>=8'}

  bl@4.1.0:
    resolution: {integrity: sha512-1W07cM9gS6DcLperZfFSj+bWLtaPGSOHWhPiGzXmvVJbRLdG82sH/Kn8EtW1VqWVA54AKf2h5k5BbnIbwF3h6w==}

  bn.js@4.12.0:
    resolution: {integrity: sha512-c98Bf3tPniI+scsdk237ku1Dc3ujXQTSgyiPUDEOe7tRkhrqridvh8klBv0HCEso1OLOYcHuCv/cS6DNxKH+ZA==}

  bn.js@5.2.1:
    resolution: {integrity: sha512-eXRvHzWyYPBuB4NBy0cmYQjGitUrtqwbvlzP3G6VFnNRbsZQIxQ10PbKKHt8gZ/HW/D/747aDl+QkDqg3KQLMQ==}

  body-parser@1.20.3:
    resolution: {integrity: sha512-7rAxByjUMqQ3/bHJy7D6OGXvx/MMc4IqBn/X0fcM1QUcAItpZrBEYhWGem+tzXH90c+G01ypMcYJBO9Y30203g==}
    engines: {node: '>= 0.8', npm: 1.2.8000 || >= 1.4.16}

  brace-expansion@1.1.11:
    resolution: {integrity: sha512-iCuPHDFgrHX7H2vEI/5xpz07zSHB00TpugqhmYtVmMO6518mCuRMoOYFldEBl0g187ufozdaHgWKcYFb61qGiA==}

  brace-expansion@2.0.1:
    resolution: {integrity: sha512-XnAIvQ8eM+kC6aULx6wuQiwVsnzsi9d3WxzV3FpWTGA19F621kwdbsAcFKXgKUHZWsy+mY6iL1sHTxWEFCytDA==}

  braces@3.0.3:
    resolution: {integrity: sha512-yQbXgO/OSZVD2IsiLlro+7Hf6Q18EJrKSEsdoMzKePKXct3gvD8oLcOQdIzGupr5Fj+EDe8gO/lxc1BzfMpxvA==}
    engines: {node: '>=8'}

  brorand@1.1.0:
    resolution: {integrity: sha512-cKV8tMCEpQs4hK/ik71d6LrPOnpkpGBR0wzxqr68g2m/LB2GxVYQroAjMJZRVM1Y4BCjCKc3vAamxSzOY2RP+w==}

  browser-stdout@1.3.1:
    resolution: {integrity: sha512-qhAVI1+Av2X7qelOfAIYwXONood6XlZE/fXaBSmW/T5SzLAmCgzi+eiWE7fUvbHaeNBQH13UftjpXxsfLkMpgw==}

  browserify-aes@1.2.0:
    resolution: {integrity: sha512-+7CHXqGuspUn/Sl5aO7Ea0xWGAtETPXNSAjHo48JfLdPWcMng33Xe4znFvQweqc/uzk5zSOI3H52CYnjCfb5hA==}

  browserify-cipher@1.0.1:
    resolution: {integrity: sha512-sPhkz0ARKbf4rRQt2hTpAHqn47X3llLkUGn+xEJzLjwY8LRs2p0v7ljvI5EyoRO/mexrNunNECisZs+gw2zz1w==}

  browserify-des@1.0.2:
    resolution: {integrity: sha512-BioO1xf3hFwz4kc6iBhI3ieDFompMhrMlnDFC4/0/vd5MokpuAc3R+LYbwTA9A5Yc9pq9UYPqffKpW2ObuwX5A==}

  browserify-rsa@4.1.1:
    resolution: {integrity: sha512-YBjSAiTqM04ZVei6sXighu679a3SqWORA3qZTEqZImnlkDIFtKc6pNutpjyZ8RJTjQtuYfeetkxM11GwoYXMIQ==}
    engines: {node: '>= 0.10'}

  browserify-sign@4.2.3:
    resolution: {integrity: sha512-JWCZW6SKhfhjJxO8Tyiiy+XYB7cqd2S5/+WeYHsKdNKFlCBhKbblba1A/HN/90YwtxKc8tCErjffZl++UNmGiw==}
    engines: {node: '>= 0.12'}

  browserslist@4.24.0:
    resolution: {integrity: sha512-Rmb62sR1Zpjql25eSanFGEhAxcFwfA1K0GuQcLoaJBAcENegrQut3hYdhXFF1obQfiDyqIW/cLM5HSJ/9k884A==}
    engines: {node: ^6 || ^7 || ^8 || ^9 || ^10 || ^11 || ^12 || >=13.7}
    hasBin: true

  buffer-equal-constant-time@1.0.1:
    resolution: {integrity: sha512-zRpUiDwd/xk6ADqPMATG8vc9VPrkck7T07OIx0gnjmJAnHnTVXNQG3vfvWNuiZIkwu9KrKdA1iJKfsfTVxE6NA==}

  buffer-from@1.1.2:
    resolution: {integrity: sha512-E+XQCRwSbaaiChtv6k6Dwgc+bx+Bs6vuKJHHl5kox/BaKbhiXzqQOwK4cO22yElGp2OCmjwVhT3HmxgyPGnJfQ==}

  buffer-xor@1.0.3:
    resolution: {integrity: sha512-571s0T7nZWK6vB67HI5dyUF7wXiNcfaPPPTl6zYCNApANjIvYJTg7hlud/+cJpdAhS7dVzqMLmfhfHR3rAcOjQ==}

  buffer@5.7.1:
    resolution: {integrity: sha512-EHcyIPBQ4BSGlvjB16k5KgAJ27CIsHY/2JBmCRReo48y9rQ3MaUzWX3KVlBa4U7MyX02HdVj0K7C3WaB3ju7FQ==}

  bytes@3.1.2:
    resolution: {integrity: sha512-/Nf7TyzTx6S3yRJObOAV7956r8cr2+Oj8AC5dt8wSP3BQAoeX58NoHyCU8P8zGkNXStjTSi6fzO6F0pBdcYbEg==}
    engines: {node: '>= 0.8'}

  cacheable-lookup@7.0.0:
    resolution: {integrity: sha512-+qJyx4xiKra8mZrcwhjMRMUhD5NR1R8esPkzIYxX96JiecFoxAXFuz/GpR3+ev4PE1WamHip78wV0vcmPQtp8w==}
    engines: {node: '>=14.16'}

  cacheable-request@10.2.14:
    resolution: {integrity: sha512-zkDT5WAF4hSSoUgyfg5tFIxz8XQK+25W/TLVojJTMKBaxevLBBtLxgqguAuVQB8PVW79FVjHcU+GJ9tVbDZ9mQ==}
    engines: {node: '>=14.16'}

  caching-transform@4.0.0:
    resolution: {integrity: sha512-kpqOvwXnjjN44D89K5ccQC+RUrsy7jB/XLlRrx0D7/2HNcTPqzsb6XgYoErwko6QsV184CA2YgS1fxDiiDZMWA==}
    engines: {node: '>=8'}

  call-bind-apply-helpers@1.0.2:
    resolution: {integrity: sha512-Sp1ablJ0ivDkSzjcaJdxEunN5/XvksFJ2sMBFfq6x0ryhQV/2b/KwFe21cMpmHtPOSij8K99/wSfoEuTObmuMQ==}
    engines: {node: '>= 0.4'}

  call-bind@1.0.7:
    resolution: {integrity: sha512-GHTSNSYICQ7scH7sZ+M2rFopRoLh8t2bLSW6BbgrtLsahOIB5iyAVJf9GjWK3cYTDaMj4XdBpM1cA6pIS0Kv2w==}
    engines: {node: '>= 0.4'}

  callsites@3.1.0:
    resolution: {integrity: sha512-P8BjAsXvZS+VIDUI11hHCQEv74YT67YUi5JJFNWIqL235sBmjX4+qx9Muvls5ivyNENctx46xQLQ3aTuE7ssaQ==}
    engines: {node: '>=6'}

  camelcase@5.3.1:
    resolution: {integrity: sha512-L28STB170nwWS63UjtlEOE3dldQApaJXZkOI1uMFfzf3rRuPegHaHesyee+YxQ+W6SvRDQV6UrdOdRiR153wJg==}
    engines: {node: '>=6'}

  camelcase@6.3.0:
    resolution: {integrity: sha512-Gmy6FhYlCY7uOElZUSbxo2UCDH8owEk996gkbrpsgGtrJLM3J7jGxl9Ic7Qwwj4ivOE5AWZWRMecDdF7hqGjFA==}
    engines: {node: '>=10'}

  caniuse-lite@1.0.30001668:
    resolution: {integrity: sha512-nWLrdxqCdblixUO+27JtGJJE/txpJlyUy5YN1u53wLZkP0emYCo5zgS6QYft7VUYR42LGgi/S5hdLZTrnyIddw==}

  canonical-path@1.0.0:
    resolution: {integrity: sha512-feylzsbDxi1gPZ1IjystzIQZagYYLvfKrSuygUCgf7z6x790VEzze5QEkdSV1U58RA7Hi0+v6fv4K54atOzATg==}

  ccount@2.0.1:
    resolution: {integrity: sha512-eyrF0jiFpY+3drT6383f1qhkbGsLSifNAjA61IUjZjmLCWjItY6LB9ft9YhoDgwfmclB2zhu51Lc7+95b8NRAg==}

  chai-as-promised@7.1.2:
    resolution: {integrity: sha512-aBDHZxRzYnUYuIAIPBH2s511DjlKPzXNlXSGFC8CwmroWQLfrW0LtE1nK3MAwwNhJPa9raEjNCmRoFpG0Hurdw==}
    peerDependencies:
      chai: '>= 2.1.2 < 6'

  chai@4.5.0:
    resolution: {integrity: sha512-RITGBfijLkBddZvnn8jdqoTypxvqbOLYQkGGxXzeFjVHvudaPw0HNFD9x928/eUwYWd2dPCugVqspGALTZZQKw==}
    engines: {node: '>=4'}

  chalk@2.4.2:
    resolution: {integrity: sha512-Mti+f9lpJNcwF4tWV8/OrTTtF1gZi+f8FqlyAdouralcFWFQWF2+NgCHShjkCb+IFBLq9buZwE1xckQU4peSuQ==}
    engines: {node: '>=4'}

  chalk@3.0.0:
    resolution: {integrity: sha512-4D3B6Wf41KOYRFdszmDqMCGq5VV/uMAB273JILmO+3jAlh8X4qDtdtgCR3fxtbLEMzSx22QdhnDcJvu2u1fVwg==}
    engines: {node: '>=8'}

  chalk@4.1.2:
    resolution: {integrity: sha512-oKnbhFyRIXpUuez8iBMmyEa4nbj4IOQyuhc/wy9kY7/WVPcwIO9VA668Pu8RkO7+0G76SLROeyw9CpQ061i4mA==}
    engines: {node: '>=10'}

  chalk@5.3.0:
    resolution: {integrity: sha512-dLitG79d+GV1Nb/VYcCDFivJeK1hiukt9QjRNVOsUtTy1rR1YJsmpGGTZ3qJos+uw7WmWF4wUwBd9jxjocFC2w==}
    engines: {node: ^12.17.0 || ^14.13 || >=16.0.0}

  character-entities-html4@2.1.0:
    resolution: {integrity: sha512-1v7fgQRj6hnSwFpq1Eu0ynr/CDEw0rXo2B61qXrLNdHZmPKgb7fqS1a2JwF0rISo9q77jDI8VMEHoApn8qDoZA==}

  character-entities-legacy@3.0.0:
    resolution: {integrity: sha512-RpPp0asT/6ufRm//AJVwpViZbGM/MkjQFxJccQRHmISF/22NBtsHqAWmL+/pmkPWoIUJdWyeVleTl1wydHATVQ==}

  charenc@0.0.2:
    resolution: {integrity: sha512-yrLQ/yVUFXkzg7EDQsPieE/53+0RlaWTs+wBrvW36cyilJ2SaDWfl4Yj7MtLTXleV9uEKefbAGUPv2/iWSooRA==}

  check-error@1.0.3:
    resolution: {integrity: sha512-iKEoDYaRmd1mxM90a2OEfWhjsjPpYPuQ+lMYsoxB126+t8fw7ySEO48nmDg5COTjxDI65/Y2OWpeEHk3ZOe8zg==}

  chokidar@3.6.0:
    resolution: {integrity: sha512-7VT13fmjotKpGipCW9JEQAusEPE+Ei8nl6/g4FBAmIm0GOOLMua9NDDo/DWp0ZAxCr3cPq5ZpBqmPAQgDda2Pw==}
    engines: {node: '>= 8.10.0'}

  chownr@1.1.4:
    resolution: {integrity: sha512-jJ0bqzaylmJtVnNgzTeSOs8DPavpbYgEr/b0YL8/2GO3xJEhInFmhKMUnEJQjZumK7KXGFhUy89PrsJWlakBVg==}

  cipher-base@1.0.4:
    resolution: {integrity: sha512-Kkht5ye6ZGmwv40uUDZztayT2ThLQGfnj/T71N/XzeZeo3nf8foyW7zGTsPYkEya3m5f3cAypH+qe7YOrM1U2Q==}

  clean-stack@2.2.0:
    resolution: {integrity: sha512-4diC9HaTE+KRAMWhDhrGOECgWZxoevMc5TlkObMqNSsVU62PYzXZ/SMTjzyGAFF1YusgxGcSWTEXBhp0CPwQ1A==}
    engines: {node: '>=6'}

  cli-cursor@4.0.0:
    resolution: {integrity: sha512-VGtlMu3x/4DOtIUwEkRezxUZ2lBacNJCHash0N0WeZDBS+7Ux1dm3XWAgWYxLJFMMdOeXMHXorshEFhbMSGelg==}
    engines: {node: ^12.20.0 || ^14.13.1 || >=16.0.0}

  cli-truncate@3.1.0:
    resolution: {integrity: sha512-wfOBkjXteqSnI59oPcJkcPl/ZmwvMMOj340qUIY1SKZCv0B9Cf4D4fAucRkIKQmsIuYK3x1rrgU7MeGRruiuiA==}
    engines: {node: ^12.20.0 || ^14.13.1 || >=16.0.0}

  cliui@6.0.0:
    resolution: {integrity: sha512-t6wbgtoCXvAzst7QgXxJYqPt0usEfbgQdftEPbLL/cvv6HPE5VgvqCuAIDR0NgU52ds6rFwqrgakNLrHEjCbrQ==}

  cliui@7.0.4:
    resolution: {integrity: sha512-OcRE68cOsVMXp1Yvonl/fzkQOyjLSu/8bhPDfQt0e0/Eb283TKP20Fs2MqoPsr9SwA595rRCA+QMzYc9nBP+JQ==}

  cliui@8.0.1:
    resolution: {integrity: sha512-BSeNnyus75C4//NQ9gQt1/csTXyo/8Sb+afLAkzAptFuMsod9HFokGNudZpi/oQV73hnVK+sR+5PVRMd+Dr7YQ==}
    engines: {node: '>=12'}

  co@4.6.0:
    resolution: {integrity: sha512-QVb0dM5HvG+uaxitm8wONl7jltx8dqhfU33DcqtOZcLSVIKSDDLDi7+0LbAKiyI8hD9u42m2YxXSkMGWThaecQ==}
    engines: {iojs: '>= 1.0.0', node: '>= 0.12.0'}

  color-convert@1.9.3:
    resolution: {integrity: sha512-QfAUtd+vFdAtFQcC8CCyYt1fYWxSqAiK2cSD6zDB8N3cpsEBAvRxp9zOGg6G/SHHJYAT88/az/IuDGALsNVbGg==}

  color-convert@2.0.1:
    resolution: {integrity: sha512-RRECPsj7iu/xb5oKYcsFHSppFNnsj/52OVTRKb4zP5onXwVF3zVmmToNcOfGC+CRDpfK/U584fMg38ZHCaElKQ==}
    engines: {node: '>=7.0.0'}

  color-name@1.1.3:
    resolution: {integrity: sha512-72fSenhMw2HZMTVHeCA9KCmpEIbzWiQsjN+BHcBbS9vr1mtt+vJjPdksIBNUmKAW8TFUDPJK5SUU3QhE9NEXDw==}

  color-name@1.1.4:
    resolution: {integrity: sha512-dOy+3AuW3a2wNbZHIuMZpTcgjGuLU/uBL/ubcZF9OXbDo8ff4O8yVp5Bf0efS8uEoYo5q4Fx7dY9OgQGXgAsQA==}

  colorette@2.0.20:
    resolution: {integrity: sha512-IfEDxwoWIjkeXL1eXcDiow4UbKjhLdq6/EuSVR9GMN7KVH3r9gQ83e73hsz1Nd1T3ijd5xv1wcWRYO+D6kCI2w==}

  combined-stream@1.0.8:
    resolution: {integrity: sha512-FQN4MRfuJeHf7cBbBMJFXhKSDq+2kAArBlmRBvcvFE5BB1HZKXtSFASDhdlz9zOYwxh8lDdnvmMOe/+5cdoEdg==}
    engines: {node: '>= 0.8'}

  comma-separated-tokens@2.0.3:
    resolution: {integrity: sha512-Fu4hJdvzeylCfQPp9SGWidpzrMs7tTrlu6Vb8XGaRGck8QSNZJJp538Wrb60Lax4fPwR64ViY468OIUTbRlGZg==}

  commander@11.0.0:
    resolution: {integrity: sha512-9HMlXtt/BNoYr8ooyjjNRdIilOTkVJXB+GhxMTtOKwk0R4j4lS4NpjuqmRxroBfnfTSHQIHQB7wryHhXarNjmQ==}
    engines: {node: '>=16'}

  comment-parser@1.4.1:
    resolution: {integrity: sha512-buhp5kePrmda3vhc5B9t7pUQXAb2Tnd0qgpkIhPhkHXxJpiPJ11H0ZEU0oBpJ2QztSbzG/ZxMj/CHsYJqRHmyg==}
    engines: {node: '>= 12.0.0'}

  commondir@1.0.1:
    resolution: {integrity: sha512-W9pAhw0ja1Edb5GVdIF1mjZw/ASI0AlShXM83UUGe2DVr5TdAPEA1OA8m/g8zWp9x6On7gqufY+FatDbC3MDQg==}

  concat-map@0.0.1:
    resolution: {integrity: sha512-/Srv4dswyQNBfohGpz9o6Yb3Gz3SrUDqBH5rTuhGR7ahtlbYKnVxw2bCFMRljaA7EXHaXZ8wsHdodFvbkhKmqg==}

  content-disposition@0.5.4:
    resolution: {integrity: sha512-FveZTNuGw04cxlAiWbzi6zTAL/lhehaWbTtgluJh4/E95DqMwTmha3KZN1aAWA8cFIhHzMZUvLevkw5Rqk+tSQ==}
    engines: {node: '>= 0.6'}

  content-type@1.0.5:
    resolution: {integrity: sha512-nTjqfcBFEipKdXCv4YDQWCfmcLZKm81ldF0pAopTvyrFGVbcR6P/VAAd5G7N+0tTr8QqiU0tFadD6FK4NtJwOA==}
    engines: {node: '>= 0.6'}

  convert-source-map@1.9.0:
    resolution: {integrity: sha512-ASFBup0Mz1uyiIjANan1jzLQami9z1PoYSZCiiYW2FczPbenXc45FZdBZLzOT+r6+iciuEModtmCti+hjaAk0A==}

  convert-source-map@2.0.0:
    resolution: {integrity: sha512-Kvp459HrV2FEJ1CAsi1Ku+MY3kasH19TFykTz2xWmMeq6bk2NU3XXvfJ+Q61m0xktWwt+1HSYf3JZsTms3aRJg==}

  cookie-signature@1.0.6:
    resolution: {integrity: sha512-QADzlaHc8icV8I7vbaJXJwod9HWYp8uCqf1xa4OfNu1T7JVxQIrUgOWtHdNDtPiywmFbiS12VjotIXLrKM3orQ==}

  cookie@0.7.1:
    resolution: {integrity: sha512-6DnInpx7SJ2AK3+CTUE/ZM0vWTUboZCegxhC2xiIydHR9jNuTAASBrfEpHhiGOZw/nX51bHt6YQl8jsGo4y/0w==}
    engines: {node: '>= 0.6'}

  core-util-is@1.0.3:
    resolution: {integrity: sha512-ZQBvi1DcpJ4GDqanjucZ2Hj3wEO5pZDS89BWbkcrvdxksJorwUDDZamX9ldFkp9aw2lmBDLgkObEA4DWNJ9FYQ==}

  cosmiconfig@8.3.6:
    resolution: {integrity: sha512-kcZ6+W5QzcJ3P1Mt+83OUv/oHFqZHIx8DuxG6eZ5RGMERoLqp4BuGjhHLYGK+Kf5XVkQvqBSmAy/nGWN3qDgEA==}
    engines: {node: '>=14'}
    peerDependencies:
      typescript: '>=4.9.5'
    peerDependenciesMeta:
      typescript:
        optional: true

  cpx2@3.0.2:
    resolution: {integrity: sha512-xVmdulZJVGSV+c8KkZ9IQY+RgyL9sGeVqScI2e7NtsEY9SVKcQXM4v0/9OLU0W0YtL9nmmqrtWjs5rpvgHn9Hg==}
    engines: {node: '>=6.5'}
    hasBin: true

  create-ecdh@4.0.4:
    resolution: {integrity: sha512-mf+TCx8wWc9VpuxfP2ht0iSISLZnt0JgWlrOKZiNqyUZWnjIaCIVNQArMHnCZKfEYRg6IM7A+NeJoN8gf/Ws0A==}

  create-hash@1.2.0:
    resolution: {integrity: sha512-z00bCGNHDG8mHAkP7CtT1qVu+bFQUPjYq/4Iv3C3kWjTFV10zIjfSoeqXo9Asws8gwSHDGj/hl2u4OGIjapeCg==}

  create-hmac@1.1.7:
    resolution: {integrity: sha512-MJG9liiZ+ogc4TzUwuvbER1JRdgvUFSB5+VR/g5h82fGaIRWMWddtKBHi7/sVhfjQZ6SehlyhvQYrcYkaUIpLg==}

  create-require@1.1.1:
    resolution: {integrity: sha512-dcKFX3jn0MpIaXjisoRvexIJVEKzaq7z2rZKxf+MSr9TkdmHmsU4m2lcLojrj/FHl8mk5VxMmYA+ftRkP/3oKQ==}

  cross-env@5.2.1:
    resolution: {integrity: sha512-1yHhtcfAd1r4nwQgknowuUNfIT9E8dOMMspC36g45dN+iD1blloi7xp8X/xAIDnjHWyt1uQ8PHk2fkNaym7soQ==}
    engines: {node: '>=4.0'}
    hasBin: true

  cross-spawn@6.0.5:
    resolution: {integrity: sha512-eTVLrBSt7fjbDygz805pMnstIs2VTBNkRm0qxZd+M7A5XDdxVRWO5MxGBXZhjY4cqLYLdtrGqRf8mBPmzwSpWQ==}
    engines: {node: '>=4.8'}

  cross-spawn@6.0.6:
    resolution: {integrity: sha512-VqCUuhcd1iB+dsv8gxPttb5iZh/D0iubSP21g36KXdEuf6I5JiioesUVjpCdHV9MZRUfVFlvwtIUyPfxo5trtw==}
    engines: {node: '>=4.8'}

  cross-spawn@7.0.6:
    resolution: {integrity: sha512-uV2QOWP2nWzsy2aMp8aRibhi9dlzF5Hgh5SHaB9OiTGEyDTiJJyx0uy51QXdyWbtAHNua4XJzUKca3OzKUd3vA==}
    engines: {node: '>= 8'}

  crypt@0.0.2:
    resolution: {integrity: sha512-mCxBlsHFYh9C+HVpiEacem8FEBnMXgU9gy4zmNC+SXAZNB/1idgp/aulFJ4FgCi7GPEVbfyng092GqL2k2rmow==}

  crypto-browserify@3.12.0:
    resolution: {integrity: sha512-fz4spIh+znjO2VjL+IdhEpRJ3YN6sMzITSBijk6FK2UvTqruSQW+/cCZTSNsMiZNvUeq0CqurF+dAbyiGOY6Wg==}

  crypto-js@4.2.0:
    resolution: {integrity: sha512-KALDyEYgpY+Rlob/iriUtjV6d5Eq+Y191A5g4UqLAi8CyGP9N1+FdVbkc1SxKc2r4YAYqG8JzO2KGL+AizD70Q==}

  damerau-levenshtein@1.0.8:
    resolution: {integrity: sha512-sdQSFB7+llfUcQHUQO3+B8ERRj0Oa4w9POWMI/puGtuf7gFywGmkaLCElnudfTiKZV+NvHqL0ifzdrI8Ro7ESA==}

  data-view-buffer@1.0.1:
    resolution: {integrity: sha512-0lht7OugA5x3iJLOWFhWK/5ehONdprk0ISXqVFn/NFrDu+cuc8iADFrGQz5BnRK7LLU3JmkbXSxaqX+/mXYtUA==}
    engines: {node: '>= 0.4'}

  data-view-byte-length@1.0.1:
    resolution: {integrity: sha512-4J7wRJD3ABAzr8wP+OcIcqq2dlUKp4DVflx++hs5h5ZKydWMI6/D/fAot+yh6g2tHh8fLFTvNOaVN357NvSrOQ==}
    engines: {node: '>= 0.4'}

  data-view-byte-offset@1.0.0:
    resolution: {integrity: sha512-t/Ygsytq+R995EJ5PZlD4Cu56sWa8InXySaViRzw9apusqsOO2bQP+SbYzAhR0pFKoB+43lYy8rWban9JSuXnA==}
    engines: {node: '>= 0.4'}

  debounce@1.2.1:
    resolution: {integrity: sha512-XRRe6Glud4rd/ZGQfiV1ruXSfbvfJedlV9Y6zOlP+2K04vBYiJEte6stfFkCP03aMnY5tsipamumUjL14fofug==}

  debug@2.6.9:
    resolution: {integrity: sha512-bC7ElrdJaJnPbAP+1EotYvqZsb3ecl5wi6Bfi6BJTUcNowp6cvspg0jXznRTKDjm/E7AdgFBVeAPVMNcKGsHMA==}
    peerDependencies:
      supports-color: '*'
    peerDependenciesMeta:
      supports-color:
        optional: true

  debug@3.2.7:
    resolution: {integrity: sha512-CFjzYYAi4ThfiQvizrFQevTTXHtnCqWfe7x1AhgEscTz6ZbLbfoLRLPugTQyBth6f8ZERVUSyWHFD/7Wu4t1XQ==}
    peerDependencies:
      supports-color: '*'
    peerDependenciesMeta:
      supports-color:
        optional: true

  debug@4.3.4:
    resolution: {integrity: sha512-PRWFHuSU3eDtQJPvnNY7Jcket1j0t5OuOsFzPPzsekD52Zl8qUfFIPEiswXqIvHWGVHOgX+7G/vCNNhehwxfkQ==}
    engines: {node: '>=6.0'}
    peerDependencies:
      supports-color: '*'
    peerDependenciesMeta:
      supports-color:
        optional: true

  debug@4.3.7:
    resolution: {integrity: sha512-Er2nc/H7RrMXZBFCEim6TCmMk02Z8vLC2Rbi1KEBggpo0fS6l0S1nnapwmIi3yW/+GOJap1Krg4w0Hg80oCqgQ==}
    engines: {node: '>=6.0'}
    peerDependencies:
      supports-color: '*'
    peerDependenciesMeta:
      supports-color:
        optional: true

  debug@4.4.0:
    resolution: {integrity: sha512-6WTZ/IxCY/T6BALoZHaE4ctp9xm+Z5kY/pzYaCHRFeyVhojxlrm+46y68HA6hr0TcwEssoxNiDEUJQjfPZ/RYA==}
    engines: {node: '>=6.0'}
    peerDependencies:
      supports-color: '*'
    peerDependenciesMeta:
      supports-color:
        optional: true

  decamelize@1.2.0:
    resolution: {integrity: sha512-z2S+W9X73hAUUki+N+9Za2lBlun89zigOyGrsax+KUQ6wKW4ZoWpEYBkGhQjwAjjDCkWxhY0VKEhk8wzY7F5cA==}
    engines: {node: '>=0.10.0'}

  decamelize@4.0.0:
    resolution: {integrity: sha512-9iE1PgSik9HeIIw2JO94IidnE3eBoQrFJ3w7sFuzSX4DpmZ3v5sZpUiV5Swcf6mQEF+Y0ru8Neo+p+nyh2J+hQ==}
    engines: {node: '>=10'}

  decompress-response@6.0.0:
    resolution: {integrity: sha512-aW35yZM6Bb/4oJlZncMH2LCoZtJXTRxES17vE3hoRiowU2kWHaJKFkSBDnDR+cm9J+9QhXmREyIfv0pji9ejCQ==}
    engines: {node: '>=10'}

  deep-eql@4.1.4:
    resolution: {integrity: sha512-SUwdGfqdKOwxCPeVYjwSyRpJ7Z+fhpwIAtmCUdZIWZ/YP5R9WAsyuSgpLVDi9bjWoN2LXHNss/dk3urXtdQxGg==}
    engines: {node: '>=6'}

  deep-equal@2.2.3:
    resolution: {integrity: sha512-ZIwpnevOurS8bpT4192sqAowWM76JDKSHYzMLty3BZGSswgq6pBaH3DhCSW5xVAZICZyKdOBPjwww5wfgT/6PA==}
    engines: {node: '>= 0.4'}

  deep-extend@0.6.0:
    resolution: {integrity: sha512-LOHxIOaPYdHlJRtCQfDIVZtfw/ufM8+rVj649RIHzcm/vGwQRXFt6OPqIFWsm2XEMrNIEtWR64sY1LEKD2vAOA==}
    engines: {node: '>=4.0.0'}

  deep-is@0.1.4:
    resolution: {integrity: sha512-oIPzksmTg4/MriiaYGO+okXDT7ztn/w3Eptv/+gSIdMdKsJo0u4CfYNFJPy+4SKMuCqGw2wxnA+URMg3t8a/bQ==}

  default-require-extensions@3.0.1:
    resolution: {integrity: sha512-eXTJmRbm2TIt9MgWTsOH1wEuhew6XGZcMeGKCtLedIg/NCsg1iBePXkceTdK4Fii7pzmN9tGsZhKzZ4h7O/fxw==}
    engines: {node: '>=8'}

  defer-to-connect@2.0.1:
    resolution: {integrity: sha512-4tvttepXG1VaYGrRibk5EwJd1t4udunSOVMdLSAL6mId1ix438oPwPZMALY41FCijukO1L0twNcGsdzS7dHgDg==}
    engines: {node: '>=10'}

  define-data-property@1.1.4:
    resolution: {integrity: sha512-rBMvIzlpA8v6E+SJZoo++HAYqsLrkg7MSfIinMPFhmkorw7X+dOXVJQs+QT69zGkzMyfDnIMN2Wid1+NbL3T+A==}
    engines: {node: '>= 0.4'}

  define-lazy-prop@2.0.0:
    resolution: {integrity: sha512-Ds09qNh8yw3khSjiJjiUInaGX9xlqZDY7JVryGxdxV7NPeuqQfplOpQ66yJFZut3jLa5zOwkXw1g9EI2uKh4Og==}
    engines: {node: '>=8'}

  define-properties@1.2.1:
    resolution: {integrity: sha512-8QmQKqEASLd5nx0U1B1okLElbUuuttJ/AnYmRXbbbGDWh6uS208EjD4Xqq/I9wK7u0v6O08XhTWnt5XtEbR6Dg==}
    engines: {node: '>= 0.4'}

  delayed-stream@1.0.0:
    resolution: {integrity: sha512-ZySD7Nf91aLB0RxL4KGrKHBXl7Eds1DAmEdcoVawXnLD7SDhpNgtuII2aAkg7a7QS41jxPSZ17p4VdGnMHk3MQ==}
    engines: {node: '>=0.4.0'}

  depd@1.1.2:
    resolution: {integrity: sha512-7emPTl6Dpo6JRXOXjLRxck+FlLRX5847cLKEn00PLAgc3g2hTZZgr+e4c2v6QpSmLeFP3n5yUo7ft6avBK/5jQ==}
    engines: {node: '>= 0.6'}

  depd@2.0.0:
    resolution: {integrity: sha512-g7nH6P6dyDioJogAAGprGpCtVImJhpPk/roCzdb3fIh61/s/nPsfR6onyMwkCAR/OlC3yBC0lESvUoQEAssIrw==}
    engines: {node: '>= 0.8'}

  dequal@2.0.3:
    resolution: {integrity: sha512-0je+qPKHEMohvfRTCEo3CrPG6cAzAYgmzKyxRiYSSDkS6eGJdyVJm7WaYA5ECaAD9wLB2T4EEeymA5aFVcYXCA==}
    engines: {node: '>=6'}

  des.js@1.1.0:
    resolution: {integrity: sha512-r17GxjhUCjSRy8aiJpr8/UadFIzMzJGexI3Nmz4ADi9LYSFx4gTBp80+NaX/YsXWWLhpZ7v/v/ubEc/bCNfKwg==}

  destroy@1.2.0:
    resolution: {integrity: sha512-2sJGJTaXIIaR1w4iJSNoN0hnMY7Gpc/n8D4qSCJw8QqFWXf7cuAgnEHxBpweaVcPevC2l3KpjYCx3NypQQgaJg==}
    engines: {node: '>= 0.8', npm: 1.2.8000 || >= 1.4.16}

  detect-libc@2.0.3:
    resolution: {integrity: sha512-bwy0MGW55bG41VqxxypOsdSdGqLwXPI/focwgTYCFMbdUiBAxLg9CFzG08sz2aqzknwiX7Hkl0bQENjg8iLByw==}
    engines: {node: '>=8'}

  detect-port@1.3.0:
    resolution: {integrity: sha512-E+B1gzkl2gqxt1IhUzwjrxBKRqx1UzC3WLONHinn8S3T6lwV/agVCyitiFOsGJ/eYuEUBvD71MZHy3Pv1G9doQ==}
    engines: {node: '>= 4.2.1'}
    hasBin: true

  devlop@1.1.0:
    resolution: {integrity: sha512-RWmIqhcFf1lRYBvNmr7qTNuyCt/7/ns2jbpp1+PalgE/rDQcBT0fioSMUpJ93irlUhC5hrg4cYqe6U+0ImW0rA==}

  diff@4.0.2:
    resolution: {integrity: sha512-58lmxKSA4BNyLz+HHMUzlOEpg09FV+ev6ZMe3vJihgdxzgcwZ8VoEEPmALCZG9LmqfVoNMMKpttIYTVG6uDY7A==}
    engines: {node: '>=0.3.1'}

  diff@5.2.0:
    resolution: {integrity: sha512-uIFDxqpRZGZ6ThOk84hEfqWoHx2devRFvpTZcTHur85vImfaxUbTW9Ryh4CpCuDnToOP1CEtXKIgytHBPVff5A==}
    engines: {node: '>=0.3.1'}

  diffie-hellman@5.0.3:
    resolution: {integrity: sha512-kqag/Nl+f3GwyK25fhUMYj81BUOrZ9IuJsjIcDE5icNM9FJHAVm3VcUDxdLPoQtTuUylWm6ZIknYJwwaPxsUzg==}

  dir-glob@3.0.1:
    resolution: {integrity: sha512-WkrWp9GR4KXfKGYzOLmTuGVi1UWFfws377n9cc55/tb6DuqyF6pcQ5AbiHEshaDpY9v6oaSr2XCDidGmMwdzIA==}
    engines: {node: '>=8'}

  doctrine@2.1.0:
    resolution: {integrity: sha512-35mSku4ZXK0vfCuHEDAwt55dg2jNajHZ1odvF+8SSr82EsZY4QmXfuWso8oEd8zRhVObSN18aM0CjSdoBX7zIw==}
    engines: {node: '>=0.10.0'}

  dotenv-expand@5.1.0:
    resolution: {integrity: sha512-YXQl1DSa4/PQyRfgrv6aoNjhasp/p4qs9FjJ4q4cQk+8m4r6k4ZSiEyytKG8f8W9gi8WsQtIObNmKd+tMzNTmA==}

  dotenv@10.0.0:
    resolution: {integrity: sha512-rlBi9d8jpv9Sf1klPjNfFAuWDjKLwTIJJ/VxtoTwIR6hnZxcEOQCZg2oIL3MWBYw5GpUDKOEnND7LXTbIpQ03Q==}
    engines: {node: '>=10'}

  dunder-proto@1.0.1:
    resolution: {integrity: sha512-KIN/nDJBQRcXw0MLVhZE9iQHmG68qAVIBg9CqmUYjmQIhgij9U5MFvrqkUL5FbtyyzZuOeOt0zdeRe4UY7ct+A==}
    engines: {node: '>= 0.4'}

  duplexer@0.1.2:
    resolution: {integrity: sha512-jtD6YG370ZCIi/9GTaJKQxWTZD045+4R4hTk/x1UyoqadyJ9x9CgSi1RlVDQF8U2sxLLSnFkCaMihqljHIWgMg==}

  eastasianwidth@0.2.0:
    resolution: {integrity: sha512-I88TYZWc9XiYHRQ4/3c5rjjfgkjhLyW2luGIheGERbNQ6OY7yTybanSpDXZa8y7VUP9YmDcYa+eyq4ca7iLqWA==}

  ecdsa-sig-formatter@1.0.11:
    resolution: {integrity: sha512-nagl3RYrbNv6kQkeJIpt6NJZy8twLB/2vtz6yN9Z4vRKHN4/QZJIEbqohALSgwKdnksuY3k5Addp5lg8sVoVcQ==}

  ee-first@1.1.1:
    resolution: {integrity: sha512-WMwm9LhRUo+WUaRN+vRuETqG89IgZphVSNkdFgeb6sS/E4OrDIN7t48CAewSHXc6C8lefD8KKfr5vY61brQlow==}

  electron-to-chromium@1.5.38:
    resolution: {integrity: sha512-VbeVexmZ1IFh+5EfrYz1I0HTzHVIlJa112UEWhciPyeOcKJGeTv6N8WnG4wsQB81DGCaVEGhpSb6o6a8WYFXXg==}

  elliptic@6.5.7:
    resolution: {integrity: sha512-ESVCtTwiA+XhY3wyh24QqRGBoP3rEdDUl3EDUUo9tft074fi19IrdpH7hLCMMP3CIj7jb3W96rn8lt/BqIlt5Q==}

  emoji-regex-xs@1.0.0:
    resolution: {integrity: sha512-LRlerrMYoIDrT6jgpeZ2YYl/L8EulRTt5hQcYjy5AInh7HWXKimpqx68aknBFpGL2+/IcogTcaydJEgaTmOpDg==}

  emoji-regex@8.0.0:
    resolution: {integrity: sha512-MSjYzcWNOA0ewAHpz0MxpYFvwg6yjy1NG3xteoqz644VCo/RPgnr1/GGt+ic3iJTzQ8Eu3TdM14SawnVUmGE6A==}

  emoji-regex@9.2.2:
    resolution: {integrity: sha512-L18DaJsXSUk2+42pv8mLs5jJT2hqFkFE4j21wOmgbUqsZ2hL72NsUU785g9RXgo3s0ZNgVl42TiHp3ZtOv/Vyg==}

  encodeurl@1.0.2:
    resolution: {integrity: sha512-TPJXq8JqFaVYm2CWmPvnP2Iyo4ZSM7/QKcSmuMLDObfpH5fi7RUGmd/rTDf+rut/saiDiQEeVTNgAmJEdAOx0w==}
    engines: {node: '>= 0.8'}

  encodeurl@2.0.0:
    resolution: {integrity: sha512-Q0n9HRi4m6JuGIV1eFlmvJB7ZEVxu93IrMyiMsGC0lrMJMWzRgx6WGquyfQgZVb31vhGgXnfmPNNXmxnOkRBrg==}
    engines: {node: '>= 0.8'}

  end-of-stream@1.4.4:
    resolution: {integrity: sha512-+uw1inIHVPQoaVuHzRyXd21icM+cnt4CzD5rW+NC1wjOUSTOs+Te7FOv7AhN7vS9x/oIyhLP5PR1H+phQAHu5Q==}

  entities@4.5.0:
    resolution: {integrity: sha512-V0hjH4dGPh9Ao5p0MoRY6BVqtwCjhz6vI5LT8AJ55H+4g9/4vbHx1I54fS0XuclLhDHArPQCiMjDxjaL8fPxhw==}
    engines: {node: '>=0.12'}

  error-ex@1.3.2:
    resolution: {integrity: sha512-7dFHNmqeFSEt2ZBsCriorKnn3Z2pj+fd9kmI6QoWw4//DL+icEBfc0U7qJCisqrTsKTjw4fNFy2pW9OqStD84g==}

  es-abstract@1.23.3:
    resolution: {integrity: sha512-e+HfNH61Bj1X9/jLc5v1owaLYuHdeHHSQlkhCBiTK8rBvKaULl/beGMxwrMXjpYrv4pz22BlY570vVePA2ho4A==}
    engines: {node: '>= 0.4'}

  es-define-property@1.0.0:
    resolution: {integrity: sha512-jxayLKShrEqqzJ0eumQbVhTYQM27CfT1T35+gCgDFoL82JLsXqTJ76zv6A0YLOgEnLUMvLzsDsGIrl8NFpT2gQ==}
    engines: {node: '>= 0.4'}

  es-define-property@1.0.1:
    resolution: {integrity: sha512-e3nRfgfUZ4rNGL232gUgX06QNyyez04KdjFrF+LTRoOXmrOgFKDg4BCdsjW8EnT69eqdYGmRpJwiPVYNrCaW3g==}
    engines: {node: '>= 0.4'}

  es-errors@1.3.0:
    resolution: {integrity: sha512-Zf5H2Kxt2xjTvbJvP2ZWLEICxA6j+hAmMzIlypy4xcBg1vKVnx89Wy0GbS+kf5cwCVFFzdCFh2XSCFNULS6csw==}
    engines: {node: '>= 0.4'}

  es-get-iterator@1.1.3:
    resolution: {integrity: sha512-sPZmqHBe6JIiTfN5q2pEi//TwxmAFHwj/XEuYjTuse78i8KxaqMTTzxPoFKuzRpDpTJ+0NAbpfenkmH2rePtuw==}

  es-iterator-helpers@1.1.0:
    resolution: {integrity: sha512-/SurEfycdyssORP/E+bj4sEu1CWw4EmLDsHynHwSXQ7utgbrMRWW195pTrCjFgFCddf/UkYm3oqKPRq5i8bJbw==}
    engines: {node: '>= 0.4'}

  es-module-lexer@1.5.4:
    resolution: {integrity: sha512-MVNK56NiMrOwitFB7cqDwq0CQutbw+0BvLshJSse0MUNU+y1FC3bUS/AQg7oUng+/wKrrki7JfmwtVHkVfPLlw==}

  es-object-atoms@1.0.0:
    resolution: {integrity: sha512-MZ4iQ6JwHOBQjahnjwaC1ZtIBH+2ohjamzAO3oaHcXYup7qxjF2fixyH+Q71voWHeOkI2q/TnJao/KfXYIZWbw==}
    engines: {node: '>= 0.4'}

  es-object-atoms@1.1.1:
    resolution: {integrity: sha512-FGgH2h8zKNim9ljj7dankFPcICIK9Cp5bm+c2gQSYePhpaG5+esrLODihIorn+Pe6FGJzWhXQotPv73jTaldXA==}
    engines: {node: '>= 0.4'}

  es-set-tostringtag@2.0.3:
    resolution: {integrity: sha512-3T8uNMC3OQTHkFUsFq8r/BwAXLHvU/9O9mE0fBc/MY5iq/8H7ncvO947LmYA6ldWw9Uh8Yhf25zu6n7nML5QWQ==}
    engines: {node: '>= 0.4'}

  es-set-tostringtag@2.1.0:
    resolution: {integrity: sha512-j6vWzfrGVfyXxge+O0x5sh6cvxAog0a/4Rdd2K36zCMV5eJ+/+tOAngRO8cODMNWbVRdVlmGZQL2YS3yR8bIUA==}
    engines: {node: '>= 0.4'}

  es-shim-unscopables@1.0.2:
    resolution: {integrity: sha512-J3yBRXCzDu4ULnQwxyToo/OjdMx6akgVC7K6few0a7F/0wLtmKKN7I73AH5T2836UuXRqN7Qg+IIUw/+YJksRw==}

  es-to-primitive@1.2.1:
    resolution: {integrity: sha512-QCOllgZJtaUo9miYBcLChTUaHNjJF3PYs1VidD7AwiEj1kYxKeQTctLAezAOH5ZKRH0g2IgPn6KwB4IT8iRpvA==}
    engines: {node: '>= 0.4'}

  es6-error@4.1.1:
    resolution: {integrity: sha512-Um/+FxMr9CISWh0bi5Zv0iOD+4cFh5qLeks1qhAopKVAJw3drgKbKySikp7wGhDL0HPeaja0P5ULZrxLkniUVg==}

  escalade@3.2.0:
    resolution: {integrity: sha512-WUj2qlxaQtO4g6Pq5c29GTcWGDyd8itL8zTlipgECz3JesAiiOKotd8JU6otB3PACgG6xkJUyVhboMS+bje/jA==}
    engines: {node: '>=6'}

  escape-html@1.0.3:
    resolution: {integrity: sha512-NiSupZ4OeuGwr68lGIeym/ksIZMJodUGOSCZ/FSnTxcrekbvqrgdUxlJOMpijaKZVjAJrWrGs/6Jy8OMuyj9ow==}

  escape-string-regexp@1.0.5:
    resolution: {integrity: sha512-vbRorB5FUQWvla16U8R/qgaFIya2qGzwDrNmCZuYKrbdSUMG6I1ZCGQRefkRVhuOkIGVne7BQ35DSfo1qvJqFg==}
    engines: {node: '>=0.8.0'}

  escape-string-regexp@4.0.0:
    resolution: {integrity: sha512-TtpcNJ3XAzx3Gq8sWRzJaVajRs0uVxA2YAkdb1jm2YkPz4G6egUFAyA3n5vtEIZefPk5Wa4UXbKuS5fKkJWdgA==}
    engines: {node: '>=10'}

  eslint-config-prettier@9.1.0:
    resolution: {integrity: sha512-NSWl5BFQWEPi1j4TjVNItzYV7dZXZ+wP6I6ZhrBGpChQhZRUaElihE9uRRkcbRnNb76UMKDF3r+WTmNcGPKsqw==}
    hasBin: true
    peerDependencies:
      eslint: '>=7.0.0'

  eslint-formatter-visualstudio@8.40.0:
    resolution: {integrity: sha512-TsbZJpvu0wclOoy5MEhETzxrVWMPDg5sejowvQfbqw9e0ooozbnX/1STGiGaO/fH1JWLQvqQ4qAmai2u/Kep1g==}
    engines: {node: ^12.22.0 || ^14.17.0 || >=16.0.0}

  eslint-import-resolver-node@0.3.9:
    resolution: {integrity: sha512-WFj2isz22JahUv+B788TlO3N6zL3nNJGU8CcZbPZvVEkBPaJdCV4vy5wyghty5ROFbCRnm132v8BScu5/1BQ8g==}

  eslint-module-utils@2.12.0:
    resolution: {integrity: sha512-wALZ0HFoytlyh/1+4wuZ9FJCD/leWHQzzrxJ8+rebyReSLk7LApMyd3WJaLVoN+D5+WIdJyDK1c6JnE65V4Zyg==}
    engines: {node: '>=4'}
    peerDependencies:
      '@typescript-eslint/parser': '*'
      eslint: '*'
      eslint-import-resolver-node: '*'
      eslint-import-resolver-typescript: '*'
      eslint-import-resolver-webpack: '*'
    peerDependenciesMeta:
      '@typescript-eslint/parser':
        optional: true
      eslint:
        optional: true
      eslint-import-resolver-node:
        optional: true
      eslint-import-resolver-typescript:
        optional: true
      eslint-import-resolver-webpack:
        optional: true

  eslint-plugin-import@2.31.0:
    resolution: {integrity: sha512-ixmkI62Rbc2/w8Vfxyh1jQRTdRTF52VxwRVHl/ykPAmqG+Nb7/kNn+byLP0LxPgI7zWA16Jt82SybJInmMia3A==}
    engines: {node: '>=4'}
    peerDependencies:
      '@typescript-eslint/parser': '*'
      eslint: ^2 || ^3 || ^4 || ^5 || ^6 || ^7.2.0 || ^8 || ^9
    peerDependenciesMeta:
      '@typescript-eslint/parser':
        optional: true

  eslint-plugin-jam3@0.2.3:
    resolution: {integrity: sha512-aW1L8C96fsRji0c8ZAgqtJVIu5p2IaNbeT2kuHNS6p5tontAVK1yP1W4ECjq3BHOv/GgAWvBVIx7kQI0kG2Rew==}
    engines: {node: '>=4'}

  eslint-plugin-jsdoc@50.6.1:
    resolution: {integrity: sha512-UWyaYi6iURdSfdVVqvfOs2vdCVz0J40O/z/HTsv2sFjdjmdlUI/qlKLOTmwbPQ2tAfQnE5F9vqx+B+poF71DBQ==}
    engines: {node: '>=18'}
    peerDependencies:
      eslint: ^7.0.0 || ^8.0.0 || ^9.0.0

  eslint-plugin-jsx-a11y@6.10.0:
    resolution: {integrity: sha512-ySOHvXX8eSN6zz8Bywacm7CvGNhUtdjvqfQDVe6020TUK34Cywkw7m0KsCCk1Qtm9G1FayfTN1/7mMYnYO2Bhg==}
    engines: {node: '>=4.0'}
    peerDependencies:
      eslint: ^3 || ^4 || ^5 || ^6 || ^7 || ^8 || ^9

  eslint-plugin-prefer-arrow@1.2.3:
    resolution: {integrity: sha512-J9I5PKCOJretVuiZRGvPQxCbllxGAV/viI20JO3LYblAodofBxyMnZAJ+WGeClHgANnSJberTNoFWWjrWKBuXQ==}
    peerDependencies:
      eslint: '>=2.0.0'

  eslint-plugin-react-hooks@5.1.0:
    resolution: {integrity: sha512-mpJRtPgHN2tNAvZ35AMfqeB3Xqeo273QxrHJsbBEPWODRM4r0yB6jfoROqKEYrOn27UtRPpcpHc2UqyBSuUNTw==}
    engines: {node: '>=10'}
    peerDependencies:
      eslint: ^3.0.0 || ^4.0.0 || ^5.0.0 || ^6.0.0 || ^7.0.0 || ^8.0.0-0 || ^9.0.0

  eslint-plugin-react@7.37.1:
    resolution: {integrity: sha512-xwTnwDqzbDRA8uJ7BMxPs/EXRB3i8ZfnOIp8BsxEQkT0nHPp+WWceqGgo6rKb9ctNi8GJLDT4Go5HAWELa/WMg==}
    engines: {node: '>=4'}
    peerDependencies:
      eslint: ^3 || ^4 || ^5 || ^6 || ^7 || ^8 || ^9.7

  eslint-scope@8.2.0:
    resolution: {integrity: sha512-PHlWUfG6lvPc3yvP5A4PNyBL1W8fkDUccmI21JUu/+GKZBoH/W5u6usENXUrWFRsyoW5ACUjFGgAFQp5gUlb/A==}
    engines: {node: ^18.18.0 || ^20.9.0 || >=21.1.0}

  eslint-visitor-keys@3.4.3:
    resolution: {integrity: sha512-wpc+LXeiyiisxPlEkUzU6svyS1frIO3Mgxj1fdy7Pm8Ygzguax2N3Fa/D/ag1WqbOprdI+uY6wMUl8/a2G+iag==}
    engines: {node: ^12.22.0 || ^14.17.0 || >=16.0.0}

  eslint-visitor-keys@4.1.0:
    resolution: {integrity: sha512-Q7lok0mqMUSf5a/AdAZkA5a/gHcO6snwQClVNNvFKCAVlxXucdU8pKydU5ZVZjBx5xr37vGbFFWtLQYreLzrZg==}
    engines: {node: ^18.18.0 || ^20.9.0 || >=21.1.0}

  eslint-visitor-keys@4.2.0:
    resolution: {integrity: sha512-UyLnSehNt62FFhSwjZlHmeokpRK59rcz29j+F1/aDgbkbRTk7wIc9XzdoasMUbRNKDM0qQt/+BJ4BrpFeABemw==}
    engines: {node: ^18.18.0 || ^20.9.0 || >=21.1.0}

  eslint@9.17.0:
    resolution: {integrity: sha512-evtlNcpJg+cZLcnVKwsai8fExnqjGPicK7gnUtlNuzu+Fv9bI0aLpND5T44VLQtoMEnI57LoXO9XAkIXwohKrA==}
    engines: {node: ^18.18.0 || ^20.9.0 || >=21.1.0}
    hasBin: true
    peerDependencies:
      jiti: '*'
    peerDependenciesMeta:
      jiti:
        optional: true

  espree@10.2.0:
    resolution: {integrity: sha512-upbkBJbckcCNBDBDXEbuhjbP68n+scUd3k/U2EkyM9nw+I/jPiL4cLF/Al06CF96wRltFda16sxDFrxsI1v0/g==}
    engines: {node: ^18.18.0 || ^20.9.0 || >=21.1.0}

  espree@10.3.0:
    resolution: {integrity: sha512-0QYC8b24HWY8zjRnDTL6RiHfDbAWn63qb4LMj1Z4b076A4une81+z03Kg7l7mn/48PUTqoLptSXez8oknU8Clg==}
    engines: {node: ^18.18.0 || ^20.9.0 || >=21.1.0}

  esprima@4.0.1:
    resolution: {integrity: sha512-eGuFFw7Upda+g4p+QHvnW0RyTX/SVeJBDM/gCtMARO0cLuT2HcEKnTPvhjV6aGeqrCB/sbNop0Kszm0jsaWU4A==}
    engines: {node: '>=4'}
    hasBin: true

  esquery@1.6.0:
    resolution: {integrity: sha512-ca9pw9fomFcKPvFLXhBKUK90ZvGibiGOvRJNbjljY7s7uq/5YO4BOzcYtJqExdx99rF6aAcnRxHmcUHcz6sQsg==}
    engines: {node: '>=0.10'}

  esrecurse@4.3.0:
    resolution: {integrity: sha512-KmfKL3b6G+RXvP8N1vr3Tq1kL/oCFgn2NYXEtqP8/L3pKapUA4G8cFVaoF3SU323CD4XypR/ffioHmkti6/Tag==}
    engines: {node: '>=4.0'}

  estraverse@5.3.0:
    resolution: {integrity: sha512-MMdARuVEQziNTeJD8DgMqmhwR11BRQ/cBP+pLtYdSTnf3MIO8fFeiINEbX36ZdNlfU/7A9f3gUw49B3oQsvwBA==}
    engines: {node: '>=4.0'}

  esutils@2.0.3:
    resolution: {integrity: sha512-kVscqXk4OCp68SZ0dkgEKVi6/8ij300KBWTJq32P/dYeWTSwK41WyTxalN1eRmA5Z9UU/LX9D7FWSmV9SAYx6g==}
    engines: {node: '>=0.10.0'}

  etag@1.8.1:
    resolution: {integrity: sha512-aIL5Fx7mawVa300al2BnEE4iNvo1qETxLrPI/o05L7z6go7fCw1J6EQmbK4FmJ2AS7kgVF/KEZWufBfdClMcPg==}
    engines: {node: '>= 0.6'}

  eventemitter3@5.0.1:
    resolution: {integrity: sha512-GWkBvjiSZK87ELrYOSESUYeVIc9mvLLf/nXalMOS5dYrgZq9o5OVkbZAVM06CVxYsCwH9BDZFPlQTlPA1j4ahA==}

  events@3.3.0:
    resolution: {integrity: sha512-mQw+2fkQbALzQ7V0MY0IqdnXNOeTtP4r0lN9z7AAawCXgqea7bDii20AYrIBrFd/Hx0M2Ocz6S111CaFkUcb0Q==}
    engines: {node: '>=0.8.x'}

  evp_bytestokey@1.0.3:
    resolution: {integrity: sha512-/f2Go4TognH/KvCISP7OUsHn85hT9nUkxxA9BEWxFn+Oj9o8ZNLm/40hdlgSLyuOimsrTKLUMEorQexp/aPQeA==}

  execa@1.0.0:
    resolution: {integrity: sha512-adbxcyWV46qiHyvSp50TKt05tB4tK3HcmF7/nxfAdhnox83seTDbwnaqKO4sXRy7roHAIFqJP/Rw/AuEbX61LA==}
    engines: {node: '>=6'}

  execa@5.1.1:
    resolution: {integrity: sha512-8uSpZZocAZRBAPIEINJj3Lo9HyGitllczc27Eh5YYojjMFMn8yHMDMaUHE2Jqfq05D/wucwI4JGURyXt1vchyg==}
    engines: {node: '>=10'}

  execa@7.2.0:
    resolution: {integrity: sha512-UduyVP7TLB5IcAQl+OzLyLcS/l32W/GLg+AhHJ+ow40FOk2U3SAllPwR44v4vmdFwIWqpdwxxpQbF1n5ta9seA==}
    engines: {node: ^14.18.0 || ^16.14.0 || >=18.0.0}

  execa@8.0.1:
    resolution: {integrity: sha512-VyhnebXciFV2DESc+p6B+y0LjSm0krU4OgJN44qFAhBY0TJ+1V61tYD2+wHusZ6F9n5K+vl8k0sTy7PEfV4qpg==}
    engines: {node: '>=16.17'}

  expand-template@2.0.3:
    resolution: {integrity: sha512-XYfuKMvj4O35f/pOXLObndIRvyQ+/+6AhODh+OKWj9S9498pHHn/IMszH+gt0fBCRWMNfk1ZSp5x3AifmnI2vg==}
    engines: {node: '>=6'}

  express@4.21.1:
    resolution: {integrity: sha512-YSFlK1Ee0/GC8QaO91tHcDxJiE/X4FbpAyQWkxAvG6AXCuR65YzK8ua6D9hvi/TzUfZMpc+BwuM1IPw8fmQBiQ==}
    engines: {node: '>= 0.10.0'}

  fast-deep-equal@3.1.3:
    resolution: {integrity: sha512-f3qQ9oQy9j2AhBe/H9VC91wLmKBCCU/gDOnKNAYG5hswO7BLKj09Hc5HYNz9cGI++xlpDCIgDaitVs03ATR84Q==}

  fast-glob@3.3.3:
    resolution: {integrity: sha512-7MptL8U0cqcFdzIzwOTHoilX9x5BrNqye7Z/LuC7kCMRio1EMSyqRK3BEAUD7sXRq4iT4AzTVuZdhgQ2TCvYLg==}
    engines: {node: '>=8.6.0'}

  fast-json-stable-stringify@2.1.0:
    resolution: {integrity: sha512-lhd/wF+Lk98HZoTCtlVraHtfh5XYijIjalXck7saUtuanSDyLMxnHhSXEDJqHxD7msR8D0uCmqlkwjCV8xvwHw==}

  fast-levenshtein@2.0.6:
    resolution: {integrity: sha512-DCXu6Ifhqcks7TZKY3Hxp3y6qphY5SJZmrWMDrKcERSOXWQdMhU9Ig/PYrzyw/ul9jOIyh0N4M0tbC5hodg8dw==}

  fast-xml-parser@4.5.0:
    resolution: {integrity: sha512-/PlTQCI96+fZMAOLMZK4CWG1ItCbfZ/0jx7UIJFChPNrx7tcEgerUgWbeieCM9MfHInUDyK8DWYZ+YrywDJuTg==}
    hasBin: true

  fastq@1.18.0:
    resolution: {integrity: sha512-QKHXPW0hD8g4UET03SdOdunzSouc9N4AuHdsX8XNcTsuz+yYFILVNIX4l9yHABMhiEI9Db0JTTIpu0wB+Y1QQw==}

  file-entry-cache@8.0.0:
    resolution: {integrity: sha512-XXTUwCvisa5oacNGRP9SfNtYBNAMi+RPwBFmblZEF7N7swHYQS6/Zfk7SRwx4D5j3CH211YNRco1DEMNVfZCnQ==}
    engines: {node: '>=16.0.0'}

  fill-range@7.1.1:
    resolution: {integrity: sha512-YsGpe3WHLK8ZYi4tWDg2Jy3ebRz2rXowDxnld4bkQB00cc/1Zw9AWnC0i9ztDJitivtQvaI9KaLyKrc+hBW0yg==}
    engines: {node: '>=8'}

  finalhandler@1.3.1:
    resolution: {integrity: sha512-6BN9trH7bp3qvnrRyzsBz+g3lZxTNZTbVO2EV1CS0WIcDbawYVdYvGflME/9QP0h0pYlCDBCTjYa9nZzMDpyxQ==}
    engines: {node: '>= 0.8'}

  find-cache-dir@3.3.2:
    resolution: {integrity: sha512-wXZV5emFEjrridIgED11OoUKLxiYjAcqot/NJdAkOhlJ+vGzwhOAfcG5OX1jP+S0PcjEn8bdMJv+g2jwQ3Onig==}
    engines: {node: '>=8'}

  find-index@0.1.1:
    resolution: {integrity: sha512-uJ5vWrfBKMcE6y2Z8834dwEZj9mNGxYa3t3I53OwFeuZ8D9oc2E5zcsrkuhX6h4iYrjhiv0T3szQmxlAV9uxDg==}

  find-up@4.1.0:
    resolution: {integrity: sha512-PpOwAdQ/YlXQ2vj8a3h8IipDuYRi3wceVQQGYWxNINccq40Anw7BlsEXCMbt1Zt+OLA6Fq9suIpIWD0OsnISlw==}
    engines: {node: '>=8'}

  find-up@5.0.0:
    resolution: {integrity: sha512-78/PXT1wlLLDgTzDs7sjq9hzz0vXD+zn+7wypEe4fXQxCmdmqfGsEPQxmiCSQI3ajFV91bVSsvNtrJRiW6nGng==}
    engines: {node: '>=10'}

  flat-cache@4.0.1:
    resolution: {integrity: sha512-f7ccFPK3SXFHpx15UIGyRJ/FJQctuKZ0zVuN3frBo4HnK3cay9VEW0R6yPYFHC0AgqhukPzKjq22t5DmAyqGyw==}
    engines: {node: '>=16'}

  flat@5.0.2:
    resolution: {integrity: sha512-b6suED+5/3rTpUBdG1gupIl8MPFCAMA0QXwmljLhvCUKcUvdE4gWky9zpuGCcXHOsz4J9wPGNWq6OKpmIzz3hQ==}
    hasBin: true

  flatbuffers@1.12.0:
    resolution: {integrity: sha512-c7CZADjRcl6j0PlvFy0ZqXQ67qSEZfrVPynmnL+2zPc+NtMvrF8Y0QceMo7QqnSPc7+uWjUIAbvCQ5WIKlMVdQ==}

  flatted@3.3.1:
    resolution: {integrity: sha512-X8cqMLLie7KsNUDSdzeN8FYK9rEt4Dt67OsG/DNGnYTSDBG4uFAJFBnUeiV+zCVAvwFy56IjM9sH51jVaEhNxw==}

  follow-redirects@1.15.9:
    resolution: {integrity: sha512-gew4GsXizNgdoRyqmyfMHyAmXsZDk6mHkSxZFCzW9gwlbtOW44CDtYavM+y+72qD/Vq2l550kMF52DT8fOLJqQ==}
    engines: {node: '>=4.0'}
    peerDependencies:
      debug: '*'
    peerDependenciesMeta:
      debug:
        optional: true

  for-each@0.3.3:
    resolution: {integrity: sha512-jqYfLp7mo9vIyQf8ykW2v7A+2N4QjeCeI5+Dz9XraiO1ign81wjiH7Fb9vSOWvQfNtmSa4H2RoQTrrXivdUZmw==}

  foreground-child@2.0.0:
    resolution: {integrity: sha512-dCIq9FpEcyQyXKCkyzmlPTFNgrCzPudOe+mhvJU5zAtlBnGVy2yKxtfsxK2tQBThwq225jcvBjpw1Gr40uzZCA==}
    engines: {node: '>=8.0.0'}

  foreground-child@3.3.0:
    resolution: {integrity: sha512-Ld2g8rrAyMYFXBhEqMz8ZAHBi4J4uS1i/CxGMDnjyFWddMXLVcDp051DZfu+t7+ab7Wv6SMqpWmyFIj5UbfFvg==}
    engines: {node: '>=14'}

  form-data-encoder@2.1.4:
    resolution: {integrity: sha512-yDYSgNMraqvnxiEXO4hi88+YZxaHC6QKzb5N84iRCTDeRO7ZALpir/lVmf/uXUhnwUr2O4HU8s/n6x+yNjQkHw==}
    engines: {node: '>= 14.17'}

  form-data@4.0.1:
    resolution: {integrity: sha512-tzN8e4TX8+kkxGPK8D5u0FNmjPUjw3lwC9lSLxxoB/+GtsJG91CO8bSWy73APlgAZzZbXEYZJuxjkHH2w+Ezhw==}
    engines: {node: '>= 6'}

  form-data@4.0.2:
    resolution: {integrity: sha512-hGfm/slu0ZabnNt4oaRZ6uREyfCj6P4fT/n6A1rGV+Z0VdGXjfOhVUpkn6qVQONHGIFwmveGXyDs75+nr6FM8w==}
    engines: {node: '>= 6'}

  forwarded@0.2.0:
    resolution: {integrity: sha512-buRG0fpBtRHSTCOASe6hD258tEubFoRLb4ZNA6NxMVHNw2gOcwHo9wyablzMzOA5z9xA9L1KNjk/Nt6MT9aYow==}
    engines: {node: '>= 0.6'}

  fresh@0.5.2:
    resolution: {integrity: sha512-zJ2mQYM18rEFOudeV4GShTGIQ7RbzA7ozbU9I/XBpm7kqgMywgmylMwXHxZJmkVoYkna9d2pVXVXPdYTP9ej8Q==}
    engines: {node: '>= 0.6'}

  fromentries@1.3.2:
    resolution: {integrity: sha512-cHEpEQHUg0f8XdtZCc2ZAhrHzKzT0MrFUTcvx+hfxYu7rGMDc5SKoXFh+n4YigxsHXRzc6OrCshdR1bWH6HHyg==}

  fs-constants@1.0.0:
    resolution: {integrity: sha512-y6OAwoSIf7FyjMIv94u+b5rdheZEjzR63GTyZJm5qh4Bi+2YgwLCcI/fPFZkL5PSixOt6ZNKm+w+Hfp/Bciwow==}

  fs-extra@10.1.0:
    resolution: {integrity: sha512-oRXApq54ETRj4eMiFzGnHWGy+zo5raudjuxN0b8H7s/RU2oW0Wvsx9O0ACRN/kRq9E8Vu/ReskGB5o3ji+FzHQ==}
    engines: {node: '>=12'}

  fs-extra@11.3.0:
    resolution: {integrity: sha512-Z4XaCL6dUDHfP/jT25jJKMmtxvuwbkrD1vNSMFlo9lNLY2c5FHYSQgHPRZUjAB26TpDEoW9HCOgplrdbaPV/ew==}
    engines: {node: '>=14.14'}

  fs-extra@7.0.1:
    resolution: {integrity: sha512-YJDaCJZEnBmcbw13fvdAM9AwNOJwOzrE4pqMqBq5nFiEqXUqHwlK4B+3pUw6JNvfSPtX05xFHtYy/1ni01eGCw==}
    engines: {node: '>=6 <7 || >=8'}

  fs-extra@8.1.0:
    resolution: {integrity: sha512-yhlQgA6mnOJUKOsRUFsgJdQCvkKhcz8tlZG5HBQfReYZy46OwLcY+Zia0mtdHsOo9y/hP+CxMN0TU9QxoOtG4g==}
    engines: {node: '>=6 <7 || >=8'}

  fs.realpath@1.0.0:
    resolution: {integrity: sha512-OO0pH2lK6a0hZnAdau5ItzHPI6pUlvI7jMVnxUQRtw4owF2wk8lOSabtGDCTP4Ggrg2MbGnWO9X8K1t4+fGMDw==}

  fsevents@2.3.2:
    resolution: {integrity: sha512-xiqMQR4xAeHTuB9uWm+fFRcIOgKBMiOBP+eXiyT7jsgVCq1bkVygt00oASowB7EdtpOHaaPgKt812P9ab+DDKA==}
    engines: {node: ^8.16.0 || ^10.6.0 || >=11.0.0}
    os: [darwin]

  fsevents@2.3.3:
    resolution: {integrity: sha512-5xoDfX+fL7faATnagmWPpbFtwh/R77WmMMqqHGS65C3vvB0YHrgF+B1YmZ3441tMj5n63k0212XNoJwzlhffQw==}
    engines: {node: ^8.16.0 || ^10.6.0 || >=11.0.0}
    os: [darwin]

  function-bind@1.1.2:
    resolution: {integrity: sha512-7XHNxH7qX9xG5mIwxkhumTox/MIRNcOgDrxWsMt2pAr23WHp6MrRlN7FBSFpCpr+oVO0F744iUgR82nJMfG2SA==}

  function.prototype.name@1.1.6:
    resolution: {integrity: sha512-Z5kx79swU5P27WEayXM1tBi5Ze/lbIyiNgU3qyXUOf9b2rgXYyF9Dy9Cx+IQv/Lc8WCG6L82zwUPpSS9hGehIg==}
    engines: {node: '>= 0.4'}

  functions-have-names@1.2.3:
    resolution: {integrity: sha512-xckBUXyTIqT97tq2x2AMb+g163b5JFysYk0x4qxNFwbfQkmNZoiRHb6sPzI9/QV33WeuvVYBUIiD4NzNIyqaRQ==}

  gensync@1.0.0-beta.2:
    resolution: {integrity: sha512-3hN7NaskYvMDLQY55gnW3NQ+mesEAepTqlg+VEbj7zzqEMBVNhzcGYYeqFo/TlYz6eQiFcp1HcsCZO+nGgS8zg==}
    engines: {node: '>=6.9.0'}

  get-caller-file@2.0.5:
    resolution: {integrity: sha512-DyFP3BM/3YHTQOCUL/w0OZHR0lpKeGrxotcHWcqNEdnltqFwXVfhEBQ94eIo34AfQpo0rGki4cyIiftY06h2Fg==}
    engines: {node: 6.* || 8.* || >= 10.*}

  get-func-name@2.0.2:
    resolution: {integrity: sha512-8vXOvuE167CtIc3OyItco7N/dpRtBbYOsPsXCz7X/PMnlGjYjSGuZJgM1Y7mmew7BKf9BqvLX2tnOVy1BBUsxQ==}

  get-intrinsic@1.2.4:
    resolution: {integrity: sha512-5uYhsJH8VJBTv7oslg4BznJYhDoRI6waYCxMmCdnTrcCrHA/fCFKoTFz2JKKE0HdDFUF7/oQuhzumXJK7paBRQ==}
    engines: {node: '>= 0.4'}

  get-intrinsic@1.3.0:
    resolution: {integrity: sha512-9fSjSaos/fRIVIp+xSJlE6lfwhES7LNtKaCBIamHsjr2na1BiABJPo0mOjjz8GJDURarmCPGqaiVg5mfjb98CQ==}
    engines: {node: '>= 0.4'}

  get-package-type@0.1.0:
    resolution: {integrity: sha512-pjzuKtY64GYfWizNAJ0fr9VqttZkNiK2iS430LtIHzjBEr6bX8Am2zm4sW4Ro5wjWW5cAlRL1qAMTcXbjNAO2Q==}
    engines: {node: '>=8.0.0'}

  get-proto@1.0.1:
    resolution: {integrity: sha512-sTSfBjoXBp89JvIKIefqw7U2CCebsc74kiY6awiGogKtoSGbgjYE/G/+l9sF3MWFPNc9IcoOC4ODfKHfxFmp0g==}
    engines: {node: '>= 0.4'}

  get-stream@4.1.0:
    resolution: {integrity: sha512-GMat4EJ5161kIy2HevLlr4luNjBgvmj413KaQA7jt4V8B4RDsfpHk7WQ9GVqfYyyx8OS/L66Kox+rJRNklLK7w==}
    engines: {node: '>=6'}

  get-stream@6.0.1:
    resolution: {integrity: sha512-ts6Wi+2j3jQjqi70w5AlN8DFnkSwC+MqmxEzdEALB2qXZYV3X/b1CTfgPLGJNMeAWxdPfU8FO1ms3NUfaHCPYg==}
    engines: {node: '>=10'}

  get-stream@8.0.1:
    resolution: {integrity: sha512-VaUJspBffn/LMCJVoMvSAdmscJyS1auj5Zulnn5UoYcY531UWmdwhRWkcGKnGU93m5HSXP9LP2usOryrBtQowA==}
    engines: {node: '>=16'}

  get-symbol-description@1.0.2:
    resolution: {integrity: sha512-g0QYk1dZBxGwk+Ngc+ltRH2IBp2f7zBkBMBJZCDerh6EhlhSR6+9irMCuT/09zD6qkarHUSn529sK/yL4S27mg==}
    engines: {node: '>= 0.4'}

  git-up@7.0.0:
    resolution: {integrity: sha512-ONdIrbBCFusq1Oy0sC71F5azx8bVkvtZtMJAsv+a6lz5YAmbNnLD6HAB4gptHZVLPR8S2/kVN6Gab7lryq5+lQ==}

  git-url-parse@13.1.1:
    resolution: {integrity: sha512-PCFJyeSSdtnbfhSNRw9Wk96dDCNx+sogTe4YNXeXSJxt7xz5hvXekuRn9JX7m+Mf4OscCu8h+mtAl3+h5Fo8lQ==}

  github-from-package@0.0.0:
    resolution: {integrity: sha512-SyHy3T1v2NUXn29OsWdxmK6RwHD+vkj3v8en8AOBZ1wBQ/hCAQ5bAQTD02kW4W9tUp/3Qh6J8r9EvntiyCmOOw==}

  glob-parent@5.1.2:
    resolution: {integrity: sha512-AOIgSQCepiJYwP3ARnGx+5VnTu2HBYdzbGP45eLw1vr3zB3vZLeyed1sC9hnbcOc9/SrMyM5RPQrkGz4aS9Zow==}
    engines: {node: '>= 6'}

  glob-parent@6.0.2:
    resolution: {integrity: sha512-XxwI8EOhVQgWp6iDL+3b0r86f4d6AX6zSU55HfB4ydCEuXLXc5FcYeOu+nnGftS4TEju/11rt4KJPTMgbfmv4A==}
    engines: {node: '>=10.13.0'}

  glob2base@0.0.12:
    resolution: {integrity: sha512-ZyqlgowMbfj2NPjxaZZ/EtsXlOch28FRXgMd64vqZWk1bT9+wvSRLYD1om9M7QfQru51zJPAT17qXm4/zd+9QA==}
    engines: {node: '>= 0.10'}

  glob@10.4.5:
    resolution: {integrity: sha512-7Bv8RF0k6xjo7d4A/PxYLbUCfb6c+Vpd2/mB2yRDlew7Jb5hEXiCD9ibfO7wpk8i4sevK6DFny9h7EYbM3/sHg==}
    hasBin: true

  glob@7.2.3:
    resolution: {integrity: sha512-nFR0zLpU2YCaRxwoCJvL6UvCH2JFyFVIvwTLsIf21AuHlMskA1hhTdk+LlYJtOlYt9v6dvszD2BGRqBL+iQK9Q==}
    deprecated: Glob versions prior to v9 are no longer supported

  glob@8.1.0:
    resolution: {integrity: sha512-r8hpEjiQEYlF2QU0df3dS+nxxSIreXQS1qRhMJM0Q5NDdR386C7jb7Hwwod8Fgiuex+k0GFjgft18yvxm5XoCQ==}
    engines: {node: '>=12'}
    deprecated: Glob versions prior to v9 are no longer supported

  globals@11.12.0:
    resolution: {integrity: sha512-WOBp/EEGUiIsJSp7wcv/y6MO+lV9UoncWqxuFfm8eBwzWNgyfBd6Gz+IeKQ9jCmyhoH99g15M3T+QaVHFjizVA==}
    engines: {node: '>=4'}

  globals@14.0.0:
    resolution: {integrity: sha512-oahGvuMGQlPw/ivIYBjVSrWAfWLBeku5tpPE2fOPLi+WHffIWbuh2tCjhyQhTBPMf5E9jDEH4FOmTYgYwbKwtQ==}
    engines: {node: '>=18'}

  globalthis@1.0.4:
    resolution: {integrity: sha512-DpLKbNU4WylpxJykQujfCcwYWiV/Jhm50Goo0wrVILAv5jOr9d+H+UR3PhSCD2rCCEIg0uc+G+muBTwD54JhDQ==}
    engines: {node: '>= 0.4'}

  globby@11.1.0:
    resolution: {integrity: sha512-jhIXaOzy1sb8IyocaruWSn1TjmnBVs8Ayhcy83rmxNJ8q2uWKCAj3CnJY+KpGSXCueAPc0i05kVvVKtP1t9S3g==}
    engines: {node: '>=10'}

  gopd@1.0.1:
    resolution: {integrity: sha512-d65bNlIadxvpb/A2abVdlqKqV563juRnZ1Wtk6s1sIR8uNsXR70xqIzVqxVf1eTqDunwT2MkczEeaezCKTZhwA==}

  gopd@1.2.0:
    resolution: {integrity: sha512-ZUKRh6/kUFoAiTAtTYPZJ3hw9wNxx+BIBOijnlG9PnrJsCcSjs1wyyD6vJpaYtgnzDrKYRSqf3OO6Rfa93xsRg==}
    engines: {node: '>= 0.4'}

  got@12.6.1:
    resolution: {integrity: sha512-mThBblvlAF1d4O5oqyvN+ZxLAYwIJK7bpMxgYqPD9okW0C3qm5FFn7k811QrcuEBwaogR3ngOFoCfs6mRv7teQ==}
    engines: {node: '>=14.16'}

  graceful-fs@4.2.11:
    resolution: {integrity: sha512-RbJ5/jmFcNNCcDV5o9eTnBLJ/HszWV0P73bc+Ff4nS/rJj+YaS6IGyiOL0VoBYX+l1Wrl3k63h/KrH+nhJ0XvQ==}

  graphemer@1.4.0:
    resolution: {integrity: sha512-EtKwoO6kxCL9WO5xipiHTZlSzBm7WLT627TqC/uVRd0HKmq8NXyebnNYxDoBi7wt8eTWrUrKXCOVaFq9x1kgag==}

  has-bigints@1.0.2:
    resolution: {integrity: sha512-tSvCKtBr9lkF0Ex0aQiP9N+OpV4zi2r/Nee5VkRDbaqv35RLYMzbwQfFSZZH0kR+Rd6302UJZ2p/bJCEoR3VoQ==}

  has-flag@3.0.0:
    resolution: {integrity: sha512-sKJf1+ceQBr4SMkvQnBDNDtf4TXpVhVGateu0t918bl30FnbE2m4vNLX+VWe/dpjlb+HugGYzW7uQXH98HPEYw==}
    engines: {node: '>=4'}

  has-flag@4.0.0:
    resolution: {integrity: sha512-EykJT/Q1KjTWctppgIAgfSO0tKVuZUjhgMr17kqTumMl6Afv3EISleU7qZUzoXDFTAHTDC4NOoG/ZxU3EvlMPQ==}
    engines: {node: '>=8'}

  has-property-descriptors@1.0.2:
    resolution: {integrity: sha512-55JNKuIW+vq4Ke1BjOTjM2YctQIvCT7GFzHwmfZPGo5wnrgkid0YQtnAleFSqumZm4az3n2BS+erby5ipJdgrg==}

  has-proto@1.0.3:
    resolution: {integrity: sha512-SJ1amZAJUiZS+PhsVLf5tGydlaVB8EdFpaSO4gmiUKUOxk8qzn5AIy4ZeJUmh22znIdk/uMAUT2pl3FxzVUH+Q==}
    engines: {node: '>= 0.4'}

  has-symbols@1.0.3:
    resolution: {integrity: sha512-l3LCuF6MgDNwTDKkdYGEihYjt5pRPbEg46rtlmnSPlUbgmB8LOIrKJbYYFBSbnPaJexMKtiPO8hmeRjRz2Td+A==}
    engines: {node: '>= 0.4'}

  has-symbols@1.1.0:
    resolution: {integrity: sha512-1cDNdwJ2Jaohmb3sg4OmKaMBwuC48sYni5HUw2DvsC8LjGTLK9h+eb1X6RyuOHe4hT0ULCW68iomhjUoKUqlPQ==}
    engines: {node: '>= 0.4'}

  has-tostringtag@1.0.2:
    resolution: {integrity: sha512-NqADB8VjPFLM2V0VvHUewwwsw0ZWBaIdgo+ieHtK3hasLz4qeCRjYcqfB6AQrBggRKppKF8L52/VqdVsO47Dlw==}
    engines: {node: '>= 0.4'}

  has@1.0.4:
    resolution: {integrity: sha512-qdSAmqLF6209RFj4VVItywPMbm3vWylknmB3nvNiUIs72xAimcM8nVYxYr7ncvZq5qzk9MKIZR8ijqD/1QuYjQ==}
    engines: {node: '>= 0.4.0'}

  hash-base@3.0.4:
    resolution: {integrity: sha512-EeeoJKjTyt868liAlVmcv2ZsUfGHlE3Q+BICOXcZiwN3osr5Q/zFGYmTJpoIzuaSTAwndFy+GqhEwlU4L3j4Ow==}
    engines: {node: '>=4'}

  hash-base@3.1.0:
    resolution: {integrity: sha512-1nmYp/rhMDiE7AYkDw+lLwlAzz0AntGIe51F3RfFfEqyQ3feY2eI/NcwC6umIQVOASPMsWJLJScWKSSvzL9IVA==}
    engines: {node: '>=4'}

  hash.js@1.1.7:
    resolution: {integrity: sha512-taOaskGt4z4SOANNseOviYDvjEJinIkRgmp7LbKP2YTTmVxWBl87s/uzK9r+44BclBSp2X7K1hqeNfz9JbBeXA==}

  hasha@5.2.2:
    resolution: {integrity: sha512-Hrp5vIK/xr5SkeN2onO32H0MgNZ0f17HRNH39WfL0SYUNOTZ5Lz1TJ8Pajo/87dYGEFlLMm7mIc/k/s6Bvz9HQ==}
    engines: {node: '>=8'}

  hasown@2.0.2:
    resolution: {integrity: sha512-0hJU9SCPvmMzIBdZFqNPXWa6dqh7WdH0cII9y+CyS8rG3nL48Bclra9HmKhVVUHyPWNH5Y7xDwAB7bfgSjkUMQ==}
    engines: {node: '>= 0.4'}

  hast-util-to-html@9.0.4:
    resolution: {integrity: sha512-wxQzXtdbhiwGAUKrnQJXlOPmHnEehzphwkK7aluUPQ+lEc1xefC8pblMgpp2w5ldBTEfveRIrADcrhGIWrlTDA==}

  hast-util-whitespace@3.0.0:
    resolution: {integrity: sha512-88JUN06ipLwsnv+dVn+OIYOvAuvBMy/Qoi6O7mQHxdPXpjy+Cd6xRkWwux7DKO+4sYILtLBRIKgsdpS2gQc7qw==}

  he@1.2.0:
    resolution: {integrity: sha512-F/1DnUGPopORZi0ni+CvrCgHQ5FyEAHRLSApuYWMmrbSwoN2Mn/7k+Gl38gJnR7yyDZk6WLXwiGod1JOWNDKGw==}
    hasBin: true

  hmac-drbg@1.0.1:
    resolution: {integrity: sha512-Tti3gMqLdZfhOQY1Mzf/AanLiqh1WTiJgEj26ZuYQ9fbkLomzGchCws4FyrSd4VkpBfiNhaE1On+lOz894jvXg==}

  hosted-git-info@2.8.9:
    resolution: {integrity: sha512-mxIDAb9Lsm6DoOJ7xH+5+X4y1LU/4Hi50L9C5sIswK3JzULS4bwk1FvjdBgvYR4bzT4tuUQiC15FE2f5HbLvYw==}

  html-escaper@2.0.2:
    resolution: {integrity: sha512-H2iMtd0I4Mt5eYiapRdIDjp+XzelXQ0tFE4JS7YFwFevXXMmOp9myNrUvCg0D6ws8iqkRPBfKHgbwig1SmlLfg==}

  html-void-elements@3.0.0:
    resolution: {integrity: sha512-bEqo66MRXsUGxWHV5IP0PUiAWwoEjba4VCzg0LjFJBpchPaTfyfCKTG6bc5F8ucKec3q5y6qOdGyYTSBEvhCrg==}

  http-cache-semantics@4.1.1:
    resolution: {integrity: sha512-er295DKPVsV82j5kw1Gjt+ADA/XYHsajl82cGNQG2eyoPkvgUhX+nDIyelzhIWbbsXP39EHcI6l5tYs2FYqYXQ==}

  http-errors@1.8.1:
    resolution: {integrity: sha512-Kpk9Sm7NmI+RHhnj6OIWDI1d6fIoFAtFt9RLaTMRlg/8w49juAStsrBgp0Dp4OdxdVbRIeKhtCUvoi/RuAhO4g==}
    engines: {node: '>= 0.6'}

  http-errors@2.0.0:
    resolution: {integrity: sha512-FtwrG/euBzaEjYeRqOgly7G0qviiXoJWnvEH2Z1plBdXgbyjv34pHTSb9zoeHMyDy33+DWy5Wt9Wo+TURtOYSQ==}
    engines: {node: '>= 0.8'}

  http-proxy-agent@7.0.2:
    resolution: {integrity: sha512-T1gkAiYYDWYx3V5Bmyu7HcfcvL7mUrTWiM6yOfa3PIphViJ/gFPbvidQ+veqSOHci/PxBcDabeUNCzpOODJZig==}
    engines: {node: '>= 14'}

  http2-wrapper@2.2.1:
    resolution: {integrity: sha512-V5nVw1PAOgfI3Lmeaj2Exmeg7fenjhRUgz1lPSezy1CuhPYbgQtbQj4jZfEAEMlaL+vupsvhjqCyjzob0yxsmQ==}
    engines: {node: '>=10.19.0'}

  https-proxy-agent@7.0.5:
    resolution: {integrity: sha512-1e4Wqeblerz+tMKPIq2EMGiiWW1dIjZOksyHWSUm1rmuvw/how9hBHZ38lAGj5ID4Ik6EdkOw7NmWPy6LAwalw==}
    engines: {node: '>= 14'}

  https-proxy-agent@7.0.6:
    resolution: {integrity: sha512-vK9P5/iUfdl95AI+JVyUuIcVtd4ofvtrOr3HNtM2yxC9bnMbEdp3x01OhQNnjb8IJYi38VlTE3mBXwcfvywuSw==}
    engines: {node: '>= 14'}

  human-signals@2.1.0:
    resolution: {integrity: sha512-B4FFZ6q/T2jhhksgkbEW3HBvWIfDW85snkQgawt07S7J5QXTk6BkNV+0yAeZrM5QpMAdYlocGoljn0sJ/WQkFw==}
    engines: {node: '>=10.17.0'}

  human-signals@4.3.1:
    resolution: {integrity: sha512-nZXjEF2nbo7lIw3mgYjItAfgQXog3OjJogSbKa2CQIIvSGWcKgeJnQlNXip6NglNzYH45nSRiEVimMvYL8DDqQ==}
    engines: {node: '>=14.18.0'}

  human-signals@5.0.0:
    resolution: {integrity: sha512-AXcZb6vzzrFAUE61HnN4mpLqd/cSIwNQjtNWR0euPm6y0iqx3G4gOXaIDdtdDwZmhwe82LA6+zinmW4UBWVePQ==}
    engines: {node: '>=16.17.0'}

  husky@8.0.3:
    resolution: {integrity: sha512-+dQSyqPh4x1hlO1swXBiNb2HzTDN1I2IGLQx1GrBuiqFJfoMrnZWwVmatvSiO+Iz8fBUnf+lekwNo4c2LlXItg==}
    engines: {node: '>=14'}
    hasBin: true

  iconv-lite@0.4.24:
    resolution: {integrity: sha512-v3MXnZAcvnywkTUEZomIActle7RXXeedOR31wwl7VlyoXO4Qi9arvSenNQWne1TcRwhCL1HwLI21bEqdpj8/rA==}
    engines: {node: '>=0.10.0'}

  ieee754@1.2.1:
    resolution: {integrity: sha512-dcyqhDvX1C46lXZcVqCpK+FtMRQVdIMN6/Df5js2zouUsqG7I6sFxitIC+7KYK29KdXOLHdu9zL4sFnoVQnqaA==}

  ignore@5.3.2:
    resolution: {integrity: sha512-hsBTNUqQTDwkWtcdYI2i06Y/nUBEsNEDJKjWdigLvegy8kDuJAS8uRlpkkcQpyEXL0Z/pjDy5HBmMjRCJ2gq+g==}
    engines: {node: '>= 4'}

  import-fresh@3.3.0:
    resolution: {integrity: sha512-veYYhQa+D1QBKznvhUHxb8faxlrwUnxseDAbAp457E0wLNio2bOSKnjYDhMj+YiAq61xrMGhQk9iXVk5FzgQMw==}
    engines: {node: '>=6'}

  import-lazy@4.0.0:
    resolution: {integrity: sha512-rKtvo6a868b5Hu3heneU+L4yEQ4jYKLtjpnPeUdK7h0yzXGmyBTypknlkCvHFBqfX9YlorEiMM6Dnq/5atfHkw==}
    engines: {node: '>=8'}

  imurmurhash@0.1.4:
    resolution: {integrity: sha512-JmXMZ6wuvDmLiHEml9ykzqO6lwFbof0GG4IkcGaENdCRDDmMVnny7s5HsIgHCbaq0w2MyPhDqkhTUgS2LU2PHA==}
    engines: {node: '>=0.8.19'}

  indent-string@4.0.0:
    resolution: {integrity: sha512-EdDDZu4A2OyIK7Lr/2zG+w5jmbuk1DVBnEwREQvBzspBJkCEbRa8GxU1lghYcaGJCnRWibjDXlq779X1/y5xwg==}
    engines: {node: '>=8'}

  inflight@1.0.6:
    resolution: {integrity: sha512-k92I/b08q4wvFscXCLvqfsHCrjrF7yiXsQuIVvVE7N82W3+aqpzuUdBbfhWcy/FZR3/4IgflMgKLOsvPDrGCJA==}
    deprecated: This module is not supported, and leaks memory. Do not use it. Check out lru-cache if you want a good and tested way to coalesce async requests by a key value, which is much more comprehensive and powerful.

  inherits@2.0.4:
    resolution: {integrity: sha512-k/vGaX4/Yla3WzyMCvTQOXYeIHvqOKtnqBduzTHpzpQZzAskKMhZ2K+EnBiSM9zGSoIFeMpXKxa4dYeZIQqewQ==}

  ini@1.3.8:
    resolution: {integrity: sha512-JV/yugV2uzW5iMRSiZAyDtQd+nxtUnjeLt0acNdw98kKLrvuRVyB80tsREOE7yvGVgalhZ6RNXCmEHkUKBKxew==}

  internal-slot@1.0.7:
    resolution: {integrity: sha512-NGnrKwXzSms2qUUih/ILZ5JBqNTSa1+ZmP6flaIp6KmSElgE9qdndzS3cqjrDovwFdmwsGsLdeFgB6suw+1e9g==}
    engines: {node: '>= 0.4'}

  inversify@6.0.3:
    resolution: {integrity: sha512-s/svzcRQ/scaGUUyaVtFSL1dvOaRgyvE7VvpGcJwXmFz7CCzfSfxC/Uyl7iSHDEmBabJ2gbDES72DaygtMmwvg==}

  inversify@6.2.1:
    resolution: {integrity: sha512-W6Xi0icXIiC48RWdT681+GlZVgAKmCrNTiP7hj4IVPFbcxHz+Jj8Gxz5qr/Az2cgcZMYdB8tKIr2e68LUi1LYQ==}
    peerDependencies:
      reflect-metadata: ~0.2.2

  ipaddr.js@1.9.1:
    resolution: {integrity: sha512-0KI/607xoxSToH7GjN1FfSbLoU0+btTicjsQSWQlh/hZykN8KpmMf7uYwPW3R+akZ6R/w18ZlXSHBYXiYUPO3g==}
    engines: {node: '>= 0.10'}

  is-arguments@1.1.1:
    resolution: {integrity: sha512-8Q7EARjzEnKpt/PCD7e1cgUS0a6X8u5tdSiMqXhojOdoV9TsMsiO+9VLC5vAmO8N7/GmXn7yjR8qnA6bVAEzfA==}
    engines: {node: '>= 0.4'}

  is-array-buffer@3.0.4:
    resolution: {integrity: sha512-wcjaerHw0ydZwfhiKbXJWLDY8A7yV7KhjQOpb83hGgGfId/aQa4TOvwyzn2PuswW2gPCYEL/nEAiSVpdOj1lXw==}
    engines: {node: '>= 0.4'}

  is-arrayish@0.2.1:
    resolution: {integrity: sha512-zz06S8t0ozoDXMG+ube26zeCTNXcKIPJZJi8hBrF4idCLms4CG9QtK7qBl1boi5ODzFpjswb5JPmHCbMpjaYzg==}

  is-async-function@2.0.0:
    resolution: {integrity: sha512-Y1JXKrfykRJGdlDwdKlLpLyMIiWqWvuSd17TvZk68PLAOGOoF4Xyav1z0Xhoi+gCYjZVeC5SI+hYFOfvXmGRCA==}
    engines: {node: '>= 0.4'}

  is-bigint@1.0.4:
    resolution: {integrity: sha512-zB9CruMamjym81i2JZ3UMn54PKGsQzsJeo6xvN3HJJ4CAsQNB6iRutp2To77OfCNuoxspsIhzaPoO1zyCEhFOg==}

  is-binary-path@2.1.0:
    resolution: {integrity: sha512-ZMERYes6pDydyuGidse7OsHxtbI7WVeUEozgR/g7rd0xUimYNlvZRE/K2MgZTjWy725IfelLeVcEM97mmtRGXw==}
    engines: {node: '>=8'}

  is-boolean-object@1.1.2:
    resolution: {integrity: sha512-gDYaKHJmnj4aWxyj6YHyXVpdQawtVLHU5cb+eztPGczf6cjuTdwve5ZIEfgXqH4e57An1D1AKf8CZ3kYrQRqYA==}
    engines: {node: '>= 0.4'}

  is-buffer@1.1.6:
    resolution: {integrity: sha512-NcdALwpXkTm5Zvvbk7owOUSvVvBKDgKP5/ewfXEznmQFfs4ZRmanOeKBTjRVjka3QFoN6XJ+9F3USqfHqTaU5w==}

  is-callable@1.2.7:
    resolution: {integrity: sha512-1BC0BVFhS/p0qtw6enp8e+8OD0UrK0oFLztSjNzhcKA3WDuJxxAPXzPuPtKkjEY9UUoEWlX/8fgKeu2S8i9JTA==}
    engines: {node: '>= 0.4'}

  is-core-module@2.15.1:
    resolution: {integrity: sha512-z0vtXSwucUJtANQWldhbtbt7BnL0vxiFjIdDLAatwhDYty2bad6s+rijD6Ri4YuYJubLzIJLUidCh09e1djEVQ==}
    engines: {node: '>= 0.4'}

  is-core-module@2.16.1:
    resolution: {integrity: sha512-UfoeMA6fIJ8wTYFEUjelnaGI67v6+N7qXJEvQuIGa99l4xsCruSYOVSQ0uPANn4dAzm8lkYPaKLrrijLq7x23w==}
    engines: {node: '>= 0.4'}

  is-data-view@1.0.1:
    resolution: {integrity: sha512-AHkaJrsUVW6wq6JS8y3JnM/GJF/9cf+k20+iDzlSaJrinEo5+7vRiteOSwBhHRiAyQATN1AmY4hwzxJKPmYf+w==}
    engines: {node: '>= 0.4'}

  is-date-object@1.0.5:
    resolution: {integrity: sha512-9YQaSxsAiSwcvS33MBk3wTCVnWK+HhF8VZR2jRxehM16QcVOdHqPn4VPHmRK4lSr38n9JriurInLcP90xsYNfQ==}
    engines: {node: '>= 0.4'}

  is-docker@2.2.1:
    resolution: {integrity: sha512-F+i2BKsFrH66iaUFc0woD8sLy8getkwTwtOBjvs56Cx4CgJDeKQeqfz8wAYiSb8JOprWhHH5p77PbmYCvvUuXQ==}
    engines: {node: '>=8'}
    hasBin: true

  is-extglob@2.1.1:
    resolution: {integrity: sha512-SbKbANkN603Vi4jEZv49LeVJMn4yGwsbzZworEoyEiutsN3nJYdbO36zfhGJ6QEDpOZIFkDtnq5JRxmvl3jsoQ==}
    engines: {node: '>=0.10.0'}

  is-finalizationregistry@1.0.2:
    resolution: {integrity: sha512-0by5vtUJs8iFQb5TYUHHPudOR+qXYIMKtiUzvLIZITZUjknFmziyBJuLhVRc+Ds0dREFlskDNJKYIdIzu/9pfw==}

  is-fullwidth-code-point@3.0.0:
    resolution: {integrity: sha512-zymm5+u+sCsSWyD9qNaejV3DFvhCKclKdizYaJUuHA83RLjb7nSuGnddCHGv0hk+KY7BMAlsWeK4Ueg6EV6XQg==}
    engines: {node: '>=8'}

  is-fullwidth-code-point@4.0.0:
    resolution: {integrity: sha512-O4L094N2/dZ7xqVdrXhh9r1KODPJpFms8B5sGdJLPy664AgvXsreZUyCQQNItZRDlYug4xStLjNp/sz3HvBowQ==}
    engines: {node: '>=12'}

  is-generator-function@1.0.10:
    resolution: {integrity: sha512-jsEjy9l3yiXEQ+PsXdmBwEPcOxaXWLspKdplFUVI9vq1iZgIekeC0L167qeu86czQaxed3q/Uzuw0swL0irL8A==}
    engines: {node: '>= 0.4'}

  is-glob@4.0.3:
    resolution: {integrity: sha512-xelSayHH36ZgE7ZWhli7pW34hNbNl8Ojv5KVmkJD4hBdD3th8Tfk9vYasLM+mXWOZhFkgZfxhLSnrwRr4elSSg==}
    engines: {node: '>=0.10.0'}

  is-map@2.0.3:
    resolution: {integrity: sha512-1Qed0/Hr2m+YqxnM09CjA2d/i6YZNfF6R2oRAOj36eUdS6qIV/huPJNSEpKbupewFs+ZsJlxsjjPbc0/afW6Lw==}
    engines: {node: '>= 0.4'}

  is-negative-zero@2.0.3:
    resolution: {integrity: sha512-5KoIu2Ngpyek75jXodFvnafB6DJgr3u8uuK0LEZJjrU19DrMD3EVERaR8sjz8CCGgpZvxPl9SuE1GMVPFHx1mw==}
    engines: {node: '>= 0.4'}

  is-number-object@1.0.7:
    resolution: {integrity: sha512-k1U0IRzLMo7ZlYIfzRu23Oh6MiIFasgpb9X76eqfFZAqwH44UI4KTBvBYIZ1dSL9ZzChTB9ShHfLkR4pdW5krQ==}
    engines: {node: '>= 0.4'}

  is-number@7.0.0:
    resolution: {integrity: sha512-41Cifkg6e8TylSpdtTpeLVMqvSBEVzTttHvERD741+pnZ8ANv0004MRL43QKPDlK9cGvNp6NZWZUBlbGXYxxng==}
    engines: {node: '>=0.12.0'}

  is-plain-obj@2.1.0:
    resolution: {integrity: sha512-YWnfyRwxL/+SsrWYfOpUtz5b3YD+nyfkHvjbcanzk8zgyO4ASD67uVMRt8k5bM4lLMDnXfriRhOpemw+NfT1eA==}
    engines: {node: '>=8'}

  is-regex@1.1.4:
    resolution: {integrity: sha512-kvRdxDsxZjhzUX07ZnLydzS1TU/TJlTUHHY4YLL87e37oUA49DfkLqgy+VjFocowy29cKvcSiu+kIv728jTTVg==}
    engines: {node: '>= 0.4'}

  is-set@2.0.3:
    resolution: {integrity: sha512-iPAjerrse27/ygGLxw+EBR9agv9Y6uLeYVJMu+QNCoouJ1/1ri0mGrcWpfCqFZuzzx3WjtwxG098X+n4OuRkPg==}
    engines: {node: '>= 0.4'}

  is-shared-array-buffer@1.0.3:
    resolution: {integrity: sha512-nA2hv5XIhLR3uVzDDfCIknerhx8XUKnstuOERPNNIinXG7v9u+ohXF67vxm4TPTEPU6lm61ZkwP3c9PCB97rhg==}
    engines: {node: '>= 0.4'}

  is-ssh@1.4.0:
    resolution: {integrity: sha512-x7+VxdxOdlV3CYpjvRLBv5Lo9OJerlYanjwFrPR9fuGPjCiNiCzFgAWpiLAohSbsnH4ZAys3SBh+hq5rJosxUQ==}

  is-stream@1.1.0:
    resolution: {integrity: sha512-uQPm8kcs47jx38atAcWTVxyltQYoPT68y9aWYdV6yWXSyW8mzSat0TL6CiWdZeCdF3KrAvpVtnHbTv4RN+rqdQ==}
    engines: {node: '>=0.10.0'}

  is-stream@2.0.1:
    resolution: {integrity: sha512-hFoiJiTl63nn+kstHGBtewWSKnQLpyb155KHheA1l39uvtO9nWIop1p3udqPcUd/xbF1VLMO4n7OI6p7RbngDg==}
    engines: {node: '>=8'}

  is-stream@3.0.0:
    resolution: {integrity: sha512-LnQR4bZ9IADDRSkvpqMGvt/tEJWclzklNgSw48V5EAaAeDd6qGvN8ei6k5p0tvxSR171VmGyHuTiAOfxAbr8kA==}
    engines: {node: ^12.20.0 || ^14.13.1 || >=16.0.0}

  is-string@1.0.7:
    resolution: {integrity: sha512-tE2UXzivje6ofPW7l23cjDOMa09gb7xlAqG6jG5ej6uPV32TlWP3NKPigtaGeHNu9fohccRYvIiZMfOOnOYUtg==}
    engines: {node: '>= 0.4'}

  is-symbol@1.0.4:
    resolution: {integrity: sha512-C/CPBqKWnvdcxqIARxyOh4v1UUEOCHpgDa0WYgpKDFMszcrPcffg5uhwSgPCLD2WWxmq6isisz87tzT01tuGhg==}
    engines: {node: '>= 0.4'}

  is-typed-array@1.1.13:
    resolution: {integrity: sha512-uZ25/bUAlUY5fR4OKT4rZQEBrzQWYV9ZJYGGsUmEJ6thodVJ1HX64ePQ6Z0qPWP+m+Uq6e9UugrE38jeYsDSMw==}
    engines: {node: '>= 0.4'}

  is-typedarray@1.0.0:
    resolution: {integrity: sha512-cyA56iCMHAh5CdzjJIa4aohJyeO1YbwLi3Jc35MmRU6poroFjIGZzUzupGiRPOjgHg9TLu43xbpwXk523fMxKA==}

  is-unicode-supported@0.1.0:
    resolution: {integrity: sha512-knxG2q4UC3u8stRGyAVJCOdxFmv5DZiRcdlIaAQXAbSfJya+OhopNotLQrstBhququ4ZpuKbDc/8S6mgXgPFPw==}
    engines: {node: '>=10'}

  is-weakmap@2.0.2:
    resolution: {integrity: sha512-K5pXYOm9wqY1RgjpL3YTkF39tni1XajUIkawTLUo9EZEVUFga5gSQJF8nNS7ZwJQ02y+1YCNYcMh+HIf1ZqE+w==}
    engines: {node: '>= 0.4'}

  is-weakref@1.0.2:
    resolution: {integrity: sha512-qctsuLZmIQ0+vSSMfoVvyFe2+GSEvnmZ2ezTup1SBse9+twCCeial6EEi3Nc2KFcf6+qz2FBPnjXsk8xhKSaPQ==}

  is-weakset@2.0.3:
    resolution: {integrity: sha512-LvIm3/KWzS9oRFHugab7d+M/GcBXuXX5xZkzPmN+NxihdQlZUQ4dWuSV1xR/sq6upL1TJEDrfBgRepHFdBtSNQ==}
    engines: {node: '>= 0.4'}

  is-windows@1.0.2:
    resolution: {integrity: sha512-eXK1UInq2bPmjyX6e3VHIzMLobc4J94i4AWn+Hpq3OU5KkrRC96OAcR3PRJ/pGu6m8TRnBHP9dkXQVsT/COVIA==}
    engines: {node: '>=0.10.0'}

  is-wsl@2.2.0:
    resolution: {integrity: sha512-fKzAra0rGJUUBwGBgNkHZuToZcn+TtXHpeCgmkMJMMYx1sQDYaCSyjJBSCa2nH1DGm7s3n1oBnohoVTBaN7Lww==}
    engines: {node: '>=8'}

  isarray@0.0.1:
    resolution: {integrity: sha512-D2S+3GLxWH+uhrNEcoh/fnmYeP8E8/zHl644d/jdA0g2uyXvy3sb0qxotE+ne0LtccHknQzWwZEzhak7oJ0COQ==}

  isarray@1.0.0:
    resolution: {integrity: sha512-VLghIWNM6ELQzo7zwmcg0NmTVyWKYjvIeM83yjp0wRDTmUnrM678fQbcKBo6n2CJEF0szoG//ytg+TKla89ALQ==}

  isarray@2.0.5:
    resolution: {integrity: sha512-xHjhDr3cNBK0BzdUJSPXZntQUx/mwMS5Rw4A7lPJ90XGAO6ISP/ePDNuo0vhqOZU+UD5JoodwCAAoZQd3FeAKw==}

  isexe@2.0.0:
    resolution: {integrity: sha512-RHxMLp9lnKHGHRng9QFhRCMbYAcVpn69smSGcq3f36xjgVVWThj4qqLbTLlq7Ssj8B+fIQ1EuCEGI2lKsyQeIw==}

  istanbul-lib-coverage@3.2.2:
    resolution: {integrity: sha512-O8dpsF+r0WV/8MNRKfnmrtCWhuKjxrq2w+jpzBL5UZKTi2LeVWnWOmWRxFlesJONmc+wLAGvKQZEOanko0LFTg==}
    engines: {node: '>=8'}

  istanbul-lib-hook@3.0.0:
    resolution: {integrity: sha512-Pt/uge1Q9s+5VAZ+pCo16TYMWPBIl+oaNIjgLQxcX0itS6ueeaA+pEfThZpH8WxhFgCiEb8sAJY6MdUKgiIWaQ==}
    engines: {node: '>=8'}

  istanbul-lib-instrument@4.0.3:
    resolution: {integrity: sha512-BXgQl9kf4WTCPCCpmFGoJkz/+uhvm7h7PFKUYxh7qarQd3ER33vHG//qaE8eN25l07YqZPpHXU9I09l/RD5aGQ==}
    engines: {node: '>=8'}

  istanbul-lib-processinfo@2.0.3:
    resolution: {integrity: sha512-NkwHbo3E00oybX6NGJi6ar0B29vxyvNwoC7eJ4G4Yq28UfY758Hgn/heV8VRFhevPED4LXfFz0DQ8z/0kw9zMg==}
    engines: {node: '>=8'}

  istanbul-lib-report@3.0.1:
    resolution: {integrity: sha512-GCfE1mtsHGOELCU8e/Z7YWzpmybrx/+dSTfLrvY8qRmaY6zXTKWn6WQIjaAFw069icm6GVMNkgu0NzI4iPZUNw==}
    engines: {node: '>=10'}

  istanbul-lib-source-maps@4.0.1:
    resolution: {integrity: sha512-n3s8EwkdFIJCG3BPKBYvskgXGoy88ARzvegkitk60NxRdwltLOTaH7CUiMRXvwYorl0Q712iEjcWB+fK/MrWVw==}
    engines: {node: '>=10'}

  istanbul-reports@3.1.7:
    resolution: {integrity: sha512-BewmUXImeuRk2YY0PVbxgKAysvhRPUQE0h5QRM++nVWyubKGV0l8qQ5op8+B2DOmwSe63Jivj0BjkPQVf8fP5g==}
    engines: {node: '>=8'}

  iterator.prototype@1.1.3:
    resolution: {integrity: sha512-FW5iMbeQ6rBGm/oKgzq2aW4KvAGpxPzYES8N4g4xNXUKpL1mclMvOe+76AcLDTvD+Ze+sOpVhgdAQEKF4L9iGQ==}
    engines: {node: '>= 0.4'}

  jackspeak@3.4.3:
    resolution: {integrity: sha512-OGlZQpz2yfahA/Rd1Y8Cd9SIEsqvXkLVoSw/cgwhnhFMDbsQFeZYoJJ7bIZBS9BcamUW96asq/npPWugM+RQBw==}

  jju@1.4.0:
    resolution: {integrity: sha512-8wb9Yw966OSxApiCt0K3yNJL8pnNeIv+OEq2YMidz4FKP6nonSRoOXc80iXY4JaN2FC11B9qsNmDsm+ZOfMROA==}

  jose@2.0.7:
    resolution: {integrity: sha512-5hFWIigKqC+e/lRyQhfnirrAqUdIPMB7SJRqflJaO29dW7q5DFvH1XCSTmv6PQ6pb++0k6MJlLRoS0Wv4s38Wg==}
    engines: {node: '>=10.13.0 < 13 || >=13.7.0'}

  js-base64@3.7.7:
    resolution: {integrity: sha512-7rCnleh0z2CkXhH67J8K1Ytz0b2Y+yxTPL+/KOJoa20hfnVQ/3/T6W/KflYI4bRHRagNeXeU2bkNGI3v1oS/lw==}

  js-tokens@4.0.0:
    resolution: {integrity: sha512-RdJUflcE3cUzKiMqQgsCu06FPu9UdIJO0beYbPhHN4k6apgJtifcoCtT9bcxOpYBtpD2kCM6Sbzg4CausW/PKQ==}

  js-yaml@3.14.1:
    resolution: {integrity: sha512-okMH7OXXJ7YrN9Ok3/SXrnu4iX9yOk+25nqX4imS2npuvTYDmo/QEZoqwZkYaIDk3jVvBOTOIEgEhaLOynBS9g==}
    hasBin: true

  js-yaml@4.1.0:
    resolution: {integrity: sha512-wpxZs9NoxZaJESJGIZTyDEaYpl0FKSA+FB9aJiyemKhMwkxQg63h4T1KJgUGHpTqPDNRcmmYLugrRjJlBtWvRA==}
    hasBin: true

  jsdoc-type-pratt-parser@4.1.0:
    resolution: {integrity: sha512-Hicd6JK5Njt2QB6XYFS7ok9e37O8AYk3jTcppG4YVQnYjOemymvTcmc7OWsmq/Qqj5TdRFO5/x/tIPmBeRtGHg==}
    engines: {node: '>=12.0.0'}

  jsesc@3.0.2:
    resolution: {integrity: sha512-xKqzzWXDttJuOcawBt4KnKHHIf5oQ/Cxax+0PWFG+DFDgHNAdi+TXECADI+RYiFUMmx8792xsMbbgXj4CwnP4g==}
    engines: {node: '>=6'}
    hasBin: true

  json-buffer@3.0.1:
    resolution: {integrity: sha512-4bV5BfR2mqfQTJm+V5tPPdf+ZpuhiIvTuAB5g8kcrXOZpTT/QwwVRWBywX1ozr6lEuPdbHxwaJlm9G6mI2sfSQ==}

  json-parse-better-errors@1.0.2:
    resolution: {integrity: sha512-mrqyZKfX5EhL7hvqcV6WG1yYjnjeuYDzDhhcAAUrq8Po85NBQBJP+ZDUT75qZQ98IkUoBqdkExkukOU7Ts2wrw==}

  json-parse-even-better-errors@2.3.1:
    resolution: {integrity: sha512-xyFwyhro/JEof6Ghe2iz2NcXoj2sloNsWr/XsERDK/oiPCfaNhl5ONfp+jQdAZRQQ0IJWNzH9zIZF7li91kh2w==}

  json-schema-traverse@0.4.1:
    resolution: {integrity: sha512-xbbCH5dCYU5T8LcEhhuh7HJ88HXuW3qsI3Y0zOZFKfZEHcpWiHU/Jxzk629Brsab/mMiHQti9wMP+845RPe3Vg==}

  json-schema-traverse@1.0.0:
    resolution: {integrity: sha512-NM8/P9n3XjXhIZn1lLhkFaACTOURQXjWhV4BA/RnOv8xvgqtqpAX9IO4mRQxSx1Rlo4tqzeqb0sOlruaOy3dug==}

  json-stable-stringify-without-jsonify@1.0.1:
    resolution: {integrity: sha512-Bdboy+l7tA3OGW6FjyFHWkP5LuByj1Tk33Ljyq0axyzdk9//JSi2u3fP1QSmd1KNwq6VOKYGlAu87CisVir6Pw==}

  json5@1.0.2:
    resolution: {integrity: sha512-g1MWMLBiz8FKi1e4w0UyVL3w+iJceWAFBAaBnnGKOpNa5f8TLktkbre1+s6oICydWAm+HRUGTmI+//xv2hvXYA==}
    hasBin: true

  json5@2.2.3:
    resolution: {integrity: sha512-XmOWe7eyHYH14cLdVPoyg+GOH3rYX++KpzrylJwSW98t3Nk+U8XOl8FWKOgwtzdb8lXGf6zYwDUzeHMWfxasyg==}
    engines: {node: '>=6'}
    hasBin: true

  jsonc-parser@2.0.3:
    resolution: {integrity: sha512-WJi9y9ABL01C8CxTKxRRQkkSpY/x2bo4Gy0WuiZGrInxQqgxQpvkBCLNcDYcHOSdhx4ODgbFcgAvfL49C+PHgQ==}

  jsonfile@4.0.0:
    resolution: {integrity: sha512-m6F1R3z8jjlf2imQHS2Qez5sjKWQzbuuhuJ/FKYFRZvPE3PuHcSMVZzfsLhGVOkfd20obL5SWEBew5ShlquNxg==}

  jsonfile@6.1.0:
    resolution: {integrity: sha512-5dgndWOriYSm5cnYaJNhalLNDKOqFwyDB/rr1E9ZsGciGvKPs8R2xYGCacuf3z6K1YKDz182fd+fY3cn3pMqXQ==}

  jsonwebtoken@9.0.2:
    resolution: {integrity: sha512-PRp66vJ865SSqOlgqS8hujT5U4AOgMfhrwYIuIhfKaoSCZcirrmASQr8CX7cUg+RMih+hgznrjp99o+W4pJLHQ==}
    engines: {node: '>=12', npm: '>=6'}

  jsx-ast-utils@3.3.5:
    resolution: {integrity: sha512-ZZow9HBI5O6EPgSJLUb8n2NKgmVWTwCvHGwFuJlMjvLFqlGG6pjirPhtdsseaLZjSibD8eegzmYpUZwoIlj2cQ==}
    engines: {node: '>=4.0'}

  just-extend@4.2.1:
    resolution: {integrity: sha512-g3UB796vUFIY90VIv/WX3L2c8CS2MdWUww3CNrYmqza1Fg0DURc2K/O4YrnklBdQarSJ/y8JnJYDGc+1iumQjg==}

  jwa@1.4.1:
    resolution: {integrity: sha512-qiLX/xhEEFKUAJ6FiBMbes3w9ATzyk5W7Hvzpa/SLYdxNtng+gcurvrI7TbACjIXlsJyr05/S1oUhZrc63evQA==}

  jwks-rsa@2.1.5:
    resolution: {integrity: sha512-IODtn1SwEm7n6GQZnQLY0oxKDrMh7n/jRH1MzE8mlxWMrh2NnMyOsXTebu8vJ1qCpmuTJcL4DdiE0E4h8jnwsA==}
    engines: {node: '>=10 < 13 || >=14'}

  jws@3.2.2:
    resolution: {integrity: sha512-YHlZCB6lMTllWDtSPHz/ZXTsi8S00usEV6v1tjq8tOUZzw7DpSDWVXjXDre6ed1w/pd495ODpHZYSdkRTsa0HA==}

  jwt-decode@3.1.2:
    resolution: {integrity: sha512-UfpWE/VZn0iP50d8cz9NrZLM9lSWhcJ+0Gt/nm4by88UL+J1SiKN8/5dkjMmbEzwL2CAe+67GsegCbIKtbp75A==}

  keytar@7.9.0:
    resolution: {integrity: sha512-VPD8mtVtm5JNtA2AErl6Chp06JBfy7diFQ7TQQhdpWOl6MrCRB+eRbvAZUsbGQS9kiMq0coJsy0W0vHpDCkWsQ==}

  keyv@4.5.4:
    resolution: {integrity: sha512-oxVHkHR/EJf2CNXnWxRLW6mg7JyCCUcG0DtEGmL2ctUo1PNTin1PUil+r/+4r5MpVgC/fn1kjsx7mjSujKqIpw==}

  kleur@3.0.3:
    resolution: {integrity: sha512-eTIzlVOSUR+JxdDFepEYcBMtZ9Qqdef+rnzWdRZuMbOywu5tO2w2N7rqjoANZ5k9vywhL6Br1VRjUIgTQx4E8w==}
    engines: {node: '>=6'}

  language-subtag-registry@0.3.23:
    resolution: {integrity: sha512-0K65Lea881pHotoGEa5gDlMxt3pctLi2RplBb7Ezh4rRdLEOtgi7n4EwK9lamnUCkKBqaeKRVebTq6BAxSkpXQ==}

  language-tags@1.0.9:
    resolution: {integrity: sha512-MbjN408fEndfiQXbFQ1vnd+1NoLDsnQW41410oQBXiyXDMYH5z505juWa4KUE1LqxRC7DgOgZDbKLxHIwm27hA==}
    engines: {node: '>=0.10'}

  levn@0.4.1:
    resolution: {integrity: sha512-+bT2uH4E5LGE7h/n3evcS/sQlJXCpIp6ym8OWJ5eV6+67Dsql/LaaT7qJBAt2rzfoa/5QBGBhxDix1dMt2kQKQ==}
    engines: {node: '>= 0.8.0'}

  lilconfig@2.1.0:
    resolution: {integrity: sha512-utWOt/GHzuUxnLKxB6dk81RoOeoNeHgbrXiuGk4yyF5qlRz+iIVWu56E2fqGHFrXz0QNUhLB/8nKqvRH66JKGQ==}
    engines: {node: '>=10'}

  limiter@1.1.5:
    resolution: {integrity: sha512-FWWMIEOxz3GwUI4Ts/IvgVy6LPvoMPgjMdQ185nN6psJyBJ4yOpzqm695/h5umdLJg2vW3GR5iG11MAkR2AzJA==}

  linebreak@1.1.0:
    resolution: {integrity: sha512-MHp03UImeVhB7XZtjd0E4n6+3xr5Dq/9xI/5FptGk5FrbDR3zagPa2DS6U8ks/3HjbKWG9Q1M2ufOzxV2qLYSQ==}

  lines-and-columns@1.2.4:
    resolution: {integrity: sha512-7ylylesZQ/PV29jhEDl3Ufjo6ZX7gCqJr5F7PKrqc93v7fzSymt1BpwEU8nAUXs8qzzvqhbjhK5QZg6Mt/HkBg==}

  linkify-it@5.0.0:
    resolution: {integrity: sha512-5aHCbzQRADcdP+ATqnDuhhJ/MRIqDkZX5pyjFHRRysS8vZ5AbqGEoFIb6pYHPZ+L/OC2Lc+xT8uHVVR5CAK/wQ==}

  lint-staged@13.3.0:
    resolution: {integrity: sha512-mPRtrYnipYYv1FEE134ufbWpeggNTo+O/UPzngoaKzbzHAthvR55am+8GfHTnqNRQVRRrYQLGW9ZyUoD7DsBHQ==}
    engines: {node: ^16.14.0 || >=18.0.0}
    hasBin: true

  listr2@6.6.1:
    resolution: {integrity: sha512-+rAXGHh0fkEWdXBmX+L6mmfmXmXvDGEKzkjxO+8mP3+nI/r/CWznVBvsibXdxda9Zz0OW2e2ikphN3OwCT/jSg==}
    engines: {node: '>=16.0.0'}
    peerDependencies:
      enquirer: '>= 2.3.0 < 3'
    peerDependenciesMeta:
      enquirer:
        optional: true

  load-json-file@4.0.0:
    resolution: {integrity: sha512-Kx8hMakjX03tiGTLAIdJ+lL0htKnXjEZN6hk/tozf/WOuYGdZBJrZ+rCJRbVCugsjB3jMLn9746NsQIf5VjBMw==}
    engines: {node: '>=4'}

  locate-path@5.0.0:
    resolution: {integrity: sha512-t7hw9pI+WvuwNJXwk5zVHpyhIqzg2qTlklJOf0mVxGSbe3Fp2VieZcduNYjaLDoy6p9uGpQEGWG87WpMKlNq8g==}
    engines: {node: '>=8'}

  locate-path@6.0.0:
    resolution: {integrity: sha512-iPZK6eYjbxRu3uB4/WZ3EsEIMJFMqAoopl3R+zuq0UjcAm/MO6KCweDgPfP3elTztoKP3KtnVHxTn2NHBSDVUw==}
    engines: {node: '>=10'}

  lodash.clonedeep@4.5.0:
    resolution: {integrity: sha512-H5ZhCF25riFd9uB5UCkVKo61m3S/xZk1x4wA6yp/L3RFP6Z/eHH1ymQcGLo7J3GMPfm0V/7m1tryHuGVxpqEBQ==}

  lodash.flattendeep@4.4.0:
    resolution: {integrity: sha512-uHaJFihxmJcEX3kT4I23ABqKKalJ/zDrDg0lsFtc1h+3uw49SIJ5beyhx5ExVRti3AvKoOJngIj7xz3oylPdWQ==}

  lodash.get@4.4.2:
    resolution: {integrity: sha512-z+Uw/vLuy6gQe8cfaFWD7p0wVv8fJl3mbzXh33RS+0oW2wvUqiRXiQ69gLWSLpgB5/6sU+r6BlQR0MBILadqTQ==}

  lodash.includes@4.3.0:
    resolution: {integrity: sha512-W3Bx6mdkRTGtlJISOvVD/lbqjTlPPUDTMnlXZFnVwi9NKJ6tiAk6LVdlhZMm17VZisqhKcgzpO5Wz91PCt5b0w==}

  lodash.isboolean@3.0.3:
    resolution: {integrity: sha512-Bz5mupy2SVbPHURB98VAcw+aHh4vRV5IPNhILUCsOzRmsTmSQ17jIuqopAentWoehktxGd9e/hbIXq980/1QJg==}

  lodash.isinteger@4.0.4:
    resolution: {integrity: sha512-DBwtEWN2caHQ9/imiNeEA5ys1JoRtRfY3d7V9wkqtbycnAmTvRRmbHKDV4a0EYc678/dia0jrte4tjYwVBaZUA==}

  lodash.isnumber@3.0.3:
    resolution: {integrity: sha512-QYqzpfwO3/CWf3XP+Z+tkQsfaLL/EnUlXWVkIk5FUPc4sBdTehEqZONuyRt2P67PXAk+NXmTBcc97zw9t1FQrw==}

  lodash.isplainobject@4.0.6:
    resolution: {integrity: sha512-oSXzaWypCMHkPC3NvBEaPHf0KsA5mvPrOPgQWDsbg8n7orZ290M0BmC/jgRZ4vcJ6DTAhjrsSYgdsW/F+MFOBA==}

  lodash.isstring@4.0.1:
    resolution: {integrity: sha512-0wJxfxH1wgO3GrbuP+dTTk7op+6L41QCXbGINEmD+ny/G/eCqGzxyCsh7159S+mgDDcoarnBw6PC1PS5+wUGgw==}

  lodash.merge@4.6.2:
    resolution: {integrity: sha512-0KpjqXRVvrYyCsX1swR/XTK0va6VQkQM6MNo7PqW77ByjAhoARA8EfrP1N4+KlKj8YS0ZUCtRT/YUuhyYDujIQ==}

  lodash.once@4.1.1:
    resolution: {integrity: sha512-Sb487aTOCr9drQVL8pIxOzVhafOjZN9UU54hiN8PU3uAiSV7lx1yYNpbNmex2PK6dSJoNTSJUUswT651yww3Mg==}

  lodash@4.17.21:
    resolution: {integrity: sha512-v2kDEe57lecTulaDIuNTPy3Ry4gLGJ6Z1O3vE1krgXZNrsQ+LFTGHVxVjcXPs17LhbZVGedAJv8XZ1tvj5FvSg==}

  log-symbols@4.1.0:
    resolution: {integrity: sha512-8XPvpAA8uyhfteu8pIvQxpJZ7SYYdpUivZpGy6sFsBuKRY/7rQGavedeB8aK+Zkyq6upMFVL/9AW6vOYzfRyLg==}
    engines: {node: '>=10'}

  log-update@5.0.1:
    resolution: {integrity: sha512-5UtUDQ/6edw4ofyljDNcOVJQ4c7OjDro4h3y8e1GQL5iYElYclVHJ3zeWchylvMaKnDbDilC8irOVyexnA/Slw==}
    engines: {node: ^12.20.0 || ^14.13.1 || >=16.0.0}

  loose-envify@1.4.0:
    resolution: {integrity: sha512-lyuxPGr/Wfhrlem2CL/UcnUc1zcqKAImBDzukY7Y5F/yQiNdko6+fRLevlw1HgMySw7f611UIY408EtxRSoK3Q==}
    hasBin: true

  loupe@2.3.7:
    resolution: {integrity: sha512-zSMINGVYkdpYSOBmLi0D1Uo7JU9nVdQKrHxC8eYlV+9YKK9WePqAlL7lSlorG/U2Fw1w0hTBmaa/jrQ3UbPHtA==}

  lowercase-keys@3.0.0:
    resolution: {integrity: sha512-ozCC6gdQ+glXOQsveKD0YsDy8DSQFjDTz4zyzEHNV5+JP5D62LmfDZ6o1cycFx9ouG940M5dE8C8CTewdj2YWQ==}
    engines: {node: ^12.20.0 || ^14.13.1 || >=16.0.0}

  lru-cache@10.4.3:
    resolution: {integrity: sha512-JNAzZcXrCt42VGLuYz0zfAzDfAvJWW6AfYlDBQyDV5DClI2m5sAmK+OIO7s59XfsRsWHp02jAJrRadPRGTt6SQ==}

  lru-cache@5.1.1:
    resolution: {integrity: sha512-KpNARQA3Iwv+jTA0utUVVbrh+Jlrr1Fv0e56GGzAFOXN7dk/FviaDW8LHmK52DlcH4WP2n6gI8vN1aesBFgo9w==}

  lru-cache@6.0.0:
    resolution: {integrity: sha512-Jo6dJ04CmSjuznwJSS3pUeWmd/H0ffTlkXXgwZi+eq1UCmqQwCh+eLsYOYCwY991i2Fah4h1BEMCx4qThGbsiA==}
    engines: {node: '>=10'}

  lru-memoizer@2.3.0:
    resolution: {integrity: sha512-GXn7gyHAMhO13WSKrIiNfztwxodVsP8IoZ3XfrJV4yH2x0/OeTO/FIaAHTY5YekdGgW94njfuKmyyt1E0mR6Ug==}

  lunr@2.3.9:
    resolution: {integrity: sha512-zTU3DaZaF3Rt9rhN3uBMGQD3dD2/vFQqnvZCDv4dl5iOzq2IZQqTxu90r4E5J+nP70J3ilqVCrbho2eWaeW8Ow==}

  make-dir@3.1.0:
    resolution: {integrity: sha512-g3FeP20LNwhALb/6Cz6Dd4F2ngze0jz7tbzrD2wAV+o9FeNHe4rL+yK2md0J/fiSf1sa1ADhXqi5+oVwOM/eGw==}
    engines: {node: '>=8'}

  make-dir@4.0.0:
    resolution: {integrity: sha512-hXdUTZYIVOt1Ex//jAQi+wTZZpUpwBj/0QsOzqegb3rGMMeJiSEu5xLHnYfBrRV4RH2+OCSOO95Is/7x1WJ4bw==}
    engines: {node: '>=10'}

  make-error@1.3.6:
    resolution: {integrity: sha512-s8UhlNe7vPKomQhC1qFelMokr/Sc3AgNbso3n74mVPA5LTZwkB9NlXf4XPamLxJE8h0gh73rM94xvwRT2CVInw==}

  map-age-cleaner@0.1.3:
    resolution: {integrity: sha512-bJzx6nMoP6PDLPBFmg7+xRKeFZvFboMrGlxmNj9ClvX53KrmvM5bXFXEWjbz4cz1AFn+jWJ9z/DJSz7hrs0w3w==}
    engines: {node: '>=6'}

  markdown-it@14.1.0:
    resolution: {integrity: sha512-a54IwgWPaeBCAAsv13YgmALOF1elABB08FxO9i+r4VFk5Vl4pKokRPeX8u5TCgSsPi6ec1otfLjdOpVcgbpshg==}
    hasBin: true

<<<<<<< HEAD
  md5.js@1.3.5:
    resolution: {integrity: sha512-xitP+WxNPcTTOgnTJcrhM0xvdPepipPSf3I8EIpGKeFLjt3PlJLIDG3u8EX53ZIubkb+5U2+3rELYpEhHhzdkg==}
=======
  math-intrinsics@1.1.0:
    resolution: {integrity: sha512-/IXtbwEk5HTPyEwyKX6hGkYXxM9nbj64B+ilVJnC/R6B0pH5G4V3b0pVbL7DBj4tkhBAppbQUlf6F6Xl9LHu1g==}
    engines: {node: '>= 0.4'}
>>>>>>> 6a2dabe4

  md5@2.3.0:
    resolution: {integrity: sha512-T1GITYmFaKuO91vxyoQMFETst+O71VUPEU3ze5GNzDm0OWdP8v1ziTaAEPUr/3kLsY3Sftgz242A1SetQiDL7g==}

  mdast-util-to-hast@13.2.0:
    resolution: {integrity: sha512-QGYKEuUsYT9ykKBCMOEDLsU5JRObWQusAolFMeko/tYPufNkRffBAQjIE+99jbA87xv6FgmjLtwjh9wBWajwAA==}

  mdurl@2.0.0:
    resolution: {integrity: sha512-Lf+9+2r+Tdp5wXDXC4PcIBjTDtq4UKjCPMQhKIuzpJNW0b96kVqSwW0bT7FhRSfmAiFYgP+SCRvdrDozfh0U5w==}

  media-typer@0.3.0:
    resolution: {integrity: sha512-dq+qelQ9akHpcOl/gUVRTxVIOkAJ1wR3QAvb4RsVjS8oVoFjDGTc679wJYmUmknUF5HwMLOgb5O+a3KxfWapPQ==}
    engines: {node: '>= 0.6'}

  mem@4.3.0:
    resolution: {integrity: sha512-qX2bG48pTqYRVmDB37rn/6PT7LcR8T7oAX3bf99u1Tt1nzxYfxkgqDwUwolPlXweM0XzBOBFzSx4kfp7KP1s/w==}
    engines: {node: '>=6'}

  memoize@10.0.0:
    resolution: {integrity: sha512-H6cBLgsi6vMWOcCpvVCdFFnl3kerEXbrYh9q+lY6VXvQSmM6CkmV08VOwT+WE2tzIEqRPFfAq3fm4v/UIW6mSA==}
    engines: {node: '>=18'}

  memorystream@0.3.1:
    resolution: {integrity: sha512-S3UwM3yj5mtUSEfP41UZmt/0SCoVYUcU1rkXv+BQ5Ig8ndL4sPoJNBUJERafdPb5jjHJGuMgytgKvKIf58XNBw==}
    engines: {node: '>= 0.10.0'}

  merge-descriptors@1.0.3:
    resolution: {integrity: sha512-gaNvAS7TZ897/rVaZ0nMtAyxNyi/pdbjbAwUpFQpN70GqnVfOiXpeUUMKRBmzXaSQ8DdTX4/0ms62r2K+hE6mQ==}

  merge-stream@2.0.0:
    resolution: {integrity: sha512-abv/qOcuPfk3URPfDzmZU1LKmuw8kT+0nIHvKrKgFrwifol/doWcdA4ZqsWQ8ENrFKkd67Mfpo/LovbIUsbt3w==}

  merge2@1.4.1:
    resolution: {integrity: sha512-8q7VEgMJW4J8tcfVPy8g09NcQwZdbwFEqhe/WZkoIzjn/3TGDwtOCYtXGxA3O8tPzpczCCDgv+P2P5y00ZJOOg==}
    engines: {node: '>= 8'}

  methods@1.1.2:
    resolution: {integrity: sha512-iclAHeNqNm68zFtnZ0e+1L2yUIdvzNoauKU4WBA3VvH/vPFieF7qfRlwUZU+DA9P9bPXIS90ulxoUoCH23sV2w==}
    engines: {node: '>= 0.6'}

  micromark-util-character@2.1.1:
    resolution: {integrity: sha512-wv8tdUTJ3thSFFFJKtpYKOYiGP2+v96Hvk4Tu8KpCAsTMs6yi+nVmGh1syvSCsaxz45J6Jbw+9DD6g97+NV67Q==}

  micromark-util-encode@2.0.1:
    resolution: {integrity: sha512-c3cVx2y4KqUnwopcO9b/SCdo2O67LwJJ/UyqGfbigahfegL9myoEFoDYZgkT7f36T0bLrM9hZTAaAyH+PCAXjw==}

  micromark-util-sanitize-uri@2.0.1:
    resolution: {integrity: sha512-9N9IomZ/YuGGZZmQec1MbgxtlgougxTodVwDzzEouPKo3qFWvymFHWcnDi2vzV1ff6kas9ucW+o3yzJK9YB1AQ==}

  micromark-util-symbol@2.0.1:
    resolution: {integrity: sha512-vs5t8Apaud9N28kgCrRUdEed4UJ+wWNvicHLPxCa9ENlYuAY31M0ETy5y1vA33YoNPDFTghEbnh6efaE8h4x0Q==}

  micromark-util-types@2.0.1:
    resolution: {integrity: sha512-534m2WhVTddrcKVepwmVEVnUAmtrx9bfIjNoQHRqfnvdaHQiFytEhJoTgpWJvDEXCO5gLTQh3wYC1PgOJA4NSQ==}

  micromatch@4.0.5:
    resolution: {integrity: sha512-DMy+ERcEW2q8Z2Po+WNXuw3c5YaUSFjAO5GsJqfEl7UjvtIuFKO6ZrKvcItdy98dwFI2N1tg3zNIdKaQT+aNdA==}
    engines: {node: '>=8.6'}

  micromatch@4.0.8:
    resolution: {integrity: sha512-PXwfBhYu0hBCPw8Dn0E+WDYb7af3dSLVWKi3HGv84IdF4TyFoC0ysxFd0Goxw7nSv4T/PzEJQxsYsEiFCKo2BA==}
    engines: {node: '>=8.6'}

  miller-rabin@4.0.1:
    resolution: {integrity: sha512-115fLhvZVqWwHPbClyntxEVfVDfl9DLLTuJvq3g2O/Oxi8AiNouAHvDSzHS0viUJc+V5vm3eq91Xwqn9dp4jRA==}
    hasBin: true

  mime-db@1.52.0:
    resolution: {integrity: sha512-sPU4uV7dYlvtWJxwwxHD0PuihVNiE7TyAbQ5SWxDCB9mUYvOgroQOwYQQOKPJ8CIbE+1ETVlOoK1UC2nU3gYvg==}
    engines: {node: '>= 0.6'}

  mime-types@2.1.35:
    resolution: {integrity: sha512-ZDY+bPm5zTTF+YpCrAU9nK0UgICYPT0QtT1NZWFv4s++TNkcgVaT0g6+4R2uI4MjQjzysHB1zxuWL50hzaeXiw==}
    engines: {node: '>= 0.6'}

  mime@1.6.0:
    resolution: {integrity: sha512-x0Vn8spI+wuJ1O6S7gnbaQg8Pxh4NNHb7KSINmEWKiPE4RKOplvijn+NkmYmmRgP68mc70j2EbeTFRsrswaQeg==}
    engines: {node: '>=4'}
    hasBin: true

  mimic-fn@2.1.0:
    resolution: {integrity: sha512-OqbOk5oEQeAZ8WXWydlu9HJjz9WVdEIvamMCcXmuqUYjTknH/sqsWvhQ3vgwKFRR1HpjvNBKQ37nbJgYzGqGcg==}
    engines: {node: '>=6'}

  mimic-fn@4.0.0:
    resolution: {integrity: sha512-vqiC06CuhBTUdZH+RYl8sFrL096vA45Ok5ISO6sE/Mr1jRbGH4Csnhi8f3wKVl7x8mO4Au7Ir9D3Oyv1VYMFJw==}
    engines: {node: '>=12'}

  mimic-function@5.0.1:
    resolution: {integrity: sha512-VP79XUPxV2CigYP3jWwAUFSku2aKqBH7uTAapFWCBqutsbmDo96KY5o8uh6U+/YSIn5OxJnXp73beVkpqMIGhA==}
    engines: {node: '>=18'}

  mimic-response@3.1.0:
    resolution: {integrity: sha512-z0yWI+4FDrrweS8Zmt4Ej5HdJmky15+L2e6Wgn3+iK5fWzb6T3fhNFq2+MeTRb064c6Wr4N/wv0DzQTjNzHNGQ==}
    engines: {node: '>=10'}

  mimic-response@4.0.0:
    resolution: {integrity: sha512-e5ISH9xMYU0DzrT+jl8q2ze9D6eWBto+I8CNpe+VI+K2J/F/k3PdkdTdz4wvGVH4NTpo+NRYTVIuMQEMMcsLqg==}
    engines: {node: ^12.20.0 || ^14.13.1 || >=16.0.0}

  minimalistic-assert@1.0.1:
    resolution: {integrity: sha512-UtJcAD4yEaGtjPezWuO9wC4nwUnVH/8/Im3yEHQP4b67cXlD/Qr9hdITCU1xDbSEXg2XKNaP8jsReV7vQd00/A==}

  minimalistic-crypto-utils@1.0.1:
    resolution: {integrity: sha512-JIYlbt6g8i5jKfJ3xz7rF0LXmv2TkDxBLUkiBeZ7bAx4GnnNMr8xFpGnOxn6GhTEHx3SjRrZEoU+j04prX1ktg==}

  minimatch@3.0.8:
    resolution: {integrity: sha512-6FsRAQsxQ61mw+qP1ZzbL9Bc78x2p5OqNgNpnoAFLTrX8n5Kxph0CsnhmKKNXTWjXqU5L0pGPR7hYk+XWZr60Q==}

  minimatch@3.1.2:
    resolution: {integrity: sha512-J7p63hRiAjw1NDEww1W7i37+ByIrOWO5XQQAzZ3VOcL0PNybwpfmV/N05zFAzwQ9USyEcX6t3UO+K5aqBQOIHw==}

  minimatch@5.1.6:
    resolution: {integrity: sha512-lKwV/1brpG6mBUFHtb7NUmtABCb2WZZmm2wNiOA5hAb8VdCS4B3dtMWyvcoViccwAW/COERjXLt0zP1zXUN26g==}
    engines: {node: '>=10'}

  minimatch@9.0.5:
    resolution: {integrity: sha512-G6T0ZX48xgozx7587koeX9Ys2NYy6Gmv//P89sEte9V9whIapMNF4idKxnW2QtCcLiTWlb/wfCabAtAFWhhBow==}
    engines: {node: '>=16 || 14 >=14.17'}

  minimist@1.2.8:
    resolution: {integrity: sha512-2yyAR8qBkN3YuheJanUpWC5U3bb5osDywNB8RzDVlDwDHbocAJveqqj1u8+SVD7jkWT4yvsHCpWqqWqAxb0zCA==}

  minipass@7.1.2:
    resolution: {integrity: sha512-qOOzS1cBTWYF4BH8fVePDBOO9iptMnGUEZwNc/cMWnTV2nVLZ7VoNWEPHkYczZA0pdoA7dl6e7FL659nX9S2aw==}
    engines: {node: '>=16 || 14 >=14.17'}

  mkdirp-classic@0.5.3:
    resolution: {integrity: sha512-gKLcREMhtuZRwRAfqP3RFW+TK4JqApVBtOIftVgjuABpAtpxhPGaDcfvbhNvD0B8iD1oUr/txX35NjcaY6Ns/A==}

  mkdirp@3.0.1:
    resolution: {integrity: sha512-+NsyUUAZDmo6YVHzL/stxSu3t9YS1iljliy3BSDrXJ/dkn1KYdmtZODGGjLcc9XLgVVpH4KshHB8XmZgMhaBXg==}
    engines: {node: '>=10'}
    hasBin: true

  mocha-junit-reporter@2.2.1:
    resolution: {integrity: sha512-iDn2tlKHn8Vh8o4nCzcUVW4q7iXp7cC4EB78N0cDHIobLymyHNwe0XG8HEHHjc3hJlXm0Vy6zcrxaIhnI2fWmw==}
    peerDependencies:
      mocha: '>=2.2.5'

  mocha@10.7.3:
    resolution: {integrity: sha512-uQWxAu44wwiACGqjbPYmjo7Lg8sFrS3dQe7PP2FQI+woptP4vZXSMcfMyFL/e1yFEeEpV4RtyTpZROOKmxis+A==}
    engines: {node: '>= 14.0.0'}
    hasBin: true

  mocha@10.8.2:
    resolution: {integrity: sha512-VZlYo/WE8t1tstuRmqgeyBgCbJc/lEdopaa+axcKzTBJ+UIdlAB9XnmvTCAH4pwR4ElNInaedhEBmZD8iCSVEg==}
    engines: {node: '>= 14.0.0'}
    hasBin: true

  ms@2.0.0:
    resolution: {integrity: sha512-Tpp60P6IUJDTuOq/5Z8cdskzJujfwqfOTkrwIwj7IRISpnkJnT6SyJ4PCPnGMoFjC9ddhal5KVIYtAt97ix05A==}

  ms@2.1.2:
    resolution: {integrity: sha512-sGkPx+VjMtmA6MX27oA4FBFELFCZZ4S4XqeGOXCv68tT+jb3vk/RyaKWP0PTKyWtmLSM0b+adUTEvbs1PEaH2w==}

  ms@2.1.3:
    resolution: {integrity: sha512-6FlzubTLZG3J2a/NVCAleEhjzq5oxgHyaCU9yYXvcLsvoVaHJq/s5xXI6/XXP6tz7R9xAOtHnSO/tXtF3WRTlA==}

  multiparty@4.2.3:
    resolution: {integrity: sha512-Ak6EUJZuhGS8hJ3c2fY6UW5MbkGUPMBEGd13djUzoY/BHqV/gTuFWtC6IuVA7A2+v3yjBS6c4or50xhzTQZImQ==}
    engines: {node: '>= 0.10'}

  napi-build-utils@1.0.2:
    resolution: {integrity: sha512-ONmRUqK7zj7DWX0D9ADe03wbwOBZxNAfF20PlGfCWQcD3+/MakShIHrMqx9YwPTfxDdF1zLeL+RGZiR9kGMLdg==}

  natural-compare@1.4.0:
    resolution: {integrity: sha512-OWND8ei3VtNC9h7V60qff3SVobHr996CTwgxubgyQYEpg290h9J0buyECNNJexkFm5sOajh5G116RYA1c8ZMSw==}

  negotiator@0.6.3:
    resolution: {integrity: sha512-+EUsqGPLsM+j/zdChZjsnX51g4XrHFOIXwfnCVPGlQk/k5giakcKsuxCObBRu6DSm9opw/O6slWbJdghQM4bBg==}
    engines: {node: '>= 0.6'}

  nice-try@1.0.5:
    resolution: {integrity: sha512-1nh45deeb5olNY7eX82BkPO7SSxR5SSYJiPTrTdFUVYwAl8CKMA5N9PjTYkHiRjisVcxcQ1HXdLhx2qxxJzLNQ==}

  nise@4.1.0:
    resolution: {integrity: sha512-eQMEmGN/8arp0xsvGoQ+B1qvSkR73B1nWSCh7nOt5neMCtwcQVYQGdzQMhcNscktTsWB54xnlSQFzOAPJD8nXA==}

  node-abi@3.70.0:
    resolution: {integrity: sha512-xMTIZdvAyzGyxwOwxXv/8V/f/KAqKWNCeNIIFu2doEtQp9wvMUTam036At/iVtJqum6n5ljbAhUmXAUOhyivSA==}
    engines: {node: '>=10'}

  node-addon-api@4.3.0:
    resolution: {integrity: sha512-73sE9+3UaLYYFmDsFZnqCInzPyh3MqIwZO9cw58yIqAZhONrrabrYyYe3TuIqtIiOuTXVhsGau8hcrhhwSsDIQ==}

  node-persist@3.1.3:
    resolution: {integrity: sha512-CaFv+kSZtsc+VeDRldK1yR47k1vPLBpzYB9re2z7LIwITxwBtljMq3s8VQnnr+x3E8pQfHbc5r2IyJsBLJhtXg==}
    engines: {node: '>=10.12.0'}

  node-preload@0.2.1:
    resolution: {integrity: sha512-RM5oyBy45cLEoHqCeh+MNuFAxO0vTFBLskvQbOKnEE7YTTSN4tbN8QWDIPQ6L+WvKsB/qLEGpYe2ZZ9d4W9OIQ==}
    engines: {node: '>=8'}

  node-releases@2.0.18:
    resolution: {integrity: sha512-d9VeXT4SJ7ZeOqGX6R5EM022wpL+eWPooLI+5UpWn2jCT1aosUQEhQP214x33Wkwx3JQMvIm+tIoVOdodFS40g==}

  normalize-package-data@2.5.0:
    resolution: {integrity: sha512-/5CMN3T0R4XTj4DcGaexo+roZSdSFW/0AOOTROrjxzCG1wrWXEsGbRKevjlIL+ZDE4sZlJr5ED4YW0yqmkK+eA==}

  normalize-path@3.0.0:
    resolution: {integrity: sha512-6eZs5Ls3WtCisHWp9S2GUy8dqkpGi4BVSz3GaqiE6ezub0512ESztXUwUB6C6IKbQkY2Pnb/mD4WYojCRwcwLA==}
    engines: {node: '>=0.10.0'}

  normalize-url@8.0.1:
    resolution: {integrity: sha512-IO9QvjUMWxPQQhs60oOu10CRkWCiZzSUkzbXGGV9pviYl1fXYcvkzQ5jV9z8Y6un8ARoVRl4EtC6v6jNqbaJ/w==}
    engines: {node: '>=14.16'}

  npm-run-all@4.1.5:
    resolution: {integrity: sha512-Oo82gJDAVcaMdi3nuoKFavkIHBRVqQ1qvMb+9LHk/cF4P6B2m8aP04hGf7oL6wZ9BuGwX1onlLhpuoofSyoQDQ==}
    engines: {node: '>= 4'}
    hasBin: true

  npm-run-path@2.0.2:
    resolution: {integrity: sha512-lJxZYlT4DW/bRUtFh1MQIWqmLwQfAxnqWG4HhEdjMlkrJYnJn0Jrr2u3mgxqaWsdiBc76TYkTG/mhrnYTuzfHw==}
    engines: {node: '>=4'}

  npm-run-path@4.0.1:
    resolution: {integrity: sha512-S48WzZW777zhNIrn7gxOlISNAqi9ZC/uQFnRdbeIHhZhCA6UqpkOT8T1G7BvfdgP4Er8gF4sUbaS0i7QvIfCWw==}
    engines: {node: '>=8'}

  npm-run-path@5.3.0:
    resolution: {integrity: sha512-ppwTtiJZq0O/ai0z7yfudtBpWIoxM8yE6nHi1X47eFR2EWORqfbu6CnPlNsjeN683eT0qG6H/Pyf9fCcvjnnnQ==}
    engines: {node: ^12.20.0 || ^14.13.1 || >=16.0.0}

  nyc@15.1.0:
    resolution: {integrity: sha512-jMW04n9SxKdKi1ZMGhvUTHBN0EICCRkHemEoE5jm6mTYcqcdas0ATzgUgejlQUHMvpnOZqGB5Xxsv9KxJW1j8A==}
    engines: {node: '>=8.9'}
    hasBin: true

  object-assign@4.1.1:
    resolution: {integrity: sha512-rJgTQnkUnH1sFw8yT6VSU3zD3sWmu6sZhIseY8VX+GRu3P6F7Fu+JNDoXfklElbLJSnc3FUQHVe4cU5hj+BcUg==}
    engines: {node: '>=0.10.0'}

  object-inspect@1.13.2:
    resolution: {integrity: sha512-IRZSRuzJiynemAXPYtPe5BoI/RESNYR7TYm50MC5Mqbd3Jmw5y790sErYw3V6SryFJD64b74qQQs9wn5Bg/k3g==}
    engines: {node: '>= 0.4'}

  object-is@1.1.6:
    resolution: {integrity: sha512-F8cZ+KfGlSGi09lJT7/Nd6KJZ9ygtvYC0/UYYLI9nmQKLMnydpB9yvbv9K1uSkEu7FU9vYPmVwLg328tX+ot3Q==}
    engines: {node: '>= 0.4'}

  object-keys@1.1.1:
    resolution: {integrity: sha512-NuAESUOUMrlIXOfHKzD6bpPu3tYt3xvjNdRIQ+FeT0lNb4K8WR70CaDxhuNguS2XG+GjkyMwOzsN5ZktImfhLA==}
    engines: {node: '>= 0.4'}

  object.assign@4.1.5:
    resolution: {integrity: sha512-byy+U7gp+FVwmyzKPYhW2h5l3crpmGsxl7X2s8y43IgxvG4g3QZ6CffDtsNQy1WsmZpQbO+ybo0AlW7TY6DcBQ==}
    engines: {node: '>= 0.4'}

  object.entries@1.1.8:
    resolution: {integrity: sha512-cmopxi8VwRIAw/fkijJohSfpef5PdN0pMQJN6VC/ZKvn0LIknWD8KtgY6KlQdEc4tIjcQ3HxSMmnvtzIscdaYQ==}
    engines: {node: '>= 0.4'}

  object.fromentries@2.0.8:
    resolution: {integrity: sha512-k6E21FzySsSK5a21KRADBd/NGneRegFO5pLHfdQLpRDETUNJueLXs3WCzyQ3tFRDYgbq3KHGXfTbi2bs8WQ6rQ==}
    engines: {node: '>= 0.4'}

  object.groupby@1.0.3:
    resolution: {integrity: sha512-+Lhy3TQTuzXI5hevh8sBGqbmurHbbIjAi0Z4S63nthVLmLxfbj4T54a4CfZrXIrt9iP4mVAPYMo/v99taj3wjQ==}
    engines: {node: '>= 0.4'}

  object.values@1.2.0:
    resolution: {integrity: sha512-yBYjY9QX2hnRmZHAjG/f13MzmBzxzYgQhFrke06TTyKY5zSTEqkOeukBzIdVA3j3ulu8Qa3MbVFShV7T2RmGtQ==}
    engines: {node: '>= 0.4'}

  oidc-client-ts@2.4.1:
    resolution: {integrity: sha512-IxlGMsbkZPsHJGCliWT3LxjUcYzmiN21656n/Zt2jDncZlBFc//cd8WqFF0Lt681UT3AImM57E6d4N53ziTCYA==}
    engines: {node: '>=12.13.0'}

  on-finished@2.4.1:
    resolution: {integrity: sha512-oVlzkg3ENAhCk2zdv7IJwd/QUD4z2RxRwpkcGY8psCVcCYZNq4wYnVWALHM+brtuJjePWiYF/ClmuDr8Ch5+kg==}
    engines: {node: '>= 0.8'}

  once@1.4.0:
    resolution: {integrity: sha512-lNaJgI+2Q5URQBkccEKHTQOPaXdUxnZZElQTZY0MFUAuaEqe1E+Nyvgdz/aIyNi6Z9MzO5dv1H8n58/GELp3+w==}

  onetime@5.1.2:
    resolution: {integrity: sha512-kbpaSSGJTWdAY5KPVeMOKXSrPtr8C8C7wodJbcsd51jRnmD+GZu8Y0VoU6Dm5Z4vWr0Ig/1NKuWRKf7j5aaYSg==}
    engines: {node: '>=6'}

  onetime@6.0.0:
    resolution: {integrity: sha512-1FlR+gjXK7X+AsAHso35MnyN5KqGwJRi/31ft6x0M194ht7S+rWAvd7PHss9xSKMzE0asv1pyIHaJYq+BbacAQ==}
    engines: {node: '>=12'}

  oniguruma-to-es@2.3.0:
    resolution: {integrity: sha512-bwALDxriqfKGfUufKGGepCzu9x7nJQuoRoAFp4AnwehhC2crqrDIAP/uN2qdlsAvSMpeRC3+Yzhqc7hLmle5+g==}

  open@8.4.2:
    resolution: {integrity: sha512-7x81NCL719oNbsq/3mh+hVrAWmFuEYUqrq/Iw3kUzH8ReypT9QQ0BLoJS7/G9k6N81XjW4qHWtjWwe/9eLy1EQ==}
    engines: {node: '>=12'}

  opener@1.5.2:
    resolution: {integrity: sha512-ur5UIdyw5Y7yEj9wLzhqXiy6GZ3Mwx0yGI+5sMn2r0N0v3cKJvUmFH5yPP+WXh9e0xfyzyJX95D8l088DNFj7A==}
    hasBin: true

  optionator@0.9.4:
    resolution: {integrity: sha512-6IpQ7mKUxRcZNLIObR0hz7lxsapSSIYNZJwXPGeF0mTVqGKFIXj1DQcMoT22S3ROcLyY/rz0PWaWZ9ayWmad9g==}
    engines: {node: '>= 0.8.0'}

  p-cancelable@3.0.0:
    resolution: {integrity: sha512-mlVgR3PGuzlo0MmTdk4cXqXWlwQDLnONTAg6sm62XkMJEiRxN3GL3SffkYvqwonbkJBcrI7Uvv5Zh9yjvn2iUw==}
    engines: {node: '>=12.20'}

  p-defer@1.0.0:
    resolution: {integrity: sha512-wB3wfAxZpk2AzOfUMJNL+d36xothRSyj8EXOa4f6GMqYDN9BJaaSISbsk+wS9abmnebVw95C2Kb5t85UmpCxuw==}
    engines: {node: '>=4'}

  p-finally@1.0.0:
    resolution: {integrity: sha512-LICb2p9CB7FS+0eR1oqWnHhp0FljGLZCWBE9aix0Uye9W8LTQPwMTYVGWQWIw9RdQiDg4+epXQODwIYJtSJaow==}
    engines: {node: '>=4'}

  p-graph@1.1.2:
    resolution: {integrity: sha512-GnEEHrOMozk0hCjXBm011oYb3zpaOolxHgqL2s7Od2niGAJKyk/4FZ2VRUAgjqqqoQnZQtwkF6fjGDJkIQTjDQ==}

  p-is-promise@2.1.0:
    resolution: {integrity: sha512-Y3W0wlRPK8ZMRbNq97l4M5otioeA5lm1z7bkNkxCka8HSPjR0xRWmpCmc9utiaLP9Jb1eD8BgeIxTW4AIF45Pg==}
    engines: {node: '>=6'}

  p-limit@2.3.0:
    resolution: {integrity: sha512-//88mFWSJx8lxCzwdAABTJL2MyWB12+eIY7MDL2SqLmAkeKU9qxRvWuSyTjm3FUmpBEMuFfckAIqEaVGUDxb6w==}
    engines: {node: '>=6'}

  p-limit@3.1.0:
    resolution: {integrity: sha512-TYOanM3wGwNGsZN2cVTYPArw454xnXj5qmWF1bEoAc4+cU/ol7GVh7odevjp1FNHduHc3KZMcFduxU5Xc6uJRQ==}
    engines: {node: '>=10'}

  p-locate@4.1.0:
    resolution: {integrity: sha512-R79ZZ/0wAxKGu3oYMlz8jy/kbhsNrS7SKZ7PxEHBgJ5+F2mtFW2fK2cOtBh1cHYkQsbzFV7I+EoRKe6Yt0oK7A==}
    engines: {node: '>=8'}

  p-locate@5.0.0:
    resolution: {integrity: sha512-LaNjtRWUBY++zB5nE/NwcaoMylSPk+S+ZHNB1TzdbMJMny6dynpAGt7X/tl/QYq3TIeE6nxHppbo2LGymrG5Pw==}
    engines: {node: '>=10'}

  p-map@3.0.0:
    resolution: {integrity: sha512-d3qXVTF/s+W+CdJ5A29wywV2n8CQQYahlgz2bFiA+4eVNJbHJodPZ+/gXwPGh0bOqA+j8S+6+ckmvLGPk1QpxQ==}
    engines: {node: '>=8'}

  p-try@2.2.0:
    resolution: {integrity: sha512-R4nPAVTAU0B9D35/Gk3uJf/7XYbQcyohSKdvAxIRSNghFl4e71hVoGnBNQz9cWaXxO2I10KTC+3jMdvvoKw6dQ==}
    engines: {node: '>=6'}

  package-hash@4.0.0:
    resolution: {integrity: sha512-whdkPIooSu/bASggZ96BWVvZTRMOFxnyUG5PnTSGKoJE2gd5mbVNmR2Nj20QFzxYYgAXpoqC+AiXzl+UMRh7zQ==}
    engines: {node: '>=8'}

  package-json-from-dist@1.0.1:
    resolution: {integrity: sha512-UEZIS3/by4OC8vL3P2dTXRETpebLI2NiI5vIrjaD/5UtrkFX/tNbwjTSRAGC/+7CAo2pIcBaRgWmcBBHcsaCIw==}

  pako@0.2.9:
    resolution: {integrity: sha512-NUcwaKxUxWrZLpDG+z/xZaCgQITkA/Dv4V/T6bw7VON6l1Xz/VnrBqrYjZQ12TamKHzITTfOEIYUj48y2KXImA==}

  pako@0.2.9:
    resolution: {integrity: sha512-NUcwaKxUxWrZLpDG+z/xZaCgQITkA/Dv4V/T6bw7VON6l1Xz/VnrBqrYjZQ12TamKHzITTfOEIYUj48y2KXImA==}

  parent-module@1.0.1:
    resolution: {integrity: sha512-GQ2EWRpQV8/o+Aw8YqtfZZPfNRWZYkbidE9k5rpl/hC3vtHHBfGm2Ifi6qWV+coDGkrUKZAxE3Lot5kcsRlh+g==}
    engines: {node: '>=6'}

  parse-asn1@5.1.7:
    resolution: {integrity: sha512-CTM5kuWR3sx9IFamcl5ErfPl6ea/N8IYwiJ+vpeB2g+1iknv7zBl5uPwbMbRVznRVbrNY6lGuDoE5b30grmbqg==}
    engines: {node: '>= 0.10'}

  parse-imports@2.2.1:
    resolution: {integrity: sha512-OL/zLggRp8mFhKL0rNORUTR4yBYujK/uU+xZL+/0Rgm2QE4nLO9v8PzEweSJEbMGKmDRjJE4R3IMJlL2di4JeQ==}
    engines: {node: '>= 18'}

  parse-json@4.0.0:
    resolution: {integrity: sha512-aOIos8bujGN93/8Ox/jPLh7RwVnPEysynVFE+fQZyg6jKELEHwzgKdLRFHUgXJL6kylijVSBC4BvN9OmsB48Rw==}
    engines: {node: '>=4'}

  parse-json@5.2.0:
    resolution: {integrity: sha512-ayCKvm/phCGxOkYRSCM82iDwct8/EonSEgCSxWxD7ve6jHggsFl4fZVQBPRNgQoKiuV/odhFrGzQXZwbifC8Rg==}
    engines: {node: '>=8'}

  parse-path@7.0.0:
    resolution: {integrity: sha512-Euf9GG8WT9CdqwuWJGdf3RkUcTBArppHABkO7Lm8IzRQp0e2r/kkFnmhu4TSK30Wcu5rVAZLmfPKSBBi9tWFog==}

  parse-url@8.1.0:
    resolution: {integrity: sha512-xDvOoLU5XRrcOZvnI6b8zA6n9O9ejNk/GExuz1yBuWUGn9KA97GI6HTs6u02wKara1CeVmZhH+0TZFdWScR89w==}

  parseurl@1.3.3:
    resolution: {integrity: sha512-CiyeOxFT/JZyN5m0z9PfXw4SCBJ6Sygz1Dpl0wqjlhDEGGBP1GnsUVEL0p63hoG1fcj3fHynXi9NYO4nWOL+qQ==}
    engines: {node: '>= 0.8'}

  path-exists@4.0.0:
    resolution: {integrity: sha512-ak9Qy5Q7jYb2Wwcey5Fpvg2KoAc/ZIhLSLOSBmRmygPsGwkVVt0fZa0qrtMz+m6tJTAHfZQ8FnmB4MG4LWy7/w==}
    engines: {node: '>=8'}

  path-is-absolute@1.0.1:
    resolution: {integrity: sha512-AVbw3UJ2e9bq64vSaS9Am0fje1Pa8pbGqTTsmXfaIiMpnr5DlDhfJOuLj9Sf95ZPVDAUerDfEk88MPmPe7UCQg==}
    engines: {node: '>=0.10.0'}

  path-key@2.0.1:
    resolution: {integrity: sha512-fEHGKCSmUSDPv4uoj8AlD+joPlq3peND+HRYyxFz4KPw4z926S/b8rIuFs2FYJg3BwsxJf6A9/3eIdLaYC+9Dw==}
    engines: {node: '>=4'}

  path-key@3.1.1:
    resolution: {integrity: sha512-ojmeN0qd+y0jszEtoY48r0Peq5dwMEkIlCOu6Q5f41lfkswXuKtYrhgoTpLnyIcHm24Uhqx+5Tqm2InSwLhE6Q==}
    engines: {node: '>=8'}

  path-key@4.0.0:
    resolution: {integrity: sha512-haREypq7xkM7ErfgIyA0z+Bj4AGKlMSdlQE2jvJo6huWD1EdkKYV+G/T4nq0YEF2vgTT8kqMFKo1uHn950r4SQ==}
    engines: {node: '>=12'}

  path-parse@1.0.7:
    resolution: {integrity: sha512-LDJzPVEEEPR+y48z93A0Ed0yXb8pAByGWo/k5YYdYgpY2/2EsOsksJrq7lOHxryrVOn1ejG6oAp8ahvOIQD8sw==}

  path-scurry@1.11.1:
    resolution: {integrity: sha512-Xa4Nw17FS9ApQFJ9umLiJS4orGjm7ZzwUrwamcGQuHSzDyth9boKDaycYdDcZDuqYATXw4HFXgaqWTctW/v1HA==}
    engines: {node: '>=16 || 14 >=14.18'}

  path-to-regexp@0.1.10:
    resolution: {integrity: sha512-7lf7qcQidTku0Gu3YDPc8DJ1q7OOucfa/BSsIwjuh56VU7katFvuM8hULfkwB3Fns/rsVF7PwPKVw1sl5KQS9w==}

  path-to-regexp@1.9.0:
    resolution: {integrity: sha512-xIp7/apCFJuUHdDLWe8O1HIkb0kQrOMb/0u6FXQjemHn/ii5LrIzU6bdECnsiTF/GjZkMEKg1xdiZwNqDYlZ6g==}

  path-type@3.0.0:
    resolution: {integrity: sha512-T2ZUsdZFHgA3u4e5PfPbjd7HDDpxPnQb5jN0SrDsjNSuVXHJqtwTnWqG0B1jZrgmJ/7lj1EmVIByWt1gxGkWvg==}
    engines: {node: '>=4'}

  path-type@4.0.0:
    resolution: {integrity: sha512-gDKb8aZMDeD/tZWs9P6+q0J9Mwkdl6xMV8TjnGP3qJVJ06bdMgkbBlLU8IdfOsIsFz2BW1rNVT3XuNEl8zPAvw==}
    engines: {node: '>=8'}

  pathval@1.1.1:
    resolution: {integrity: sha512-Dp6zGqpTdETdR63lehJYPeIOqpiNBNtc7BpWSLrOje7UaIsE5aY92r/AunQA7rsXvet3lrJ3JnZX29UPTKXyKQ==}

  pbkdf2@3.1.2:
    resolution: {integrity: sha512-iuh7L6jA7JEGu2WxDwtQP1ddOpaJNC4KlDEFfdQajSGgGPNi4OyDc2R7QnbY2bR9QjBVGwgvTdNJZoE7RaxUMA==}
    engines: {node: '>=0.12'}

  picocolors@1.1.0:
    resolution: {integrity: sha512-TQ92mBOW0l3LeMeyLV6mzy/kWr8lkd/hp3mTg7wYK7zJhuBStmGMBG0BdeDZS/dZx1IukaX6Bk11zcln25o1Aw==}

  picocolors@1.1.1:
    resolution: {integrity: sha512-xceH2snhtb5M9liqDsmEw56le376mTZkEX/jEb/RxNFyegNul7eNslCXP9FDj/Lcu0X8KEyMceP2ntpaHrDEVA==}

  picomatch@2.3.1:
    resolution: {integrity: sha512-JU3teHTNjmE2VCGFzuY8EXzCDVwEqB2a8fsIvwaStHhAWJEeVd1o1QD80CU6+ZdEXXSLbSsuLwJjkCBWqRQUVA==}
    engines: {node: '>=8.6'}

  pidtree@0.3.1:
    resolution: {integrity: sha512-qQbW94hLHEqCg7nhby4yRC7G2+jYHY4Rguc2bjw7Uug4GIJuu1tvf2uHaZv5Q8zdt+WKJ6qK1FOI6amaWUo5FA==}
    engines: {node: '>=0.10'}
    hasBin: true

  pidtree@0.6.0:
    resolution: {integrity: sha512-eG2dWTVw5bzqGRztnHExczNxt5VGsE6OwTeCG3fdUf9KBsZzO3R5OIIIzWR+iZA0NtZ+RDVdaoE2dK1cn6jH4g==}
    engines: {node: '>=0.10'}
    hasBin: true

  pify@3.0.0:
    resolution: {integrity: sha512-C3FsVNH1udSEX48gGX1xfvwTWfsYWj5U+8/uK15BGzIGrKoUpghX8hWZwa/OFnakBiiVNmBvemTJR5mcy7iPcg==}
    engines: {node: '>=4'}

  pkg-dir@4.2.0:
    resolution: {integrity: sha512-HRDzbaKjC+AOWVXxAU/x54COGeIv9eb+6CkDSQoNTt4XyWoIJvuPsXizxu/Fr23EiekbtZwmh1IcIG/l/a10GQ==}
    engines: {node: '>=8'}

  playwright-core@1.35.1:
    resolution: {integrity: sha512-pNXb6CQ7OqmGDRspEjlxE49w+4YtR6a3X6mT1hZXeJHWmsEz7SunmvZeiG/+y1yyMZdHnnn73WKYdtV1er0Xyg==}
    engines: {node: '>=16'}
    hasBin: true

  playwright-core@1.48.2:
    resolution: {integrity: sha512-sjjw+qrLFlriJo64du+EK0kJgZzoQPsabGF4lBvsid+3CNIZIYLgnMj9V6JY5VhM2Peh20DJWIVpVljLLnlawA==}
    engines: {node: '>=18'}
    hasBin: true

  playwright@1.35.1:
    resolution: {integrity: sha512-NbwBeGJLu5m7VGM0+xtlmLAH9VUfWwYOhUi/lSEDyGg46r1CA9RWlvoc5yywxR9AzQb0mOCm7bWtOXV7/w43ZA==}
    engines: {node: '>=16'}
    hasBin: true

  playwright@1.48.2:
    resolution: {integrity: sha512-NjYvYgp4BPmiwfe31j4gHLa3J7bD2WiBz8Lk2RoSsmX38SVIARZ18VYjxLjAcDsAhA+F4iSEXTSGgjua0rrlgQ==}
    engines: {node: '>=18'}
    hasBin: true

  possible-typed-array-names@1.0.0:
    resolution: {integrity: sha512-d7Uw+eZoloe0EHDIYoe+bQ5WXnGMOpmiZFTuMWCwpjzzkL2nTjcKiAk4hh8TjnGye2TwWOk3UXucZ+3rbmBa8Q==}
    engines: {node: '>= 0.4'}

  prebuild-install@7.1.2:
    resolution: {integrity: sha512-UnNke3IQb6sgarcZIDU3gbMeTp/9SSU1DAIkil7PrqG1vZlBtY5msYccSKSHDqa3hNg436IXK+SNImReuA1wEQ==}
    engines: {node: '>=10'}
    hasBin: true

  prelude-ls@1.2.1:
    resolution: {integrity: sha512-vkcDPrRZo1QZLbn5RLGPpg/WmIQ65qoWWhcGKf/b5eplkkarX0m9z8ppCat4mlOqUsWpyNuYgO3VRyrYHSzX5g==}
    engines: {node: '>= 0.8.0'}

  prettier@3.3.3:
    resolution: {integrity: sha512-i2tDNA0O5IrMO757lfrdQZCc2jPNDVntV0m/+4whiDfWaTKfMNgR7Qz0NAeGz/nRqF4m5/6CLzbP4/liHt12Ew==}
    engines: {node: '>=14'}
    hasBin: true

  prettier@3.4.2:
    resolution: {integrity: sha512-e9MewbtFo+Fevyuxn/4rrcDAaq0IYxPGLvObpQjiZBMAzB9IGmzlnG9RZy3FFas+eBMu2vA0CszMeduow5dIuQ==}
    engines: {node: '>=14'}
    hasBin: true

  process-nextick-args@2.0.1:
    resolution: {integrity: sha512-3ouUOpQhtgrbOa17J7+uxOTpITYWaGP7/AhoR3+A+/1e9skrzelGi/dXzEYyvbxubEF6Wn2ypscTKiKJFFn1ag==}

  process-on-spawn@1.0.0:
    resolution: {integrity: sha512-1WsPDsUSMmZH5LeMLegqkPDrsGgsWwk1Exipy2hvB0o/F0ASzbpIctSCcZIK1ykJvtTJULEH+20WOFjMvGnCTg==}
    engines: {node: '>=8'}

  prompts@2.4.2:
    resolution: {integrity: sha512-NxNv/kLguCA7p3jE8oL2aEBsrJWgAakBpgmgK6lpPWV+WuOmY6r2/zbAVnP+T8bQlA0nzHXSJSJW0Hq7ylaD2Q==}
    engines: {node: '>= 6'}

  prop-types@15.8.1:
    resolution: {integrity: sha512-oj87CgZICdulUohogVAR7AjlC0327U4el4L6eAvOqCeudMDVU0NThNaV+b9Df4dXgSP1gXMTnPdhfe/2qDH5cg==}

  property-information@6.5.0:
    resolution: {integrity: sha512-PgTgs/BlvHxOu8QuEN7wi5A0OmXaBcHpmCSTehcs6Uuu9IkDIEo13Hy7n898RHfrQ49vKCoGeWZSaAK01nwVig==}

  protocols@2.0.1:
    resolution: {integrity: sha512-/XJ368cyBJ7fzLMwLKv1e4vLxOju2MNAIokcr7meSaNcVbWz/CPcW22cP04mwxOErdA5mwjA8Q6w/cdAQxVn7Q==}

  proxy-addr@2.0.7:
    resolution: {integrity: sha512-llQsMLSUDUPT44jdrU/O37qlnifitDP+ZwrmmZcoSKyLKvtZxpyV0n2/bD/N4tBAAZ/gJEdZU7KMraoK1+XYAg==}
    engines: {node: '>= 0.10'}

  proxy-from-env@1.1.0:
    resolution: {integrity: sha512-D+zkORCbA9f1tdWRK0RaCR3GPv50cMxcrz4X8k5LTSUD1Dkw47mKJEZQNunItRTkWwgtaUSo1RVFRIG9ZXiFYg==}

  public-encrypt@4.0.3:
    resolution: {integrity: sha512-zVpa8oKZSz5bTMTFClc1fQOnyyEzpl5ozpi1B5YcvBrdohMjH2rfsBtyXcuNuwjsDIXmBYlF2N5FlJYhR29t8Q==}

  pump@3.0.2:
    resolution: {integrity: sha512-tUPXtzlGM8FE3P0ZL6DVs/3P58k9nk8/jZeQCurTJylQA8qFYzHFfhBJkuqyE0FifOsQ0uKWekiZ5g8wtr28cw==}

  punycode.js@2.3.1:
    resolution: {integrity: sha512-uxFIHU0YlHYhDQtV4R9J6a52SLx28BCjT+4ieh7IGbgwVJWO+km431c4yRlREUAsAmt/uMjQUyQHNEPf0M39CA==}
    engines: {node: '>=6'}

  punycode@2.3.1:
    resolution: {integrity: sha512-vYt7UD1U9Wg6138shLtLOvdAu+8DsC/ilFtEVHcH+wydcSpNE20AfSOduf6MkRFahL5FY7X1oU7nKVZFtfq8Fg==}
    engines: {node: '>=6'}

  qs@6.13.0:
    resolution: {integrity: sha512-+38qI9SOr8tfZ4QmJNplMUxqjbe7LKvvZgWdExBOmd+egZTtjLB67Gu0HRX3u/XOq7UU2Nx6nsjvS16Z9uwfpg==}
    engines: {node: '>=0.6'}

  queue-microtask@1.2.3:
    resolution: {integrity: sha512-NuaNSa6flKT5JaSYQzJok04JzTL1CA6aGhv5rfLW3PgqA+M2ChpZQnAC8h8i4ZFkBS8X5RqkDBHA7r4hej3K9A==}

  quick-lru@5.1.1:
    resolution: {integrity: sha512-WuyALRjWPDGtt/wzJiadO5AXY+8hZ80hVpe6MyivgraREW751X3SbhRvG3eLKOYN+8VEvqLcf3wdnt44Z4S4SA==}
    engines: {node: '>=10'}

  random-bytes@1.0.0:
    resolution: {integrity: sha512-iv7LhNVO047HzYR3InF6pUcUsPQiHTM1Qal51DcGSuZFBil1aBBWG5eHPNek7bvILMaYJ/8RU1e8w1AMdHmLQQ==}
    engines: {node: '>= 0.8'}

  randombytes@2.1.0:
    resolution: {integrity: sha512-vYl3iOX+4CKUWuxGi9Ukhie6fsqXqS9FE2Zaic4tNFD2N2QQaXOMFbuKK4QmDHC0JO6B1Zp41J0LpT0oR68amQ==}

  randomfill@1.0.4:
    resolution: {integrity: sha512-87lcbR8+MhcWcUiQ+9e+Rwx8MyR2P7qnt15ynUlbm3TU/fjbgz4GsvfSUDTemtCCtVCqb4ZcEFlyPNTh9bBTLw==}

  range-parser@1.2.1:
    resolution: {integrity: sha512-Hrgsx+orqoygnmhFbKaHE6c296J+HTAQXoxEF6gNupROmmGJRoyzfG3ccAveqCBrwr/2yxQ5BVd/GTl5agOwSg==}
    engines: {node: '>= 0.6'}

  raw-body@2.5.2:
    resolution: {integrity: sha512-8zGqypfENjCIqGhgXToC8aB2r7YrBX+AQAfIPs/Mlk+BtPTztOvTS01NRW/3Eh60J+a48lt8qsCzirQ6loCVfA==}
    engines: {node: '>= 0.8'}

  rc@1.2.8:
    resolution: {integrity: sha512-y3bGgqKj3QBdxLbLkomlohkvsA8gdAiUQlSBJnBhfn+BPxg4bc62d8TcBW15wavDfgexCgccckhcZvywyQYPOw==}
    hasBin: true

  react-is@16.13.1:
    resolution: {integrity: sha512-24e6ynE2H+OKt4kqsOvNd8kBpV65zoxbA4BVsEOB3ARVWQki/DHzaUoC5KuON/BiccDaCCTZBuOcfZs70kR8bQ==}

  read-pkg@3.0.0:
    resolution: {integrity: sha512-BLq/cCO9two+lBgiTYNqD6GdtK8s4NpaWrl6/rCO9w0TUS8oJl7cmToOZfRYllKTISY6nt1U7jQ53brmKqY6BA==}
    engines: {node: '>=4'}

  readable-stream@2.3.8:
    resolution: {integrity: sha512-8p0AUk4XODgIewSi0l8Epjs+EVnWiK7NoDIEGU0HhE7+ZyY8D1IMY7odu5lRrFXGg71L15KG8QrPmum45RTtdA==}

  readable-stream@3.6.2:
    resolution: {integrity: sha512-9u/sniCrY3D5WdsERHzHE4G2YCXqoG5FTHUiCC4SIbr6XcLZBY05ya9EKjYek9O5xOAwjGq+1JdGBAS7Q9ScoA==}
    engines: {node: '>= 6'}

  readdirp@3.6.0:
    resolution: {integrity: sha512-hOS089on8RduqdbhvQ5Z37A0ESjsqz6qnRcffsMU3495FuTdqSm+7bhJ29JvIOsBDEEnan5DPu9t3To9VRlMzA==}
    engines: {node: '>=8.10.0'}

  reflect-metadata@0.1.14:
    resolution: {integrity: sha512-ZhYeb6nRaXCfhnndflDK8qI6ZQ/YcWZCISRAWICW9XYqMUwjZM9Z0DveWX/ABN01oxSHwVxKQmxeYZSsm0jh5A==}

  reflect.getprototypeof@1.0.6:
    resolution: {integrity: sha512-fmfw4XgoDke3kdI6h4xcUz1dG8uaiv5q9gcEwLS4Pnth2kxT+GZ7YehS1JTMGBQmtV7Y4GFGbs2re2NqhdozUg==}
    engines: {node: '>= 0.4'}

  regex-recursion@5.1.1:
    resolution: {integrity: sha512-ae7SBCbzVNrIjgSbh7wMznPcQel1DNlDtzensnFxpiNpXt1U2ju/bHugH422r+4LAVS1FpW1YCwilmnNsjum9w==}

  regex-utilities@2.3.0:
    resolution: {integrity: sha512-8VhliFJAWRaUiVvREIiW2NXXTmHs4vMNnSzuJVhscgmGav3g9VDxLrQndI3dZZVVdp0ZO/5v0xmX516/7M9cng==}

  regex@5.1.1:
    resolution: {integrity: sha512-dN5I359AVGPnwzJm2jN1k0W9LPZ+ePvoOeVMMfqIMFz53sSwXkxaJoxr50ptnsC771lK95BnTrVSZxq0b9yCGw==}

  regexp.prototype.flags@1.5.3:
    resolution: {integrity: sha512-vqlC04+RQoFalODCbCumG2xIOvapzVMHwsyIGM/SIE8fRhFFsXeH8/QQ+s0T0kDAhKc4k30s73/0ydkHQz6HlQ==}
    engines: {node: '>= 0.4'}

  release-zalgo@1.0.0:
    resolution: {integrity: sha512-gUAyHVHPPC5wdqX/LG4LWtRYtgjxyX78oanFNTMMyFEfOqdC54s3eE82imuWKbOeqYht2CrNf64Qb8vgmmtZGA==}
    engines: {node: '>=4'}

  require-directory@2.1.1:
    resolution: {integrity: sha512-fGxEI7+wsG9xrvdjsrlmL22OMTTiHRwAMroiEeMgq8gzoLC/PQr7RsRDSTLUg/bZAZtF+TVIkHc6/4RIKrui+Q==}
    engines: {node: '>=0.10.0'}

  require-from-string@2.0.2:
    resolution: {integrity: sha512-Xf0nWe6RseziFMu+Ap9biiUbmplq6S9/p+7w7YXP/JBHhrUDDUhwa+vANyubuqfZWTveU//DYVGsDG7RKL/vEw==}
    engines: {node: '>=0.10.0'}

  require-main-filename@2.0.0:
    resolution: {integrity: sha512-NKN5kMDylKuldxYLSUfrbo5Tuzh4hd+2E8NPPX02mZtn1VuREQToYe/ZdlJy+J3uCpfaiGF05e7B8W0iXbQHmg==}

  requireindex@1.1.0:
    resolution: {integrity: sha512-LBnkqsDE7BZKvqylbmn7lTIVdpx4K/QCduRATpO5R+wtPmky/a8pN1bO2D6wXppn1497AJF9mNjqAXr6bdl9jg==}
    engines: {node: '>=0.10.5'}

  resolve-alpn@1.2.1:
    resolution: {integrity: sha512-0a1F4l73/ZFZOakJnQ3FvkJ2+gSTQWz/r2KE5OdDY0TxPm5h4GkqkWWfM47T7HsbnOtcJVEF4epCVy6u7Q3K+g==}

  resolve-from@4.0.0:
    resolution: {integrity: sha512-pb/MYmXstAkysRFx8piNI1tGFNQIFA3vkE3Gq4EuA1dF6gHp/+vgZqsCGJapvy8N3Q+4o7FwvquPJcnZ7RYy4g==}
    engines: {node: '>=4'}

  resolve-from@5.0.0:
    resolution: {integrity: sha512-qYg9KP24dD5qka9J47d0aVky0N+b4fTU89LN9iDnjB5waksiC49rvMB0PrUJQGoTmH50XPiqOvAjDfaijGxYZw==}
    engines: {node: '>=8'}

  resolve@1.22.10:
    resolution: {integrity: sha512-NPRy+/ncIMeDlTAsuqwKIiferiawhefFJtkNSW0qZJEqMEb+qBt/77B/jGeeek+F0uOeN05CDa6HXbbIgtVX4w==}
    engines: {node: '>= 0.4'}
    hasBin: true

  resolve@1.22.8:
    resolution: {integrity: sha512-oKWePCxqpd6FlLvGV1VU0x7bkPmmCNolxzjMf4NczoDnQcIWrAF+cPtZn5i6n+RfD2d9i0tzpKnG6Yk168yIyw==}
    hasBin: true

  resolve@2.0.0-next.5:
    resolution: {integrity: sha512-U7WjGVG9sH8tvjW5SmGbQuui75FiyjAX72HX15DwBBwF9dNiQZRQAg9nnPhYy+TUnE0+VcrttuvNI8oSxZcocA==}
    hasBin: true

  responselike@3.0.0:
    resolution: {integrity: sha512-40yHxbNcl2+rzXvZuVkrYohathsSJlMTXKryG5y8uciHv1+xDLHQpgjG64JUO9nrEq2jGLH6IZ8BcZyw3wrweg==}
    engines: {node: '>=14.16'}

  restore-cursor@4.0.0:
    resolution: {integrity: sha512-I9fPXU9geO9bHOt9pHHOhOkYerIMsmVaWB0rA2AI9ERh/+x/i7MV5HKBNrg+ljO5eoPVgCcnFuRjJ9uH6I/3eg==}
    engines: {node: ^12.20.0 || ^14.13.1 || >=16.0.0}

  reusify@1.0.4:
    resolution: {integrity: sha512-U9nH88a3fc/ekCF1l0/UP1IosiuIjyTh7hBvXVMHYgVcfGvt897Xguj2UOLDeI5BG2m7/uwyaLVT6fbtCwTyzw==}
    engines: {iojs: '>=1.0.0', node: '>=0.10.0'}

  rfdc@1.4.1:
    resolution: {integrity: sha512-q1b3N5QkRUWUl7iyylaaj3kOpIT0N2i9MqIEQXP73GVsN9cw3fdx8X63cEmWhJGi2PPCF23Ijp7ktmd39rawIA==}

  rimraf@3.0.2:
    resolution: {integrity: sha512-JZkJMZkAGFFPP2YqXZXPbMlMBgsxzE8ILs4lMIX/2o0L9UBw9O/Y3o6wFw/i9YLapcUJWwqbi3kdxIPdC62TIA==}
    deprecated: Rimraf versions prior to v4 are no longer supported
    hasBin: true

  ripemd160@2.0.2:
    resolution: {integrity: sha512-ii4iagi25WusVoiC4B4lq7pbXfAp3D9v5CwfkY33vffw2+pkDjY1D8GaN7spsxvCSx8dkPqOZCEZyfxcmJG2IA==}

  run-parallel@1.2.0:
    resolution: {integrity: sha512-5l4VyZR86LZ/lDxZTR6jqL8AFE2S0IFLMP26AbjsLVADxHdhB/c0GUsH+y39UfCi3dzz8OlQuPmnaJOMoDHQBA==}

  safe-array-concat@1.1.2:
    resolution: {integrity: sha512-vj6RsCsWBCf19jIeHEfkRMw8DPiBb+DMXklQ/1SGDHOMlHdPUkZXFQ2YdplS23zESTijAcurb1aSgJA3AgMu1Q==}
    engines: {node: '>=0.4'}

  safe-buffer@5.1.2:
    resolution: {integrity: sha512-Gd2UZBJDkXlY7GbJxfsE8/nvKkUEU1G38c1siN6QP6a9PT9MmHB8GnpscSmMJSoF8LOIrt8ud/wPtojys4G6+g==}

  safe-buffer@5.2.1:
    resolution: {integrity: sha512-rp3So07KcdmmKbGvgaNxQSJr7bGVSVk5S9Eq1F+ppbRo70+YeaDxkw5Dd8NPN+GD6bjnYm2VuPuCXmpuYvmCXQ==}

  safe-regex-test@1.0.3:
    resolution: {integrity: sha512-CdASjNJPvRa7roO6Ra/gLYBTzYzzPyyBXxIMdGW3USQLyjWEls2RgW5UBTXaQVp+OrpeCK3bLem8smtmheoRuw==}
    engines: {node: '>= 0.4'}

  safer-buffer@2.1.2:
    resolution: {integrity: sha512-YZo3K82SD7Riyi0E1EQPojLz7kpepnSQI9IyPbHHg1XXXevb5dJI7tpyN2ADxGcQbHG7vcyRHk0cbwqcQriUtg==}

  semver@7.6.3:
    resolution: {integrity: sha512-oVekP1cKtI+CTDvHWYFUcMtsK/00wmAEfyqKfNdARm8u1wNVhSgaX7A8d4UuIlUI5e84iEwOhs7ZPYRmzU9U6A==}
    engines: {node: '>=10'}
    hasBin: true

  send@0.19.0:
    resolution: {integrity: sha512-dW41u5VfLXu8SJh5bwRmyYUbAoSB3c9uQh6L8h/KtsFREPWpbX1lrljJo186Jc4nmci/sGUZ9a0a0J2zgfq2hw==}
    engines: {node: '>= 0.8.0'}

  serialize-javascript@6.0.2:
    resolution: {integrity: sha512-Saa1xPByTTq2gdeFZYLLo+RFE35NHZkAbqZeWNd3BpzppeVisAqpDjcp8dyf6uIvEqJRd46jemmyA4iFIeVk8g==}

  serve-static@1.16.2:
    resolution: {integrity: sha512-VqpjJZKadQB/PEbEwvFdO43Ax5dFBZ2UECszz8bQ7pi7wt//PWe1P6MN7eCnjsatYtBT6EuiClbjSWP2WrIoTw==}
    engines: {node: '>= 0.8.0'}

  set-blocking@2.0.0:
    resolution: {integrity: sha512-KiKBS8AnWGEyLzofFfmvKwpdPzqiy16LvQfK3yv/fVH7Bj13/wl3JSR1J+rfgRE9q7xUJK4qvgS8raSOeLUehw==}

  set-function-length@1.2.2:
    resolution: {integrity: sha512-pgRc4hJ4/sNjWCSS9AmnS40x3bNMDTknHgL5UaMBTMyJnU90EgWh1Rz+MC9eFu4BuN/UwZjKQuY/1v3rM7HMfg==}
    engines: {node: '>= 0.4'}

  set-function-name@2.0.2:
    resolution: {integrity: sha512-7PGFlmtwsEADb0WYyvCMa1t+yke6daIG4Wirafur5kcf+MhUnPms1UeR0CKQdTZD81yESwMHbtn+TR+dMviakQ==}
    engines: {node: '>= 0.4'}

  setprototypeof@1.2.0:
    resolution: {integrity: sha512-E5LDX7Wrp85Kil5bhZv46j8jOeboKq5JMmYM3gVGdGH8xFpPWXUMsNrlODCrkoxMEeNi/XZIwuRvY4XNwYMJpw==}

  sha.js@2.4.11:
    resolution: {integrity: sha512-QMEp5B7cftE7APOjk5Y6xgrbWu+WkLVQwk8JNjZ8nKRciZaByEW6MubieAiToS7+dwvrjGhH8jRXz3MVd0AYqQ==}
    hasBin: true

  shebang-command@1.2.0:
    resolution: {integrity: sha512-EV3L1+UQWGor21OmnvojK36mhg+TyIKDh3iFBKBohr5xeXIhNBcx8oWdgkTEEQ+BEFFYdLRuqMfd5L84N1V5Vg==}
    engines: {node: '>=0.10.0'}

  shebang-command@2.0.0:
    resolution: {integrity: sha512-kHxr2zZpYtdmrN1qDjrrX/Z1rR1kG8Dx+gkpK1G4eXmvXswmcE1hTWBWYUzlraYw1/yZp6YuDY77YtvbN0dmDA==}
    engines: {node: '>=8'}

  shebang-regex@1.0.0:
    resolution: {integrity: sha512-wpoSFAxys6b2a2wHZ1XpDSgD7N9iVjg29Ph9uV/uaP9Ex/KXlkTZTeddxDPSYQpgvzKLGJke2UU0AzoGCjNIvQ==}
    engines: {node: '>=0.10.0'}

  shebang-regex@3.0.0:
    resolution: {integrity: sha512-7++dFhtcx3353uBaq8DDR4NuxBetBzC7ZQOhmTQInHEd6bSrXdiEyzCvG07Z44UYdLShWUyXt5M/yhz8ekcb1A==}
    engines: {node: '>=8'}

  shell-quote@1.8.1:
    resolution: {integrity: sha512-6j1W9l1iAs/4xYBI1SYOVZyFcCis9b4KCLQ8fgAGG07QvzaRLVVRQvAy85yNmmZSjYjg4MWh4gNvlPujU/5LpA==}

  shell-quote@1.8.2:
    resolution: {integrity: sha512-AzqKpGKjrj7EM6rKVQEPpB288oCfnrEIuyoT9cyF4nmGa7V8Zk6f7RRqYisX8X9m+Q7bd632aZW4ky7EhbQztA==}
    engines: {node: '>= 0.4'}

  shiki@1.29.1:
    resolution: {integrity: sha512-TghWKV9pJTd/N+IgAIVJtr0qZkB7FfFCUrrEJc0aRmZupo3D1OCVRknQWVRVA7AX/M0Ld7QfoAruPzr3CnUJuw==}

  side-channel@1.0.6:
    resolution: {integrity: sha512-fDW/EZ6Q9RiO8eFG8Hj+7u/oW+XrPTIChwCOM2+th2A6OblDtYYIpve9m+KvI9Z4C9qSEXlaGR6bTEYHReuglA==}
    engines: {node: '>= 0.4'}

  signal-exit@3.0.7:
    resolution: {integrity: sha512-wnD2ZE+l+SPC/uoS0vXeE9L1+0wuaMqKlfz9AMUo38JsyLSBWSFcHR1Rri62LZc12vLr1gb3jl7iwQhgwpAbGQ==}

  signal-exit@4.1.0:
    resolution: {integrity: sha512-bzyZ1e88w9O1iNJbKnOlvYTrWPDl46O1bG0D3XInv+9tkPrxrN8jUUTiFlDkkmKWgn1M6CfIA13SuGqOa9Korw==}
    engines: {node: '>=14'}

  simple-concat@1.0.1:
    resolution: {integrity: sha512-cSFtAPtRhljv69IK0hTVZQ+OfE9nePi/rtJmw5UjHeVyVroEqJXP1sFztKUy1qU+xvz3u/sfYJLa947b7nAN2Q==}

  simple-get@4.0.1:
    resolution: {integrity: sha512-brv7p5WgH0jmQJr1ZDDfKDOSeWWg+OVypG99A/5vYGPqJ6pxiaHLy8nxtFjBA7oMa01ebA9gfh1uMCFqOuXxvA==}

  sinon@9.2.4:
    resolution: {integrity: sha512-zljcULZQsJxVra28qIAL6ow1Z9tpattkCTEJR4RBP3TGc00FcttsP5pK284Nas5WjMZU5Yzy3kAIp3B3KRf5Yg==}
    deprecated: 16.1.1

  sisteransi@1.0.5:
    resolution: {integrity: sha512-bLGGlR1QxBcynn2d5YmDX4MGjlZvy2MRBDRNHLJ8VI6l6+9FUiyTFNJ0IveOSP0bcXgVDPRcfGqA0pjaqUpfVg==}

  slash@3.0.0:
    resolution: {integrity: sha512-g9Q1haeby36OSStwb4ntCGGGaKsaVSjQ68fBxoQcutl5fS1vuY18H3wSt3jFyFtrkx+Kz0V1G85A4MyAdDMi2Q==}
    engines: {node: '>=8'}

  slashes@3.0.12:
    resolution: {integrity: sha512-Q9VME8WyGkc7pJf6QEkj3wE+2CnvZMI+XJhwdTPR8Z/kWQRXi7boAWLDibRPyHRTUTPx5FaU7MsyrjI3yLB4HA==}

  slice-ansi@5.0.0:
    resolution: {integrity: sha512-FC+lgizVPfie0kkhqUScwRu1O/lF6NOgJmlCgK+/LYxDCTk8sGelYaHDhFcDN+Sn3Cv+3VSa4Byeo+IMCzpMgQ==}
    engines: {node: '>=12'}

  source-map-support@0.5.21:
    resolution: {integrity: sha512-uBHU3L3czsIyYXKX88fdrGovxdSCoTGDRZ6SYXtSRxLZUzHg5P/66Ht6uoUlHu9EZod+inXhKo3qQgwXUT/y1w==}

  source-map@0.6.1:
    resolution: {integrity: sha512-UjgapumWlbMhkBgzT7Ykc5YXUT46F0iKu8SGXq0bcwP5dz/h0Plj6enJqjz1Zbq2l5WaqYnrVbwWOWMyF3F47g==}
    engines: {node: '>=0.10.0'}

  space-separated-tokens@2.0.2:
    resolution: {integrity: sha512-PEGlAwrG8yXGXRjW32fGbg66JAlOAwbObuqVoJpv/mRgoWDQfgH1wDPvtzWyUSNAXBGSk8h755YDbbcEy3SH2Q==}

  spawn-wrap@2.0.0:
    resolution: {integrity: sha512-EeajNjfN9zMnULLwhZZQU3GWBoFNkbngTUPfaawT4RkMiviTxcX0qfhVbGey39mfctfDHkWtuecgQ8NJcyQWHg==}
    engines: {node: '>=8'}

  spdx-correct@3.2.0:
    resolution: {integrity: sha512-kN9dJbvnySHULIluDHy32WHRUu3Og7B9sbY7tsFLctQkIqnMh3hErYgdMjTYuqmcXX+lK5T1lnUt3G7zNswmZA==}

  spdx-exceptions@2.5.0:
    resolution: {integrity: sha512-PiU42r+xO4UbUS1buo3LPJkjlO7430Xn5SVAhdpzzsPHsjbYVflnnFdATgabnLude+Cqu25p6N+g2lw/PFsa4w==}

  spdx-expression-parse@3.0.1:
    resolution: {integrity: sha512-cbqHunsQWnJNE6KhVSMsMeH5H/L9EpymbzqTQ3uLwNCLZ1Q481oWaofqH7nO6V07xlXwY6PhQdQ2IedWx/ZK4Q==}

  spdx-expression-parse@4.0.0:
    resolution: {integrity: sha512-Clya5JIij/7C6bRR22+tnGXbc4VKlibKSVj2iHvVeX5iMW7s1SIQlqu699JkODJJIhh/pUu8L0/VLh8xflD+LQ==}

  spdx-license-ids@3.0.20:
    resolution: {integrity: sha512-jg25NiDV/1fLtSgEgyvVyDunvaNHbuwF9lfNV17gSmPFAlYzdfNBlLtLzXTevwkPj7DhGbmN9VnmJIgLnhvaBw==}

  sprintf-js@1.0.3:
    resolution: {integrity: sha512-D9cPgkvLlV3t3IzL0D0YLvGA9Ahk4PcvVwUbN0dSGr1aP0Nrt4AEnTUbuGvquEC0mA64Gqt1fzirlRs5ibXx8g==}

  statuses@1.5.0:
    resolution: {integrity: sha512-OpZ3zP+jT1PI7I8nemJX4AKmAX070ZkYPVWV/AaKTJl+tXCTGyVdC1a4SL8RUQYEwk/f34ZX8UTykN68FwrqAA==}
    engines: {node: '>= 0.6'}

  statuses@2.0.1:
    resolution: {integrity: sha512-RwNA9Z/7PrK06rYLIzFMlaF+l73iwpzsqRIFgbMLbTcLD6cOao82TaWefPXQvB2fOC4AjuYSEndS7N/mTCbkdQ==}
    engines: {node: '>= 0.8'}

  stop-iteration-iterator@1.0.0:
    resolution: {integrity: sha512-iCGQj+0l0HOdZ2AEeBADlsRC+vsnDsZsbdSiH1yNSjcfKM7fdpCMfqAL/dwF5BLiw/XhRft/Wax6zQbhq2BcjQ==}
    engines: {node: '>= 0.4'}

  string-argv@0.3.2:
    resolution: {integrity: sha512-aqD2Q0144Z+/RqG52NeHEkZauTAUWJO8c6yTftGJKO3Tja5tUgIfmIl6kExvhtxSDP7fXB6DvzkfMpCd/F3G+Q==}
    engines: {node: '>=0.6.19'}

  string-width@4.2.3:
    resolution: {integrity: sha512-wKyQRQpjJ0sIp62ErSZdGsjMJWsap5oRNihHhu6G7JVO/9jIB6UyevL+tXuOqrng8j/cxKTWyWUwvSTriiZz/g==}
    engines: {node: '>=8'}

  string-width@5.1.2:
    resolution: {integrity: sha512-HnLOCR3vjcY8beoNLtcjZ5/nxn2afmME6lhrDrebokqMap+XbeW8n9TXpPDOqdGK5qcI3oT0GKTW6wC7EMiVqA==}
    engines: {node: '>=12'}

  string.prototype.includes@2.0.1:
    resolution: {integrity: sha512-o7+c9bW6zpAdJHTtujeePODAhkuicdAryFsfVKwA+wGw89wJ4GTY484WTucM9hLtDEOpOvI+aHnzqnC5lHp4Rg==}
    engines: {node: '>= 0.4'}

  string.prototype.matchall@4.0.11:
    resolution: {integrity: sha512-NUdh0aDavY2og7IbBPenWqR9exH+E26Sv8e0/eTe1tltDGZL+GtBkDAnnyBtmekfK6/Dq3MkcGtzXFEd1LQrtg==}
    engines: {node: '>= 0.4'}

  string.prototype.padend@3.1.6:
    resolution: {integrity: sha512-XZpspuSB7vJWhvJc9DLSlrXl1mcA2BdoY5jjnS135ydXqLoqhs96JjDtCkjJEQHvfqZIp9hBuBMgI589peyx9Q==}
    engines: {node: '>= 0.4'}

  string.prototype.repeat@1.0.0:
    resolution: {integrity: sha512-0u/TldDbKD8bFCQ/4f5+mNRrXwZ8hg2w7ZR8wa16e8z9XpePWl3eGEcUD0OXpEH/VJH/2G3gjUtR3ZOiBe2S/w==}

  string.prototype.trim@1.2.9:
    resolution: {integrity: sha512-klHuCNxiMZ8MlsOihJhJEBJAiMVqU3Z2nEXWfWnIqjN0gEFS9J9+IxKozWWtQGcgoa1WUZzLjKPTr4ZHNFTFxw==}
    engines: {node: '>= 0.4'}

  string.prototype.trimend@1.0.8:
    resolution: {integrity: sha512-p73uL5VCHCO2BZZ6krwwQE3kCzM7NKmis8S//xEC6fQonchbum4eP6kR4DLEjQFO3Wnj3Fuo8NM0kOSjVdHjZQ==}

  string.prototype.trimstart@1.0.8:
    resolution: {integrity: sha512-UXSH262CSZY1tfu3G3Secr6uGLCFVPMhIqHjlgCUtCCcgihYc/xKs9djMTMUOb2j1mVSeU8EU6NWc/iQKU6Gfg==}
    engines: {node: '>= 0.4'}

  string_decoder@1.1.1:
    resolution: {integrity: sha512-n/ShnvDi6FHbbVfviro+WojiFzv+s8MPMHBczVePfUpDJLwoLT0ht1l4YwBCbi8pJAveEEdnkHyPyTP/mzRfwg==}

  string_decoder@1.3.0:
    resolution: {integrity: sha512-hkRX8U1WjJFd8LsDJ2yQ/wWWxaopEsABU1XfkM8A+j0+85JAGppt16cr1Whg6KIbb4okU6Mql6BOj+uup/wKeA==}

  stringify-entities@4.0.4:
    resolution: {integrity: sha512-IwfBptatlO+QCJUo19AqvrPNqlVMpW9YEL2LIVY+Rpv2qsjCGxaDLNRgeGsQWJhfItebuJhsGSLjaBbNSQ+ieg==}

  strip-ansi@6.0.1:
    resolution: {integrity: sha512-Y38VPSHcqkFrCpFnQ9vuSXmquuv5oXOKpGeT6aGrr3o3Gc9AlVa6JBfUSOCnbxGGZF+/0ooI7KrPuUSztUdU5A==}
    engines: {node: '>=8'}

  strip-ansi@7.1.0:
    resolution: {integrity: sha512-iq6eVVI64nQQTRYq2KtEg2d2uU7LElhTJwsH4YzIHZshxlgZms/wIc4VoDQTlG/IvVIrBKG06CrZnp0qv7hkcQ==}
    engines: {node: '>=12'}

  strip-bom@3.0.0:
    resolution: {integrity: sha512-vavAMRXOgBVNF6nyEEmL3DBK19iRpDcoIwW+swQ+CbGiu7lju6t+JklA1MHweoWtadgt4ISVUsXLyDq34ddcwA==}
    engines: {node: '>=4'}

  strip-bom@4.0.0:
    resolution: {integrity: sha512-3xurFv5tEgii33Zi8Jtp55wEIILR9eh34FAW00PZf+JnSsTmV/ioewSgQl97JHvgjoRGwPShsWm+IdrxB35d0w==}
    engines: {node: '>=8'}

  strip-eof@1.0.0:
    resolution: {integrity: sha512-7FCwGGmx8mD5xQd3RPUvnSpUXHM3BWuzjtpD4TXsfcZ9EL4azvVVUscFYwD9nx8Kh+uCBC00XBtAykoMHwTh8Q==}
    engines: {node: '>=0.10.0'}

  strip-final-newline@2.0.0:
    resolution: {integrity: sha512-BrpvfNAE3dcvq7ll3xVumzjKjZQ5tI1sEUIKr3Uoks0XUl45St3FlatVqef9prk4jRDzhW6WZg+3bk93y6pLjA==}
    engines: {node: '>=6'}

  strip-final-newline@3.0.0:
    resolution: {integrity: sha512-dOESqjYr96iWYylGObzd39EuNTa5VJxyvVAEm5Jnh7KGo75V43Hk1odPQkNDyXNmUR6k+gEiDVXnjB8HJ3crXw==}
    engines: {node: '>=12'}

  strip-json-comments@2.0.1:
    resolution: {integrity: sha512-4gB8na07fecVVkOI6Rs4e7T6NOTki5EmL7TUduTs6bu3EdnSycntVJ4re8kgZA+wx9IueI2Y11bfbgwtzuE0KQ==}
    engines: {node: '>=0.10.0'}

  strip-json-comments@3.1.1:
    resolution: {integrity: sha512-6fPc+R4ihwqP6N/aIv2f1gMH8lOVtWQHoqC4yK6oSDVVocumAsfCqjkXnqiYMhmMwS/mEHLp7Vehlt3ql6lEig==}
    engines: {node: '>=8'}

  strnum@1.0.5:
    resolution: {integrity: sha512-J8bbNyKKXl5qYcR36TIO8W3mVGVHrmmxsd5PAItGkmyzwJvybiw2IVq5nqd0i4LSNSkB/sx9VHllbfFdr9k1JA==}

  subarg@1.0.0:
    resolution: {integrity: sha512-RIrIdRY0X1xojthNcVtgT9sjpOGagEUKpZdgBUi054OEPFo282yg+zE+t1Rj3+RqKq2xStL7uUHhY+AjbC4BXg==}

  supports-color@5.5.0:
    resolution: {integrity: sha512-QjVjwdXIt408MIiAqCX4oUKsgU2EqAGzs2Ppkm4aQYbjm+ZEWEcW4SfFNTr4uMNZma0ey4f5lgLrkB0aX0QMow==}
    engines: {node: '>=4'}

  supports-color@7.2.0:
    resolution: {integrity: sha512-qpCAvRl9stuOHveKsn7HncJRvv501qIacKzQlO/+Lwxc9+0q2wLyv4Dfvt80/DPn2pqOBsJdDiogXGR9+OvwRw==}
    engines: {node: '>=8'}

  supports-color@8.1.1:
    resolution: {integrity: sha512-MpUEN2OodtUzxvKQl72cUF7RQ5EiHsGvSsVG0ia9c5RbWGL2CI4C7EpPS8UTBIplnlzZiNuV56w+FuNxy3ty2Q==}
    engines: {node: '>=10'}

  supports-preserve-symlinks-flag@1.0.0:
    resolution: {integrity: sha512-ot0WnXS9fgdkgIcePe6RHNk1WA8+muPa6cSjeR3V8K27q9BB1rTE3R1p7Hv0z1ZyAc8s6Vvv8DIyWf681MAt0w==}
    engines: {node: '>= 0.4'}

  synckit@0.9.2:
    resolution: {integrity: sha512-vrozgXDQwYO72vHjUb/HnFbQx1exDjoKzqx23aXEg2a9VIg2TSFZ8FmeZpTjUCFMYw7mpX4BE2SFu8wI7asYsw==}
    engines: {node: ^14.18.0 || >=16.0.0}

  tar-fs@2.1.1:
    resolution: {integrity: sha512-V0r2Y9scmbDRLCNex/+hYzvp/zyYjvFbHPNgVTKfQvVrb6guiE/fxP+XblDNR011utopbkex2nM4dHNV6GDsng==}

  tar-stream@2.2.0:
    resolution: {integrity: sha512-ujeqbceABgwMZxEJnk2HDY2DlnUZ+9oEcb1KzTVfYHio0UE6dG71n60d8D2I4qNvleWrrXpmjpt7vZeF1LnMZQ==}
    engines: {node: '>=6'}

  test-exclude@6.0.0:
    resolution: {integrity: sha512-cAGWPIyOHU6zlmg88jwm7VRyXnMN7iV68OGAbYDk/Mh/xC/pzVPlQtY6ngoIH/5/tciuhGfvESU8GrHrcxD56w==}
    engines: {node: '>=8'}

  tiny-inflate@1.0.3:
    resolution: {integrity: sha512-pkY1fj1cKHb2seWDy0B16HeWyczlJA9/WW3u3c4z/NiWDsO3DOU5D7nhTLE9CF0yXv/QZFY7sEJmj24dK+Rrqw==}

  tiny-inflate@1.0.3:
    resolution: {integrity: sha512-pkY1fj1cKHb2seWDy0B16HeWyczlJA9/WW3u3c4z/NiWDsO3DOU5D7nhTLE9CF0yXv/QZFY7sEJmj24dK+Rrqw==}

  to-fast-properties@2.0.0:
    resolution: {integrity: sha512-/OaKK0xYrs3DmxRYqL/yDc+FxFUVYhDlXMhRmv3z915w2HF1tnN1omB354j8VUGO/hbRzyD6Y3sA7v7GS/ceog==}
    engines: {node: '>=4'}

  to-regex-range@5.0.1:
    resolution: {integrity: sha512-65P7iz6X5yEr1cwcgvQxbbIw7Uk3gOy5dIdtZ4rDveLqhrdJP+Li/Hx6tyK0NEb+2GCyneCMJiGqrADCSNk8sQ==}
    engines: {node: '>=8.0'}

  toidentifier@1.0.1:
    resolution: {integrity: sha512-o5sSPKEkg/DIQNmH43V0/uerLrpzVedkUh8tGNvaeXpfpuwjKenlSox/2O/BTlZUtEe+JG7s5YhEz608PlAHRA==}
    engines: {node: '>=0.6'}

  toposort@2.0.2:
    resolution: {integrity: sha512-0a5EOkAUp8D4moMi2W8ZF8jcga7BgZd91O/yabJCFY8az+XSzeGyTKs0Aoo897iV1Nj6guFq8orWDS96z91oGg==}

  touch@3.1.1:
    resolution: {integrity: sha512-r0eojU4bI8MnHr8c5bNo7lJDdI2qXlWWJk6a9EAFG7vbhTjElYhBVS3/miuE0uOuoLdb8Mc/rVfsmm6eo5o9GA==}
    hasBin: true

  tree-kill@1.2.2:
    resolution: {integrity: sha512-L0Orpi8qGpRG//Nd+H90vFB+3iHnue1zSSGmNOOCh1GLJ7rUKVwV2HvijphGQS2UmhUZewS9VgvxYIdgr+fG1A==}
    hasBin: true

  trim-lines@3.0.1:
    resolution: {integrity: sha512-kRj8B+YHZCc9kQYdWfJB2/oUl9rA99qbowYYBtr4ui4mZyAQ2JpvVBd/6U2YloATfqBhBTSMhTpgBHtU0Mf3Rg==}

  ts-api-utils@1.3.0:
    resolution: {integrity: sha512-UQMIo7pb8WRomKR1/+MFVLTroIvDVtMX3K6OUir8ynLyzB8Jeriont2bTAtmNPa1ekAgN7YPDyf6V+ygrdU+eQ==}
    engines: {node: '>=16'}
    peerDependencies:
      typescript: '>=4.2.0'

  ts-node@10.9.2:
    resolution: {integrity: sha512-f0FFpIdcHgn8zcPSbf1dRevwt047YMnaiJM3u2w2RewrB+fob/zePZcrOyQoLMMO7aBIddLcQIEK5dYjkLnGrQ==}
    hasBin: true
    peerDependencies:
      '@swc/core': '>=1.2.50'
      '@swc/wasm': '>=1.2.50'
      '@types/node': '*'
      typescript: '>=2.7'
    peerDependenciesMeta:
      '@swc/core':
        optional: true
      '@swc/wasm':
        optional: true

  tsconfig-paths@3.15.0:
    resolution: {integrity: sha512-2Ac2RgzDe/cn48GvOe3M+o82pEFewD3UPbyoUHHdKasHwJKjds4fLXWf/Ux5kATBKN20oaFGu+jbElp1pos0mg==}

  tslib@2.7.0:
    resolution: {integrity: sha512-gLXCKdN1/j47AiHiOkJN69hJmcbGTHI0ImLmbYLHykhgeN0jVGola9yVjFgzCUklsZQMW55o+dW7IXv3RCXDzA==}

  tslib@2.8.1:
    resolution: {integrity: sha512-oJFu94HQb+KVduSUQL7wnpmqnfmLsOA/nAh6b6EH0wCEoK0/mPeXU6c3wKDV83MkOuHPRHtSXKKU99IBazS/2w==}

  tunnel-agent@0.6.0:
    resolution: {integrity: sha512-McnNiV1l8RYeY8tBgEpuodCC1mLUdbSN+CYBL7kJsJNInOP8UjDDEwdk6Mw60vdLLrr5NHKZhMAOSrR2NZuQ+w==}

  type-check@0.4.0:
    resolution: {integrity: sha512-XleUoc9uwGXqjWwXaUTZAmzMcFZ5858QA2vvx1Ur5xIcixXIP+8LnFDgRplU30us6teqdlskFfu+ae4K79Ooew==}
    engines: {node: '>= 0.8.0'}

  type-detect@4.0.8:
    resolution: {integrity: sha512-0fr/mIH1dlO+x7TlcMy+bIDqKPsw/70tVyeHW787goQjhmqaZe10uwLujubK9q9Lg6Fiho1KUKDYz0Z7k7g5/g==}
    engines: {node: '>=4'}

  type-detect@4.1.0:
    resolution: {integrity: sha512-Acylog8/luQ8L7il+geoSxhEkazvkslg7PSNKOX59mbB9cOveP5aq9h74Y7YU8yDpJwetzQQrfIwtf4Wp4LKcw==}
    engines: {node: '>=4'}

  type-fest@0.8.1:
    resolution: {integrity: sha512-4dbzIzqvjtgiM5rw1k5rEHtBANKmdudhGyBEajN01fEyhaAIhsoKNy6y7+IN93IfpFtwY9iqi7kD+xwKhQsNJA==}
    engines: {node: '>=8'}

  type-fest@1.4.0:
    resolution: {integrity: sha512-yGSza74xk0UG8k+pLh5oeoYirvIiWo5t0/o3zHHAO2tRDiZcxWP7fywNlXhqb6/r6sWvwi+RsyQMWhVLe4BVuA==}
    engines: {node: '>=10'}

  type-is@1.6.18:
    resolution: {integrity: sha512-TkRKr9sUTxEH8MdfuCSP7VizJyzRNMjj2J2do2Jr3Kym598JVdEksuzPQCnlFPW4ky9Q+iA+ma9BGm06XQBy8g==}
    engines: {node: '>= 0.6'}

  typed-array-buffer@1.0.2:
    resolution: {integrity: sha512-gEymJYKZtKXzzBzM4jqa9w6Q1Jjm7x2d+sh19AdsD4wqnMPDYyvwpsIc2Q/835kHuo3BEQ7CjelGhfTsoBb2MQ==}
    engines: {node: '>= 0.4'}

  typed-array-byte-length@1.0.1:
    resolution: {integrity: sha512-3iMJ9q0ao7WE9tWcaYKIptkNBuOIcZCCT0d4MRvuuH88fEoEH62IuQe0OtraD3ebQEoTRk8XCBoknUNc1Y67pw==}
    engines: {node: '>= 0.4'}

  typed-array-byte-offset@1.0.2:
    resolution: {integrity: sha512-Ous0vodHa56FviZucS2E63zkgtgrACj7omjwd/8lTEMEPFFyjfixMZ1ZXenpgCFBBt4EC1J2XsyVS2gkG0eTFA==}
    engines: {node: '>= 0.4'}

  typed-array-length@1.0.6:
    resolution: {integrity: sha512-/OxDN6OtAk5KBpGb28T+HZc2M+ADtvRxXrKKbUwtsLgdoxgX13hyy7ek6bFRl5+aBs2yZzB0c4CnQfAtVypW/g==}
    engines: {node: '>= 0.4'}

  typedarray-to-buffer@3.1.5:
    resolution: {integrity: sha512-zdu8XMNEDepKKR+XYOXAVPtWui0ly0NtohUscw+UmaHiAWT8hrV1rr//H6V+0DvJ3OQ19S979M0laLfX8rm82Q==}

  typedoc-plugin-merge-modules@6.1.0:
    resolution: {integrity: sha512-AZIyw+H1oG3xpJOq1b2CVnpK7A6OIddi7FsjljsbmQ7vx6dtaorEoz/DQPcGSOzWhWdJPqqdncIzVySuoffS2w==}
    peerDependencies:
      typedoc: 0.26.x || ^0.27.1

  typedoc@0.26.11:
    resolution: {integrity: sha512-sFEgRRtrcDl2FxVP58Ze++ZK2UQAEvtvvH8rRlig1Ja3o7dDaMHmaBfvJmdGnNEFaLTpQsN8dpvZaTqJSu/Ugw==}
    engines: {node: '>= 18'}
    hasBin: true
    peerDependencies:
      typescript: 4.6.x || 4.7.x || 4.8.x || 4.9.x || 5.0.x || 5.1.x || 5.2.x || 5.3.x || 5.4.x || 5.5.x || 5.6.x

  typescript@5.6.3:
    resolution: {integrity: sha512-hjcS1mhfuyi4WW8IWtjP7brDrG2cuDZukyrYrSauoXGNgx0S7zceP07adYkJycEr56BOUTNPzbInooiN3fn1qw==}
    engines: {node: '>=14.17'}
    hasBin: true

  typescript@5.7.2:
    resolution: {integrity: sha512-i5t66RHxDvVN40HfDd1PsEThGNnlMCMT3jMUuoh9/0TaqWevNontacunWyN02LA9/fIbEWlcHZcgTKb9QoaLfg==}
    engines: {node: '>=14.17'}
    hasBin: true

  uc.micro@2.1.0:
    resolution: {integrity: sha512-ARDJmphmdvUk6Glw7y9DQ2bFkKBHwQHLi2lsaH6PPmz/Ka9sFOBsBluozhDltWmnv9u/cF6Rt87znRTPV+yp/A==}

  uid-safe@2.1.5:
    resolution: {integrity: sha512-KPHm4VL5dDXKz01UuEd88Df+KzynaohSL9fBh096KWAxSKZQDI2uBrVqtvRM4rwrIrRRKsdLNML/lnaaVSRioA==}
    engines: {node: '>= 0.8'}

  unbox-primitive@1.0.2:
    resolution: {integrity: sha512-61pPlCD9h51VoreyJ0BReideM3MDKMKnh6+V9L08331ipq6Q8OFXZYiqP6n/tbHx4s5I9uRhcye6BrbkizkBDw==}

  undici-types@5.26.5:
    resolution: {integrity: sha512-JlCMO+ehdEIKqlFxk6IfVoAUVmgz7cU7zD/h9XZ0qzeosSHmUJVOzSQvvYSYWXkFXC+IfLKSIffhv0sVZup6pA==}

  unicode-trie@2.0.0:
    resolution: {integrity: sha512-x7bc76x0bm4prf1VLg79uhAzKw8DVboClSN5VxJuQ+LKDOVEW9CdH+VY7SP+vX7xCYQqzzgQpFqz15zeLvAtZQ==}

  unist-util-is@6.0.0:
    resolution: {integrity: sha512-2qCTHimwdxLfz+YzdGfkqNlH0tLi9xjTnHddPmJwtIG9MGsdbutfTc4P+haPD7l7Cjxf/WZj+we5qfVPvvxfYw==}

  unist-util-position@5.0.0:
    resolution: {integrity: sha512-fucsC7HjXvkB5R3kTCO7kUjRdrS0BJt3M/FPxmHMBOm8JQi2BsHAHFsy27E0EolP8rp0NzXsJ+jNPyDWvOJZPA==}

  unist-util-stringify-position@4.0.0:
    resolution: {integrity: sha512-0ASV06AAoKCDkS2+xw5RXJywruurpbC4JZSm7nr7MOt1ojAzvyyaO+UxZf18j8FCF6kmzCZKcAgN/yu2gm2XgQ==}

  unist-util-visit-parents@6.0.1:
    resolution: {integrity: sha512-L/PqWzfTP9lzzEa6CKs0k2nARxTdZduw3zyh8d2NVBnsyvHjSX4TWse388YrrQKbvI8w20fGjGlhgT96WwKykw==}

  unist-util-visit@5.0.0:
    resolution: {integrity: sha512-MR04uvD+07cwl/yhVuVWAtw+3GOR/knlL55Nd/wAdblk27GCVt3lqpTivy/tkJcZoNPzTwS1Y+KMojlLDhoTzg==}

  universalify@0.1.2:
    resolution: {integrity: sha512-rBJeI5CXAlmy1pV+617WB9J63U6XcazHHF2f2dbJix4XzpUF0RS3Zbj0FGIOCAva5P/d/GBOYaACQ1w+0azUkg==}
    engines: {node: '>= 4.0.0'}

  universalify@2.0.1:
    resolution: {integrity: sha512-gptHNQghINnc/vTGIk0SOFGFNXw7JVrlRUtConJRlvaw6DuX0wO5Jeko9sWrMBhh+PsYAZ7oXAiOnf/UKogyiw==}
    engines: {node: '>= 10.0.0'}

  unpipe@1.0.0:
    resolution: {integrity: sha512-pjy2bYhSsufwWlKwPc+l3cN7+wuJlK6uz0YdJEOlQDbl6jo/YlPi4mb8agUkVC8BF7V8NuzeyPNqRksA3hztKQ==}
    engines: {node: '>= 0.8'}

  update-browserslist-db@1.1.1:
    resolution: {integrity: sha512-R8UzCaa9Az+38REPiJ1tXlImTJXlVfgHZsglwBD/k6nj76ctsH1E3q4doGrukiLQd3sGQYu56r5+lo5r94l29A==}
    hasBin: true
    peerDependencies:
      browserslist: '>= 4.21.0'

  uri-js@4.4.1:
    resolution: {integrity: sha512-7rKUyy33Q1yc98pQ1DAmLtwX109F7TIfWlW1Ydo8Wl1ii1SeHieeh0HHfPeL2fMXK6z0s8ecKs9frCuLJvndBg==}

  username@5.1.0:
    resolution: {integrity: sha512-PCKbdWw85JsYMvmCv5GH3kXmM66rCd9m1hBEDutPNv94b/pqCMT4NtcKyeWYvLFiE8b+ha1Jdl8XAaUdPn5QTg==}
    engines: {node: '>=8'}

  username@7.0.0:
    resolution: {integrity: sha512-MkXUkVGJzcTpIXo7vnIGokz+WzDqEuRUcHJzDm3ZPXFUUNwMmkf26Hz8HqN3ZhWZisWaP/c6Y3/ERBdUDGl9LQ==}
    engines: {node: '>=18'}

  util-deprecate@1.0.2:
    resolution: {integrity: sha512-EPD5q1uXyFxJpCrLnCc1nHnq3gOa6DZBocAIiI2TaSCA7VCJ1UJDMagCzIkXNsUYfD1daK//LTEQ8xiIbrHtcw==}

  utils-merge@1.0.1:
    resolution: {integrity: sha512-pMZTvIkT1d+TFGvDOqodOclx0QWkkgi6Tdoa8gC8ffGAAqz9pzPTZWAybbsHHoED/ztMtkv/VoYTYyShUn81hA==}
    engines: {node: '>= 0.4.0'}

  uuid@8.3.2:
    resolution: {integrity: sha512-+NYs2QeMWy+GWFOEm9xnn6HCDp0l7QBD7ml8zLUmJ+93Q5NF0NocErnwkTkXVFNiX3/fpC6afS8Dhb/gz7R7eg==}
    hasBin: true

  v8-compile-cache-lib@3.0.1:
    resolution: {integrity: sha512-wa7YjyUGfNZngI/vtK0UHAN+lgDCxBPCylVXGp0zu59Fz5aiGtNXaq3DhIov063MorB+VfufLh3JlF2KdTK3xg==}

  validate-npm-package-license@3.0.4:
    resolution: {integrity: sha512-DpKm2Ui/xN7/HQKCtpZxoRWBhZ9Z0kqtygG8XCgNQ8ZlDnxuQmWhj566j8fN4Cu3/JmbhsDo7fcAJq4s9h27Ew==}

  vary@1.1.2:
    resolution: {integrity: sha512-BNGbWLfd0eUPabhkXUVm0j8uuvREyTh5ovRa/dyow/BqAbZJyC+5fU+IzQOzmAKzYqYRAISoRhdQr3eIZ/PXqg==}
    engines: {node: '>= 0.8'}

  vfile-message@4.0.2:
    resolution: {integrity: sha512-jRDZ1IMLttGj41KcZvlrYAaI3CfqpLpfpf+Mfig13viT6NKvRzWZ+lXz0Y5D60w6uJIBAOGq9mSHf0gktF0duw==}

  vfile@6.0.3:
    resolution: {integrity: sha512-KzIbH/9tXat2u30jf+smMwFCsno4wHVdNmzFyL+T/L3UGqqk6JKfVqOFOZEpZSHADH1k40ab6NUIXZq422ov3Q==}

  which-boxed-primitive@1.0.2:
    resolution: {integrity: sha512-bwZdv0AKLpplFY2KZRX6TvyuN7ojjr7lwkg6ml0roIy9YeuSr7JS372qlNW18UQYzgYK9ziGcerWqZOmEn9VNg==}

  which-builtin-type@1.1.4:
    resolution: {integrity: sha512-bppkmBSsHFmIMSl8BO9TbsyzsvGjVoppt8xUiGzwiu/bhDCGxnpOKCxgqj6GuyHE0mINMDecBFPlOm2hzY084w==}
    engines: {node: '>= 0.4'}

  which-collection@1.0.2:
    resolution: {integrity: sha512-K4jVyjnBdgvc86Y6BkaLZEN933SwYOuBFkdmBu9ZfkcAbdVbpITnDmjvZ/aQjRXQrv5EPkTnD1s39GiiqbngCw==}
    engines: {node: '>= 0.4'}

  which-module@2.0.1:
    resolution: {integrity: sha512-iBdZ57RDvnOR9AGBhML2vFZf7h8vmBjhoaZqODJBFWHVtKkDmKuHai3cx5PgVMrX5YDNp27AofYbAwctSS+vhQ==}

  which-typed-array@1.1.15:
    resolution: {integrity: sha512-oV0jmFtUky6CXfkqehVvBP/LSWJ2sy4vWMioiENyJLePrBO/yKyV9OyJySfAKosh+RYkIl5zJCNZ8/4JncrpdA==}
    engines: {node: '>= 0.4'}

  which@1.3.1:
    resolution: {integrity: sha512-HxJdYWq1MTIQbJ3nw0cqssHoTNU267KlrDuGZ1WYlxDStUtKUhOaJmh112/TZmHxxUfuJqPXSOm7tDyas0OSIQ==}
    hasBin: true

  which@2.0.2:
    resolution: {integrity: sha512-BLI3Tl1TW3Pvl70l3yq3Y64i+awpwXqsGBYWkkqMtnbXgrMD+yj7rhW0kuEDxzJaYXGjEW5ogapKNMEKNMjibA==}
    engines: {node: '>= 8'}
    hasBin: true

  word-wrap@1.2.5:
    resolution: {integrity: sha512-BN22B5eaMMI9UMtjrGd5g5eCYPpCPDUy0FJXbYsaT5zYxjFOckS53SQDE3pWkVoWpHXVb3BrYcEN4Twa55B5cA==}
    engines: {node: '>=0.10.0'}

  workerpool@6.5.1:
    resolution: {integrity: sha512-Fs4dNYcsdpYSAfVxhnl1L5zTksjvOJxtC5hzMNl+1t9B8hTJTdKDyZ5ju7ztgPy+ft9tBFXoOlDNiOT9WUXZlA==}

  workspace-tools@0.36.4:
    resolution: {integrity: sha512-v0UFVvw9BjHtRu2Dau5PEJKkuG8u4jPlpXZQWjSz9XgbSutpPURqtO2P0hp3cVmQVATh8lkMFCewFgJuDnyC/w==}

  workspace-tools@0.38.1:
    resolution: {integrity: sha512-EZWlrYrZcxd4XRQOMnARo9DOBRT37XWfGkRz+mTOH8z+WKJBgtovRjyVbWhdTe/8DkthrHa8v30FOjCAE021AA==}

  wrap-ansi@6.2.0:
    resolution: {integrity: sha512-r6lPcBGxZXlIcymEu7InxDMhdW0KDxpLgoFLcguasxCaJ/SOIZwINatK9KY/tf+ZrlywOKU0UDj3ATXUBfxJXA==}
    engines: {node: '>=8'}

  wrap-ansi@7.0.0:
    resolution: {integrity: sha512-YVGIj2kamLSTxw6NsZjoBxfSwsn0ycdesmc4p+Q21c5zPuZ1pl+NfxVdxPtdHvmNVOQ6XSYG4AUtyt/Fi7D16Q==}
    engines: {node: '>=10'}

  wrap-ansi@8.1.0:
    resolution: {integrity: sha512-si7QWI6zUMq56bESFvagtmzMdGOtoxfR+Sez11Mobfc7tm+VkUckk9bW2UeffTGVUbOksxmSw0AA2gs8g71NCQ==}
    engines: {node: '>=12'}

  wrappy@1.0.2:
    resolution: {integrity: sha512-l4Sp/DRseor9wL6EvV2+TuQn63dMkPjZ/sp9XkghTEbV9KlPS1xUsZ3u7/IQO4wxtcFB4bgpQPRcR3QCvezPcQ==}

  write-file-atomic@3.0.3:
    resolution: {integrity: sha512-AvHcyZ5JnSfq3ioSyjrBkH9yW4m7Ayk8/9My/DD9onKeu/94fwrMocemO2QAJFAlnnDN+ZDS+ZjAR5ua1/PV/Q==}

  ws@7.5.10:
    resolution: {integrity: sha512-+dbF1tHwZpXcbOJdVOkzLDxZP1ailvSxM6ZweXTegylPny803bFhA+vqBYw4s31NSAk4S2Qz+AKXK9a4wkdjcQ==}
<<<<<<< HEAD
=======
    engines: {node: '>=8.3.0'}
    peerDependencies:
      bufferutil: ^4.0.1
      utf-8-validate: ^5.0.2
    peerDependenciesMeta:
      bufferutil:
        optional: true
      utf-8-validate:
        optional: true

  ws@7.5.9:
    resolution: {integrity: sha512-F+P9Jil7UiSKSkppIiD94dN07AwvFixvLIj1Og1Rl9GGMuNipJnV9JzjD6XuqmAeiswGvUmNLjr5cFuXwNS77Q==}
>>>>>>> 6a2dabe4
    engines: {node: '>=8.3.0'}
    peerDependencies:
      bufferutil: ^4.0.1
      utf-8-validate: ^5.0.2
    peerDependenciesMeta:
      bufferutil:
        optional: true
      utf-8-validate:
        optional: true

  wtfnode@0.9.4:
    resolution: {integrity: sha512-5xgeLjIxZ8DVHU4ty3kOdd9QfHDxf89tmSy0+yN8n59S3wx6LBJh8XhEg61OPOGE65jEYGAtLq0GMzLKrsjfPQ==}
    engines: {node: '>=0.10.0'}
    hasBin: true

  xml@1.0.1:
    resolution: {integrity: sha512-huCv9IH9Tcf95zuYCsQraZtWnJvBtLVE0QHMOs8bWyZAFZNDcYjsPq1nEx8jKA9y+Beo9v+7OBPRisQTjinQMw==}

  y18n@4.0.3:
    resolution: {integrity: sha512-JKhqTOwSrqNA1NY5lSztJ1GrBiUodLMmIZuLiDaMRJ+itFd+ABVE8XBjOvIWL+rSqNDC74LCSFmlb/U4UZ4hJQ==}

  y18n@5.0.8:
    resolution: {integrity: sha512-0pfFzegeDWJHJIAmTLRP2DwHjdF5s7jo9tuztdQxAhINCdvS+3nGINqPd00AphqJR/0LhANUS6/+7SCb98YOfA==}
    engines: {node: '>=10'}

  yallist@3.1.1:
    resolution: {integrity: sha512-a4UGQaWPH59mOXUYnAG2ewncQS4i4F43Tv3JoAM+s2VDAmS9NsK8GpDMLrCHPksFT7h3K6TOoUNn2pb7RoXx4g==}

  yallist@4.0.0:
    resolution: {integrity: sha512-3wdGidZyq5PB084XLES5TpOSRA3wjXAlIWMhum2kRcv/41Sn2emQ0dycQW4uZXLejwKvg6EsvbdlVL+FYEct7A==}

  yaml@2.3.1:
    resolution: {integrity: sha512-2eHWfjaoXgTBC2jNM1LRef62VQa0umtvRiDSk6HSzW7RvS5YtkabJrwYLLEKWBc8a5U2PTSCs+dJjUTJdlHsWQ==}
    engines: {node: '>= 14'}

  yaml@2.7.0:
    resolution: {integrity: sha512-+hSoy/QHluxmC9kCIJyL/uyFmLmc+e5CFR5Wa+bpIhIj85LVb9ZH2nVnqrHoSvKogwODv0ClqZkmiSSaIH5LTA==}
    engines: {node: '>= 14'}
    hasBin: true

  yargs-parser@18.1.3:
    resolution: {integrity: sha512-o50j0JeToy/4K6OZcaQmW6lyXXKhq7csREXcDwk2omFPJEwUNOVtJKvmDr9EI1fAJZUyZcRF7kxGBWmRXudrCQ==}
    engines: {node: '>=6'}

  yargs-parser@20.2.9:
    resolution: {integrity: sha512-y11nGElTIV+CT3Zv9t7VKl+Q3hTQoT9a1Qzezhhl6Rp21gJ/IVTW7Z3y9EWXhuUBC2Shnf+DX0antecpAwSP8w==}
    engines: {node: '>=10'}

  yargs-parser@21.1.1:
    resolution: {integrity: sha512-tVpsJW7DdjecAiFpbIB1e3qxIQsE6NoPc5/eTdrbbIC4h0LVsWhnoa3g+m2HclBIujHzsxZ4VJVA+GUuc2/LBw==}
    engines: {node: '>=12'}

  yargs-unparser@2.0.0:
    resolution: {integrity: sha512-7pRTIA9Qc1caZ0bZ6RYRGbHJthJWuakf+WmHK0rVeLkNrrGhfoabBNdue6kdINI6r4if7ocq9aD/n7xwKOdzOA==}
    engines: {node: '>=10'}

  yargs@15.4.1:
    resolution: {integrity: sha512-aePbxDmcYW++PaqBsJ+HYUFwCdv4LVvdnhBy78E57PIor8/OVvhMrADFFEDh8DHDFRv/O9i3lPhsENjO7QX0+A==}
    engines: {node: '>=8'}

  yargs@16.2.0:
    resolution: {integrity: sha512-D1mvvtDG0L5ft/jGWkLpG1+m0eQxOfaBvTNELraWj22wSVUMWxZUvYgJYcKh6jGGIkJFhH4IZPQhR4TKpc8mBw==}
    engines: {node: '>=10'}

  yargs@17.7.2:
    resolution: {integrity: sha512-7dSzzRQ++CKnNI/krKnYRV7JKKPUXMEh61soaHKg9mrWEhzFWhFnxPxGl+69cD1Ou63C13NUPCnmIcrvqCuM6w==}
    engines: {node: '>=12'}

  yn@3.1.1:
    resolution: {integrity: sha512-Ux4ygGWsu2c7isFWe8Yu1YluJmqVhxqK2cLXNQA5AcC3QfbGNpM7fu0Y8b/z16pXLnFxZYvWhd3fhBY9DLmC6Q==}
    engines: {node: '>=6'}

  yocto-queue@0.1.0:
    resolution: {integrity: sha512-rVksvsnNCdJ/ohGc6xgPwyN8eheCxsiLM8mxuE/t/mOVqJewPuO1miLpTHQiRgTKCLexL4MeAFVagts7HmNZ2Q==}
    engines: {node: '>=10'}

  zwitch@2.0.4:
    resolution: {integrity: sha512-bXE4cR/kVZhKZX/RjPEflHaKVhUVl85noU3v6b8apfQEc1x4A+zBxjZ4lN8LqGd6WZ3dl98pY4o717VFmoPp+A==}

snapshots:

  '@ampproject/remapping@2.3.0':
    dependencies:
      '@jridgewell/gen-mapping': 0.3.5
      '@jridgewell/trace-mapping': 0.3.25

  '@azure/abort-controller@1.1.0':
    dependencies:
      tslib: 2.7.0

  '@azure/abort-controller@2.1.2':
    dependencies:
      tslib: 2.7.0

  '@azure/core-auth@1.8.0':
    dependencies:
      '@azure/abort-controller': 2.1.2
      '@azure/core-util': 1.10.0
      tslib: 2.7.0

  '@azure/core-auth@1.9.0':
    dependencies:
      '@azure/abort-controller': 2.1.2
      '@azure/core-util': 1.11.0
      tslib: 2.8.1

  '@azure/core-client@1.9.2':
    dependencies:
      '@azure/abort-controller': 2.1.2
      '@azure/core-auth': 1.8.0
      '@azure/core-rest-pipeline': 1.17.0
      '@azure/core-tracing': 1.2.0
      '@azure/core-util': 1.10.0
      '@azure/logger': 1.1.4
      tslib: 2.7.0
    transitivePeerDependencies:
      - supports-color

  '@azure/core-http-compat@2.1.2':
    dependencies:
      '@azure/abort-controller': 2.1.2
      '@azure/core-client': 1.9.2
      '@azure/core-rest-pipeline': 1.17.0
    transitivePeerDependencies:
      - supports-color

  '@azure/core-lro@2.7.2':
    dependencies:
      '@azure/abort-controller': 2.1.2
      '@azure/core-util': 1.10.0
      '@azure/logger': 1.1.4
      tslib: 2.7.0

  '@azure/core-paging@1.6.2':
    dependencies:
      tslib: 2.7.0

  '@azure/core-rest-pipeline@1.17.0':
    dependencies:
      '@azure/abort-controller': 2.1.2
      '@azure/core-auth': 1.8.0
      '@azure/core-tracing': 1.2.0
      '@azure/core-util': 1.10.0
      '@azure/logger': 1.1.4
      http-proxy-agent: 7.0.2
      https-proxy-agent: 7.0.5
      tslib: 2.7.0
    transitivePeerDependencies:
      - supports-color

  '@azure/core-rest-pipeline@1.18.2':
    dependencies:
      '@azure/abort-controller': 2.1.2
      '@azure/core-auth': 1.9.0
      '@azure/core-tracing': 1.2.0
      '@azure/core-util': 1.11.0
      '@azure/logger': 1.1.4
      http-proxy-agent: 7.0.2
      https-proxy-agent: 7.0.6
      tslib: 2.8.1
    transitivePeerDependencies:
      - supports-color

  '@azure/core-tracing@1.2.0':
    dependencies:
      tslib: 2.7.0

  '@azure/core-util@1.10.0':
    dependencies:
      '@azure/abort-controller': 2.1.2
      tslib: 2.7.0

  '@azure/core-util@1.11.0':
    dependencies:
      '@azure/abort-controller': 2.1.2
      tslib: 2.8.1

  '@azure/core-xml@1.4.4':
    dependencies:
      fast-xml-parser: 4.5.0
      tslib: 2.7.0

  '@azure/logger@1.1.4':
    dependencies:
      tslib: 2.7.0

  '@azure/storage-blob@12.25.0':
    dependencies:
      '@azure/abort-controller': 2.1.2
      '@azure/core-auth': 1.8.0
      '@azure/core-client': 1.9.2
      '@azure/core-http-compat': 2.1.2
      '@azure/core-lro': 2.7.2
      '@azure/core-paging': 1.6.2
      '@azure/core-rest-pipeline': 1.17.0
      '@azure/core-tracing': 1.2.0
      '@azure/core-util': 1.10.0
      '@azure/core-xml': 1.4.4
      '@azure/logger': 1.1.4
      events: 3.3.0
      tslib: 2.7.0
    transitivePeerDependencies:
      - supports-color

  '@azure/storage-blob@12.26.0':
    dependencies:
      '@azure/abort-controller': 2.1.2
      '@azure/core-auth': 1.9.0
      '@azure/core-client': 1.9.2
      '@azure/core-http-compat': 2.1.2
      '@azure/core-lro': 2.7.2
      '@azure/core-paging': 1.6.2
      '@azure/core-rest-pipeline': 1.18.2
      '@azure/core-tracing': 1.2.0
      '@azure/core-util': 1.11.0
      '@azure/core-xml': 1.4.4
      '@azure/logger': 1.1.4
      events: 3.3.0
      tslib: 2.8.1
    transitivePeerDependencies:
      - supports-color

  '@babel/code-frame@7.25.7':
    dependencies:
      '@babel/highlight': 7.25.7
      picocolors: 1.1.0

  '@babel/code-frame@7.26.2':
    dependencies:
      '@babel/helper-validator-identifier': 7.25.9
      js-tokens: 4.0.0
      picocolors: 1.1.1

  '@babel/compat-data@7.25.8': {}

  '@babel/core@7.25.8':
    dependencies:
      '@ampproject/remapping': 2.3.0
      '@babel/code-frame': 7.25.7
      '@babel/generator': 7.25.7
      '@babel/helper-compilation-targets': 7.25.7
      '@babel/helper-module-transforms': 7.25.7(@babel/core@7.25.8)
      '@babel/helpers': 7.25.7
      '@babel/parser': 7.25.8
      '@babel/template': 7.25.7
      '@babel/traverse': 7.25.7
      '@babel/types': 7.25.8
      convert-source-map: 2.0.0
      debug: 4.4.0(supports-color@8.1.1)
      gensync: 1.0.0-beta.2
      json5: 2.2.3
      semver: 7.6.3
    transitivePeerDependencies:
      - supports-color

  '@babel/generator@7.25.7':
    dependencies:
      '@babel/types': 7.25.8
      '@jridgewell/gen-mapping': 0.3.5
      '@jridgewell/trace-mapping': 0.3.25
      jsesc: 3.0.2

  '@babel/helper-compilation-targets@7.25.7':
    dependencies:
      '@babel/compat-data': 7.25.8
      '@babel/helper-validator-option': 7.25.7
      browserslist: 4.24.0
      lru-cache: 5.1.1
      semver: 7.6.3

  '@babel/helper-module-imports@7.25.7':
    dependencies:
      '@babel/traverse': 7.25.7
      '@babel/types': 7.25.8
    transitivePeerDependencies:
      - supports-color

  '@babel/helper-module-transforms@7.25.7(@babel/core@7.25.8)':
    dependencies:
      '@babel/core': 7.25.8
      '@babel/helper-module-imports': 7.25.7
      '@babel/helper-simple-access': 7.25.7
      '@babel/helper-validator-identifier': 7.25.7
      '@babel/traverse': 7.25.7
    transitivePeerDependencies:
      - supports-color

  '@babel/helper-simple-access@7.25.7':
    dependencies:
      '@babel/traverse': 7.25.7
      '@babel/types': 7.25.8
    transitivePeerDependencies:
      - supports-color

  '@babel/helper-string-parser@7.25.7': {}

  '@babel/helper-validator-identifier@7.25.7': {}

  '@babel/helper-validator-identifier@7.25.9': {}

  '@babel/helper-validator-option@7.25.7': {}

  '@babel/helpers@7.25.7':
    dependencies:
      '@babel/template': 7.25.7
      '@babel/types': 7.25.8

  '@babel/highlight@7.25.7':
    dependencies:
      '@babel/helper-validator-identifier': 7.25.7
      chalk: 2.4.2
      js-tokens: 4.0.0
      picocolors: 1.1.0

  '@babel/parser@7.25.8':
    dependencies:
      '@babel/types': 7.25.8

  '@babel/template@7.25.7':
    dependencies:
      '@babel/code-frame': 7.25.7
      '@babel/parser': 7.25.8
      '@babel/types': 7.25.8

  '@babel/traverse@7.25.7':
    dependencies:
      '@babel/code-frame': 7.25.7
      '@babel/generator': 7.25.7
      '@babel/parser': 7.25.8
      '@babel/template': 7.25.7
      '@babel/types': 7.25.8
      debug: 4.4.0(supports-color@8.1.1)
      globals: 11.12.0
    transitivePeerDependencies:
      - supports-color

  '@babel/types@7.25.8':
    dependencies:
      '@babel/helper-string-parser': 7.25.7
      '@babel/helper-validator-identifier': 7.25.7
      to-fast-properties: 2.0.0

<<<<<<< HEAD
  '@bentley/imodeljs-native@5.0.41': {}
=======
  '@bentley/imodeljs-native@4.10.42': {}

  '@bentley/imodeljs-native@4.3.6': {}
>>>>>>> 6a2dabe4

  '@cspotcode/source-map-support@0.8.1':
    dependencies:
      '@jridgewell/trace-mapping': 0.3.9

  '@es-joy/jsdoccomment@0.49.0':
    dependencies:
      comment-parser: 1.4.1
      esquery: 1.6.0
      jsdoc-type-pratt-parser: 4.1.0

  '@eslint-community/eslint-utils@4.4.0(eslint@9.17.0)':
    dependencies:
      eslint: 9.17.0
      eslint-visitor-keys: 3.4.3

  '@eslint-community/regexpp@4.11.1': {}

  '@eslint-community/regexpp@4.12.1': {}

  '@eslint/config-array@0.19.1':
    dependencies:
      '@eslint/object-schema': 2.1.5
      debug: 4.3.7(supports-color@8.1.1)
      minimatch: 3.1.2
    transitivePeerDependencies:
      - supports-color

  '@eslint/core@0.9.1':
    dependencies:
      '@types/json-schema': 7.0.15

  '@eslint/eslintrc@3.2.0':
    dependencies:
      ajv: 6.12.6
      debug: 4.3.7(supports-color@8.1.1)
      espree: 10.3.0
      globals: 14.0.0
      ignore: 5.3.2
      import-fresh: 3.3.0
      js-yaml: 4.1.0
      minimatch: 3.1.2
      strip-json-comments: 3.1.1
    transitivePeerDependencies:
      - supports-color

  '@eslint/js@9.17.0': {}

  '@eslint/object-schema@2.1.5': {}

  '@eslint/plugin-kit@0.2.4':
    dependencies:
      levn: 0.4.1

  '@humanfs/core@0.19.1': {}

  '@humanfs/node@0.16.6':
    dependencies:
      '@humanfs/core': 0.19.1
      '@humanwhocodes/retry': 0.3.1

  '@humanwhocodes/module-importer@1.0.1': {}

  '@humanwhocodes/retry@0.3.1': {}

  '@humanwhocodes/retry@0.4.1': {}

  '@inversifyjs/common@1.4.0': {}

  '@inversifyjs/core@1.3.5(reflect-metadata@0.1.14)':
    dependencies:
      '@inversifyjs/common': 1.4.0
      '@inversifyjs/reflect-metadata-utils': 0.2.4(reflect-metadata@0.1.14)
    transitivePeerDependencies:
      - reflect-metadata

  '@inversifyjs/reflect-metadata-utils@0.2.4(reflect-metadata@0.1.14)':
    dependencies:
      reflect-metadata: 0.1.14

  '@isaacs/cliui@8.0.2':
    dependencies:
      string-width: 5.1.2
      string-width-cjs: string-width@4.2.3
      strip-ansi: 7.1.0
      strip-ansi-cjs: strip-ansi@6.0.1
      wrap-ansi: 8.1.0
      wrap-ansi-cjs: wrap-ansi@7.0.0

  '@istanbuljs/load-nyc-config@1.1.0':
    dependencies:
      camelcase: 5.3.1
      find-up: 4.1.0
      get-package-type: 0.1.0
      js-yaml: 3.14.1
      resolve-from: 5.0.0

  '@istanbuljs/schema@0.1.3': {}

<<<<<<< HEAD
  '@itwin/build-tools@5.0.0-dev.49(@types/node@14.14.31)':
=======
  '@itwin/build-tools@4.10.12(@types/node@18.19.31)':
    dependencies:
      '@microsoft/api-extractor': 7.47.12(@types/node@18.19.31)
      chalk: 3.0.0
      cpx2: 3.0.2
      cross-spawn: 7.0.6
      fs-extra: 8.1.0
      glob: 10.4.2
      mocha: 10.4.0
      mocha-junit-reporter: 2.2.1(mocha@10.4.0)
      rimraf: 3.0.2
      tree-kill: 1.2.2
      typedoc: 0.26.11(typescript@5.6.3)
      typedoc-plugin-merge-modules: 6.1.0(typedoc@0.26.11(typescript@5.6.3))
      typescript: 5.6.3
      wtfnode: 0.9.2
      yargs: 17.7.2
    transitivePeerDependencies:
      - '@types/node'
      - supports-color

  '@itwin/build-tools@4.10.6(@types/node@14.14.31)':
>>>>>>> 6a2dabe4
    dependencies:
      '@microsoft/api-extractor': 7.49.1(@types/node@14.14.31)
      chalk: 3.0.0
      cpx2: 3.0.2
      cross-spawn: 7.0.6
      fs-extra: 8.1.0
      glob: 10.4.5
      mocha: 10.7.3
      mocha-junit-reporter: 2.2.1(mocha@10.7.3)
      rimraf: 3.0.2
      tree-kill: 1.2.2
      typedoc: 0.26.11(typescript@5.6.3)
<<<<<<< HEAD
      typedoc-plugin-merge-modules: 6.1.0(typedoc@0.26.11)
=======
      typedoc-plugin-merge-modules: 6.1.0(typedoc@0.26.11(typescript@5.6.3))
>>>>>>> 6a2dabe4
      typescript: 5.6.3
      wtfnode: 0.9.4
      yargs: 17.7.2
    transitivePeerDependencies:
      - '@types/node'
      - supports-color

  '@itwin/build-tools@5.0.0-dev.49(@types/node@18.19.55)':
    dependencies:
      '@microsoft/api-extractor': 7.49.1(@types/node@18.19.55)
      chalk: 3.0.0
      cpx2: 3.0.2
      cross-spawn: 7.0.6
      fs-extra: 8.1.0
      glob: 10.4.5
      mocha: 10.8.2
      mocha-junit-reporter: 2.2.1(mocha@10.8.2)
      rimraf: 3.0.2
      tree-kill: 1.2.2
      typedoc: 0.26.11(typescript@5.6.3)
<<<<<<< HEAD
      typedoc-plugin-merge-modules: 6.1.0(typedoc@0.26.11)
=======
      typedoc-plugin-merge-modules: 6.1.0(typedoc@0.26.11(typescript@5.6.3))
>>>>>>> 6a2dabe4
      typescript: 5.6.3
      wtfnode: 0.9.4
      yargs: 17.7.2
    transitivePeerDependencies:
      - '@types/node'
      - supports-color

  '@itwin/certa@4.9.4':
    dependencies:
      canonical-path: 1.0.0
      detect-port: 1.3.0
      express: 4.21.1
      jsonc-parser: 2.0.3
      lodash: 4.17.21
      mocha: 10.7.3
      playwright: 1.35.1
      source-map-support: 0.5.21
      yargs: 17.7.2
    transitivePeerDependencies:
      - supports-color

  '@itwin/cloud-agnostic-core@2.2.5(inversify@6.2.1)(reflect-metadata@0.1.14)':
    dependencies:
      inversify: 6.2.1(reflect-metadata@0.1.14)
      reflect-metadata: 0.1.14

  '@itwin/cloud-agnostic-core@2.3.0(inversify@6.0.3)(reflect-metadata@0.1.14)':
    dependencies:
      inversify: 6.0.3
      reflect-metadata: 0.1.14

<<<<<<< HEAD
  '@itwin/core-backend@5.0.0-dev.49(@itwin/core-bentley@5.0.0-dev.49)(@itwin/core-common@5.0.0-dev.49)(@itwin/core-geometry@5.0.0-dev.49)':
    dependencies:
      '@bentley/imodeljs-native': 5.0.41
      '@itwin/cloud-agnostic-core': 2.3.0(inversify@6.0.3)(reflect-metadata@0.1.14)
      '@itwin/core-bentley': 5.0.0-dev.49
      '@itwin/core-common': 5.0.0-dev.49(@itwin/core-bentley@5.0.0-dev.49)(@itwin/core-geometry@5.0.0-dev.49)
      '@itwin/core-geometry': 5.0.0-dev.49
      '@itwin/object-storage-azure': 2.3.0(inversify@6.0.3)(reflect-metadata@0.1.14)
      '@itwin/object-storage-core': 2.3.0(inversify@6.0.3)(reflect-metadata@0.1.14)
      form-data: 4.0.1
=======
  '@itwin/cloud-agnostic-core@2.3.0(inversify@6.0.2)(reflect-metadata@0.1.14)':
    optionalDependencies:
      inversify: 6.0.2
      reflect-metadata: 0.1.14

  '@itwin/core-backend@4.10.12(@itwin/core-bentley@4.10.12)(@itwin/core-common@4.10.12(@itwin/core-bentley@4.10.12)(@itwin/core-geometry@4.10.12))(@itwin/core-geometry@4.10.12)(@opentelemetry/api@1.8.0)':
    dependencies:
      '@bentley/imodeljs-native': 4.10.42
      '@itwin/cloud-agnostic-core': 2.3.0(inversify@6.0.2)(reflect-metadata@0.1.14)
      '@itwin/core-bentley': 4.10.12
      '@itwin/core-common': 4.10.12(@itwin/core-bentley@4.10.12)(@itwin/core-geometry@4.10.12)
      '@itwin/core-geometry': 4.10.12
      '@itwin/core-telemetry': 4.10.12(@itwin/core-geometry@4.10.12)
      '@itwin/object-storage-azure': 2.3.0(inversify@6.0.2)(reflect-metadata@0.1.14)
      '@itwin/object-storage-core': 2.3.0(inversify@6.0.2)(reflect-metadata@0.1.14)
      form-data: 4.0.2
      fs-extra: 8.1.0
      inversify: 6.0.2
      json5: 2.2.3
      linebreak: 1.1.0
      multiparty: 4.2.3
      reflect-metadata: 0.1.14
      semver: 7.6.2
      touch: 3.1.0
      ws: 7.5.10
    optionalDependencies:
      '@opentelemetry/api': 1.8.0
    transitivePeerDependencies:
      - bufferutil
      - debug
      - encoding
      - utf-8-validate

  '@itwin/core-backend@4.3.5(@itwin/core-bentley@4.3.5)(@itwin/core-common@4.10.12(@itwin/core-bentley@4.3.5)(@itwin/core-geometry@4.10.12))(@itwin/core-geometry@4.10.12)(@opentelemetry/api@1.8.0)':
    dependencies:
      '@bentley/imodeljs-native': 4.3.6
      '@itwin/cloud-agnostic-core': 2.2.3(inversify@6.0.2)(reflect-metadata@0.1.14)
      '@itwin/core-bentley': 4.3.5
      '@itwin/core-common': 4.10.12(@itwin/core-bentley@4.3.5)(@itwin/core-geometry@4.10.12)
      '@itwin/core-geometry': 4.10.12
      '@itwin/core-telemetry': 4.3.5(@itwin/core-geometry@4.10.12)
      '@itwin/object-storage-azure': 2.2.3(inversify@6.0.2)(reflect-metadata@0.1.14)
      '@itwin/object-storage-core': 2.2.3(inversify@6.0.2)(reflect-metadata@0.1.14)
      form-data: 2.5.1
>>>>>>> 6a2dabe4
      fs-extra: 8.1.0
      inversify: 6.0.3
      json5: 2.2.3
      linebreak: 1.1.0
      multiparty: 4.2.3
      reflect-metadata: 0.1.14
      semver: 7.6.3
      touch: 3.1.1
      ws: 7.5.10
    transitivePeerDependencies:
      - bufferutil
      - debug
      - supports-color
      - utf-8-validate

<<<<<<< HEAD
  '@itwin/core-bentley@5.0.0-dev.49': {}

  '@itwin/core-common@4.10.6(@itwin/core-bentley@5.0.0-dev.49)(@itwin/core-geometry@5.0.0-dev.49)':
    dependencies:
      '@itwin/core-bentley': 5.0.0-dev.49
      '@itwin/core-geometry': 5.0.0-dev.49
      flatbuffers: 1.12.0
      js-base64: 3.7.7

  '@itwin/core-common@5.0.0-dev.49(@itwin/core-bentley@5.0.0-dev.49)(@itwin/core-geometry@5.0.0-dev.49)':
    dependencies:
      '@itwin/core-bentley': 5.0.0-dev.49
      '@itwin/core-geometry': 5.0.0-dev.49
      flatbuffers: 1.12.0
      js-base64: 3.7.7

  '@itwin/core-geometry@5.0.0-dev.49':
    dependencies:
      '@itwin/core-bentley': 5.0.0-dev.49
      flatbuffers: 1.12.0

  '@itwin/core-quantity@5.0.0-dev.49(@itwin/core-bentley@5.0.0-dev.49)':
    dependencies:
      '@itwin/core-bentley': 5.0.0-dev.49

  '@itwin/ecschema-locaters@5.0.0-dev.49(@itwin/ecschema-metadata@5.0.0-dev.49)':
    dependencies:
      '@itwin/ecschema-metadata': 5.0.0-dev.49(@itwin/core-bentley@5.0.0-dev.49)(@itwin/core-quantity@5.0.0-dev.49)
      '@xmldom/xmldom': 0.8.10
      fs-extra: 8.1.0
      glob: 10.4.5

  '@itwin/ecschema-metadata@5.0.0-dev.49(@itwin/core-bentley@5.0.0-dev.49)(@itwin/core-quantity@5.0.0-dev.49)':
    dependencies:
      '@itwin/core-bentley': 5.0.0-dev.49
      '@itwin/core-quantity': 5.0.0-dev.49(@itwin/core-bentley@5.0.0-dev.49)
=======
  '@itwin/core-bentley@4.10.12': {}

  '@itwin/core-bentley@4.3.5': {}

  '@itwin/core-common@4.10.12(@itwin/core-bentley@4.10.12)(@itwin/core-geometry@4.10.12)':
    dependencies:
      '@itwin/core-bentley': 4.10.12
      '@itwin/core-geometry': 4.10.12
      flatbuffers: 1.12.0
      js-base64: 3.7.7

  '@itwin/core-common@4.10.12(@itwin/core-bentley@4.3.5)(@itwin/core-geometry@4.10.12)':
    dependencies:
      '@itwin/core-bentley': 4.3.5
      '@itwin/core-geometry': 4.10.12
      flatbuffers: 1.12.0
      js-base64: 3.7.7

  '@itwin/core-common@4.3.5(@itwin/core-bentley@4.3.5)(@itwin/core-geometry@4.10.12)':
    dependencies:
      '@itwin/core-bentley': 4.3.5
      '@itwin/core-geometry': 4.10.12
      flatbuffers: 1.12.0
      js-base64: 3.7.7

  '@itwin/core-geometry@4.10.12':
    dependencies:
      '@itwin/core-bentley': 4.10.12
      flatbuffers: 1.12.0

  '@itwin/core-quantity@4.10.12(@itwin/core-bentley@4.10.12)':
    dependencies:
      '@itwin/core-bentley': 4.10.12

  '@itwin/core-telemetry@4.10.12(@itwin/core-geometry@4.10.12)':
    dependencies:
      '@itwin/core-bentley': 4.10.12
      '@itwin/core-common': 4.10.12(@itwin/core-bentley@4.10.12)(@itwin/core-geometry@4.10.12)
    transitivePeerDependencies:
      - '@itwin/core-geometry'

  '@itwin/core-telemetry@4.3.5(@itwin/core-geometry@4.10.12)':
    dependencies:
      '@itwin/core-bentley': 4.3.5
      '@itwin/core-common': 4.3.5(@itwin/core-bentley@4.3.5)(@itwin/core-geometry@4.10.12)
    transitivePeerDependencies:
      - '@itwin/core-geometry'

  '@itwin/ecschema-locaters@4.10.12(@itwin/ecschema-metadata@4.10.12(@itwin/core-bentley@4.10.12)(@itwin/core-quantity@4.10.12(@itwin/core-bentley@4.10.12)))':
    dependencies:
      '@itwin/ecschema-metadata': 4.10.12(@itwin/core-bentley@4.10.12)(@itwin/core-quantity@4.10.12(@itwin/core-bentley@4.10.12))
      '@xmldom/xmldom': 0.8.10
      fs-extra: 8.1.0
      glob: 10.4.2

  '@itwin/ecschema-metadata@4.10.12(@itwin/core-bentley@4.10.12)(@itwin/core-quantity@4.10.12(@itwin/core-bentley@4.10.12))':
    dependencies:
      '@itwin/core-bentley': 4.10.12
      '@itwin/core-quantity': 4.10.12(@itwin/core-bentley@4.10.12)

  '@itwin/ecschema-metadata@4.3.5(@itwin/core-bentley@4.10.12)(@itwin/core-quantity@4.10.12(@itwin/core-bentley@4.10.12))':
    dependencies:
      '@itwin/core-bentley': 4.10.12
      '@itwin/core-quantity': 4.10.12(@itwin/core-bentley@4.10.12)
      almost-equal: 1.1.0
>>>>>>> 6a2dabe4

  '@itwin/eslint-plugin@5.0.0(eslint@9.17.0)(typescript@5.6.3)':
    dependencies:
      '@typescript-eslint/eslint-plugin': 8.11.0(@typescript-eslint/parser@8.11.0)(eslint@9.17.0)(typescript@5.6.3)
      '@typescript-eslint/parser': 8.11.0(eslint@9.17.0)(typescript@5.6.3)
      eslint: 9.17.0
      eslint-formatter-visualstudio: 8.40.0
      eslint-plugin-import: 2.31.0(@typescript-eslint/parser@8.11.0)(eslint@9.17.0)
      eslint-plugin-jam3: 0.2.3
      eslint-plugin-jsdoc: 50.6.1(eslint@9.17.0)
      eslint-plugin-jsx-a11y: 6.10.0(eslint@9.17.0)
      eslint-plugin-prefer-arrow: 1.2.3(eslint@9.17.0)
      eslint-plugin-react: 7.37.1(eslint@9.17.0)
      eslint-plugin-react-hooks: 5.1.0(eslint@9.17.0)
      typescript: 5.6.3
      workspace-tools: 0.36.4
    transitivePeerDependencies:
      - eslint-import-resolver-typescript
      - eslint-import-resolver-webpack
      - supports-color

<<<<<<< HEAD
  '@itwin/imodels-access-backend@4.1.6(@itwin/core-backend@5.0.0-dev.49)(@itwin/core-bentley@5.0.0-dev.49)(@itwin/core-common@5.0.0-dev.49)(inversify@6.2.1)(reflect-metadata@0.1.14)':
    dependencies:
      '@azure/abort-controller': 1.1.0
      '@itwin/core-backend': 5.0.0-dev.49(@itwin/core-bentley@5.0.0-dev.49)(@itwin/core-common@5.0.0-dev.49)(@itwin/core-geometry@5.0.0-dev.49)
      '@itwin/core-bentley': 5.0.0-dev.49
      '@itwin/core-common': 5.0.0-dev.49(@itwin/core-bentley@5.0.0-dev.49)(@itwin/core-geometry@5.0.0-dev.49)
      '@itwin/imodels-access-common': 4.1.6(@itwin/core-bentley@5.0.0-dev.49)(@itwin/core-common@5.0.0-dev.49)
      '@itwin/imodels-client-authoring': 4.4.0(inversify@6.2.1)(reflect-metadata@0.1.14)
      axios: 1.6.8
=======
  '@itwin/imodels-access-backend@2.3.0(@itwin/core-backend@4.10.12(@itwin/core-bentley@4.10.12)(@itwin/core-common@4.10.12(@itwin/core-bentley@4.10.12)(@itwin/core-geometry@4.10.12))(@itwin/core-geometry@4.10.12)(@opentelemetry/api@1.8.0))(@itwin/core-bentley@4.10.12)(@itwin/core-common@4.10.12(@itwin/core-bentley@4.10.12)(@itwin/core-geometry@4.10.12))':
    dependencies:
      '@azure/abort-controller': 1.1.0
      '@itwin/core-backend': 4.10.12(@itwin/core-bentley@4.10.12)(@itwin/core-common@4.10.12(@itwin/core-bentley@4.10.12)(@itwin/core-geometry@4.10.12))(@itwin/core-geometry@4.10.12)(@opentelemetry/api@1.8.0)
      '@itwin/core-bentley': 4.10.12
      '@itwin/core-common': 4.10.12(@itwin/core-bentley@4.10.12)(@itwin/core-geometry@4.10.12)
      '@itwin/imodels-client-authoring': 2.3.0
      axios: 0.21.4
>>>>>>> 6a2dabe4
    transitivePeerDependencies:
      - debug
      - inversify
      - reflect-metadata
      - supports-color

<<<<<<< HEAD
  '@itwin/imodels-access-backend@5.2.3(@itwin/core-backend@5.0.0-dev.49)(@itwin/core-bentley@5.0.0-dev.49)(@itwin/core-common@5.0.0-dev.49)(inversify@6.2.1)(reflect-metadata@0.1.14)':
    dependencies:
      '@azure/abort-controller': 1.1.0
      '@itwin/core-backend': 5.0.0-dev.49(@itwin/core-bentley@5.0.0-dev.49)(@itwin/core-common@5.0.0-dev.49)(@itwin/core-geometry@5.0.0-dev.49)
      '@itwin/core-bentley': 5.0.0-dev.49
      '@itwin/core-common': 5.0.0-dev.49(@itwin/core-bentley@5.0.0-dev.49)(@itwin/core-geometry@5.0.0-dev.49)
      '@itwin/imodels-access-common': 5.2.3(@itwin/core-bentley@5.0.0-dev.49)(@itwin/core-common@5.0.0-dev.49)
      '@itwin/imodels-client-authoring': 5.9.0(inversify@6.2.1)(reflect-metadata@0.1.14)
      axios: 1.7.7
=======
  '@itwin/imodels-access-backend@4.1.6(@itwin/core-backend@4.10.12(@itwin/core-bentley@4.10.12)(@itwin/core-common@4.10.12(@itwin/core-bentley@4.10.12)(@itwin/core-geometry@4.10.12))(@itwin/core-geometry@4.10.12)(@opentelemetry/api@1.8.0))(@itwin/core-bentley@4.10.12)(@itwin/core-common@4.10.12(@itwin/core-bentley@4.10.12)(@itwin/core-geometry@4.10.12))(inversify@6.0.2)(reflect-metadata@0.1.14)':
    dependencies:
      '@azure/abort-controller': 1.1.0
      '@itwin/core-backend': 4.10.12(@itwin/core-bentley@4.10.12)(@itwin/core-common@4.10.12(@itwin/core-bentley@4.10.12)(@itwin/core-geometry@4.10.12))(@itwin/core-geometry@4.10.12)(@opentelemetry/api@1.8.0)
      '@itwin/core-bentley': 4.10.12
      '@itwin/core-common': 4.10.12(@itwin/core-bentley@4.10.12)(@itwin/core-geometry@4.10.12)
      '@itwin/imodels-access-common': 4.1.6(@itwin/core-bentley@4.10.12)(@itwin/core-common@4.10.12(@itwin/core-bentley@4.10.12)(@itwin/core-geometry@4.10.12))
      '@itwin/imodels-client-authoring': 4.4.0(inversify@6.0.2)(reflect-metadata@0.1.14)
      axios: 1.6.8
>>>>>>> 6a2dabe4
    transitivePeerDependencies:
      - debug
      - inversify
      - reflect-metadata
      - supports-color

<<<<<<< HEAD
  '@itwin/imodels-access-common@4.1.6(@itwin/core-bentley@5.0.0-dev.49)(@itwin/core-common@5.0.0-dev.49)':
    dependencies:
      '@itwin/core-bentley': 5.0.0-dev.49
      '@itwin/core-common': 5.0.0-dev.49(@itwin/core-bentley@5.0.0-dev.49)(@itwin/core-geometry@5.0.0-dev.49)
=======
  '@itwin/imodels-access-common@4.1.6(@itwin/core-bentley@4.10.12)(@itwin/core-common@4.10.12(@itwin/core-bentley@4.10.12)(@itwin/core-geometry@4.10.12))':
    dependencies:
      '@itwin/core-bentley': 4.10.12
      '@itwin/core-common': 4.10.12(@itwin/core-bentley@4.10.12)(@itwin/core-geometry@4.10.12)
>>>>>>> 6a2dabe4
      '@itwin/imodels-client-management': 4.4.0
    transitivePeerDependencies:
      - debug

  '@itwin/imodels-access-common@5.2.3(@itwin/core-bentley@5.0.0-dev.49)(@itwin/core-common@5.0.0-dev.49)':
    dependencies:
      '@itwin/core-bentley': 5.0.0-dev.49
      '@itwin/core-common': 5.0.0-dev.49(@itwin/core-bentley@5.0.0-dev.49)(@itwin/core-geometry@5.0.0-dev.49)
      '@itwin/imodels-client-management': 5.9.0
    transitivePeerDependencies:
      - debug

  '@itwin/imodels-client-authoring@4.4.0(inversify@6.2.1)(reflect-metadata@0.1.14)':
    dependencies:
      '@azure/storage-blob': 12.25.0
      '@itwin/imodels-client-management': 4.4.0
      '@itwin/object-storage-azure': 2.2.5(inversify@6.2.1)(reflect-metadata@0.1.14)
      '@itwin/object-storage-core': 2.2.5(inversify@6.2.1)(reflect-metadata@0.1.14)
    transitivePeerDependencies:
      - debug
      - inversify
      - reflect-metadata
      - supports-color

  '@itwin/imodels-client-authoring@5.9.0(inversify@6.2.1)(reflect-metadata@0.1.14)':
    dependencies:
      '@azure/storage-blob': 12.25.0
      '@itwin/imodels-client-management': 5.9.0
      '@itwin/object-storage-azure': 2.2.5(inversify@6.2.1)(reflect-metadata@0.1.14)
      '@itwin/object-storage-core': 2.2.5(inversify@6.2.1)(reflect-metadata@0.1.14)
    transitivePeerDependencies:
      - debug
      - inversify
      - reflect-metadata
      - supports-color

  '@itwin/imodels-client-management@4.4.0':
    dependencies:
      axios: 1.6.8
    transitivePeerDependencies:
      - debug

  '@itwin/imodels-client-management@5.9.0':
    dependencies:
      axios: 1.7.7
    transitivePeerDependencies:
      - debug

  '@itwin/itwins-client@1.6.1':
    dependencies:
      axios: 1.7.7
    transitivePeerDependencies:
      - debug

<<<<<<< HEAD
  '@itwin/node-cli-authorization@0.9.2(@itwin/core-bentley@5.0.0-dev.49)':
    dependencies:
      '@itwin/core-bentley': 5.0.0-dev.49
=======
  '@itwin/node-cli-authorization@0.9.2(@itwin/core-bentley@4.10.12)':
    dependencies:
      '@itwin/core-bentley': 4.10.12
>>>>>>> 6a2dabe4
      '@openid/appauth': 1.3.2
      keytar: 7.9.0
      open: 8.4.2
      username: 5.1.0
    transitivePeerDependencies:
      - debug

  '@itwin/node-cli-authorization@2.0.4(@itwin/core-bentley@5.0.0-dev.49)(@itwin/core-geometry@5.0.0-dev.49)':
    dependencies:
      '@itwin/core-bentley': 5.0.0-dev.49
      '@itwin/core-common': 4.10.6(@itwin/core-bentley@5.0.0-dev.49)(@itwin/core-geometry@5.0.0-dev.49)
      '@openid/appauth': 1.3.2
      node-persist: 3.1.3
      open: 8.4.2
      username: 7.0.0
    transitivePeerDependencies:
      - '@itwin/core-geometry'
      - debug

  '@itwin/object-storage-azure@2.2.5(inversify@6.2.1)(reflect-metadata@0.1.14)':
    dependencies:
      '@azure/core-paging': 1.6.2
      '@azure/storage-blob': 12.25.0
      '@itwin/cloud-agnostic-core': 2.2.5(inversify@6.2.1)(reflect-metadata@0.1.14)
      '@itwin/object-storage-core': 2.2.5(inversify@6.2.1)(reflect-metadata@0.1.14)
      inversify: 6.2.1(reflect-metadata@0.1.14)
      reflect-metadata: 0.1.14
    transitivePeerDependencies:
      - debug
      - supports-color

  '@itwin/object-storage-azure@2.3.0(inversify@6.0.3)(reflect-metadata@0.1.14)':
    dependencies:
      '@azure/core-paging': 1.6.2
      '@azure/storage-blob': 12.26.0
      '@itwin/cloud-agnostic-core': 2.3.0(inversify@6.0.3)(reflect-metadata@0.1.14)
      '@itwin/object-storage-core': 2.3.0(inversify@6.0.3)(reflect-metadata@0.1.14)
      inversify: 6.0.3
      reflect-metadata: 0.1.14
    transitivePeerDependencies:
      - debug
      - supports-color

<<<<<<< HEAD
  '@itwin/object-storage-core@2.2.5(inversify@6.2.1)(reflect-metadata@0.1.14)':
=======
  '@itwin/object-storage-azure@2.3.0(inversify@6.0.2)(reflect-metadata@0.1.14)':
    dependencies:
      '@azure/core-paging': 1.6.2
      '@azure/storage-blob': 12.17.0
      '@itwin/cloud-agnostic-core': 2.3.0(inversify@6.0.2)(reflect-metadata@0.1.14)
      '@itwin/object-storage-core': 2.3.0(inversify@6.0.2)(reflect-metadata@0.1.14)
    optionalDependencies:
      inversify: 6.0.2
      reflect-metadata: 0.1.14
    transitivePeerDependencies:
      - debug
      - encoding

  '@itwin/object-storage-core@1.6.0':
>>>>>>> 6a2dabe4
    dependencies:
      '@itwin/cloud-agnostic-core': 2.2.5(inversify@6.2.1)(reflect-metadata@0.1.14)
      axios: 1.7.7
      inversify: 6.2.1(reflect-metadata@0.1.14)
      reflect-metadata: 0.1.14
    transitivePeerDependencies:
      - debug

  '@itwin/object-storage-core@2.3.0(inversify@6.0.3)(reflect-metadata@0.1.14)':
    dependencies:
      '@itwin/cloud-agnostic-core': 2.3.0(inversify@6.0.3)(reflect-metadata@0.1.14)
      axios: 1.7.9
      inversify: 6.0.3
      reflect-metadata: 0.1.14
    transitivePeerDependencies:
      - debug

<<<<<<< HEAD
  '@itwin/oidc-signin-tool@4.4.0(@itwin/core-bentley@5.0.0-dev.49)(@itwin/core-geometry@5.0.0-dev.49)':
    dependencies:
      '@itwin/certa': 4.9.4
      '@itwin/core-bentley': 5.0.0-dev.49
      '@itwin/core-common': 4.10.6(@itwin/core-bentley@5.0.0-dev.49)(@itwin/core-geometry@5.0.0-dev.49)
      '@itwin/service-authorization': 1.2.2(@itwin/core-bentley@5.0.0-dev.49)(@itwin/core-geometry@5.0.0-dev.49)
      '@playwright/test': 1.48.2
      crypto-browserify: 3.12.0
=======
  '@itwin/object-storage-core@2.3.0(inversify@6.0.2)(reflect-metadata@0.1.14)':
    dependencies:
      '@itwin/cloud-agnostic-core': 2.3.0(inversify@6.0.2)(reflect-metadata@0.1.14)
      axios: 1.8.4
    optionalDependencies:
      inversify: 6.0.2
      reflect-metadata: 0.1.14
    transitivePeerDependencies:
      - debug

  '@itwin/oidc-signin-tool@4.3.4(@itwin/core-bentley@4.10.12)(@itwin/core-geometry@4.10.12)':
    dependencies:
      '@itwin/certa': 4.5.2
      '@itwin/core-bentley': 4.10.12
      '@itwin/core-common': 4.10.12(@itwin/core-bentley@4.10.12)(@itwin/core-geometry@4.10.12)
      '@itwin/service-authorization': 1.2.0(@itwin/core-bentley@4.10.12)(@itwin/core-geometry@4.10.12)
      '@playwright/test': 1.41.2
>>>>>>> 6a2dabe4
      dotenv: 10.0.0
      dotenv-expand: 5.1.0
      oidc-client-ts: 2.4.1
    transitivePeerDependencies:
      - '@itwin/core-geometry'
      - electron
      - supports-color

  '@itwin/perf-tools@4.10.12':
    dependencies:
      fs-extra: 8.1.0

  '@itwin/projects-client@0.6.0':
    dependencies:
      axios: 0.25.0
    transitivePeerDependencies:
      - debug

<<<<<<< HEAD
  '@itwin/service-authorization@1.2.2(@itwin/core-bentley@5.0.0-dev.49)(@itwin/core-geometry@5.0.0-dev.49)':
    dependencies:
      '@itwin/core-bentley': 5.0.0-dev.49
      '@itwin/core-common': 4.10.6(@itwin/core-bentley@5.0.0-dev.49)(@itwin/core-geometry@5.0.0-dev.49)
=======
  '@itwin/service-authorization@1.2.0(@itwin/core-bentley@4.10.12)(@itwin/core-geometry@4.10.12)':
    dependencies:
      '@itwin/core-bentley': 4.10.12
      '@itwin/core-common': 4.10.12(@itwin/core-bentley@4.10.12)(@itwin/core-geometry@4.10.12)
>>>>>>> 6a2dabe4
      got: 12.6.1
      jsonwebtoken: 9.0.2
      jwks-rsa: 2.1.5
    transitivePeerDependencies:
      - '@itwin/core-geometry'
      - supports-color

  '@jridgewell/gen-mapping@0.3.5':
    dependencies:
      '@jridgewell/set-array': 1.2.1
      '@jridgewell/sourcemap-codec': 1.5.0
      '@jridgewell/trace-mapping': 0.3.25

  '@jridgewell/resolve-uri@3.1.2': {}

  '@jridgewell/set-array@1.2.1': {}

  '@jridgewell/sourcemap-codec@1.5.0': {}

  '@jridgewell/trace-mapping@0.3.25':
    dependencies:
      '@jridgewell/resolve-uri': 3.1.2
      '@jridgewell/sourcemap-codec': 1.5.0

  '@jridgewell/trace-mapping@0.3.9':
    dependencies:
      '@jridgewell/resolve-uri': 3.1.2
      '@jridgewell/sourcemap-codec': 1.5.0

  '@microsoft/api-extractor-model@7.30.2(@types/node@14.14.31)':
    dependencies:
      '@microsoft/tsdoc': 0.15.1
      '@microsoft/tsdoc-config': 0.17.1
      '@rushstack/node-core-library': 5.10.2(@types/node@14.14.31)
    transitivePeerDependencies:
      - '@types/node'

  '@microsoft/api-extractor-model@7.30.2(@types/node@18.19.55)':
    dependencies:
      '@microsoft/tsdoc': 0.15.1
      '@microsoft/tsdoc-config': 0.17.1
      '@rushstack/node-core-library': 5.10.2(@types/node@18.19.55)
    transitivePeerDependencies:
      - '@types/node'

  '@microsoft/api-extractor@7.49.1(@types/node@14.14.31)':
    dependencies:
      '@microsoft/api-extractor-model': 7.30.2(@types/node@14.14.31)
      '@microsoft/tsdoc': 0.15.1
      '@microsoft/tsdoc-config': 0.17.1
      '@rushstack/node-core-library': 5.10.2(@types/node@14.14.31)
      '@rushstack/rig-package': 0.5.3
      '@rushstack/terminal': 0.14.5(@types/node@14.14.31)
      '@rushstack/ts-command-line': 4.23.3(@types/node@14.14.31)
      lodash: 4.17.21
      minimatch: 3.0.8
      resolve: 1.22.10
      semver: 7.6.3
      source-map: 0.6.1
      typescript: 5.7.2
    transitivePeerDependencies:
      - '@types/node'

  '@microsoft/api-extractor@7.49.1(@types/node@18.19.55)':
    dependencies:
      '@microsoft/api-extractor-model': 7.30.2(@types/node@18.19.55)
      '@microsoft/tsdoc': 0.15.1
      '@microsoft/tsdoc-config': 0.17.1
      '@rushstack/node-core-library': 5.10.2(@types/node@18.19.55)
      '@rushstack/rig-package': 0.5.3
      '@rushstack/terminal': 0.14.5(@types/node@18.19.55)
      '@rushstack/ts-command-line': 4.23.3(@types/node@18.19.55)
      lodash: 4.17.21
      minimatch: 3.0.8
      resolve: 1.22.10
      semver: 7.6.3
      source-map: 0.6.1
      typescript: 5.7.2
    transitivePeerDependencies:
      - '@types/node'

  '@microsoft/tsdoc-config@0.17.1':
    dependencies:
      '@microsoft/tsdoc': 0.15.1
      ajv: 8.12.0
      jju: 1.4.0
      resolve: 1.22.10

  '@microsoft/tsdoc@0.15.1': {}

  '@nodelib/fs.scandir@2.1.5':
    dependencies:
      '@nodelib/fs.stat': 2.0.5
      run-parallel: 1.2.0

  '@nodelib/fs.stat@2.0.5': {}

  '@nodelib/fs.walk@1.2.8':
    dependencies:
      '@nodelib/fs.scandir': 2.1.5
      fastq: 1.18.0

  '@openid/appauth@1.3.2':
    dependencies:
      '@types/base64-js': 1.3.2
      '@types/jquery': 3.5.31
      base64-js: 1.5.1
      follow-redirects: 1.15.9
      form-data: 4.0.1
      opener: 1.5.2
    transitivePeerDependencies:
      - debug

  '@panva/asn1.js@1.0.0': {}

  '@pkgjs/parseargs@0.11.0':
    optional: true

  '@pkgr/core@0.1.1': {}

  '@playwright/test@1.48.2':
    dependencies:
      playwright: 1.48.2

  '@rtsao/scc@1.1.0': {}

  '@rushstack/node-core-library@5.10.2(@types/node@14.14.31)':
    dependencies:
      '@types/node': 14.14.31
      ajv: 8.13.0
      ajv-draft-04: 1.0.0(ajv@8.13.0)
      ajv-formats: 3.0.1(ajv@8.13.0)
      fs-extra: 7.0.1
      import-lazy: 4.0.0
      jju: 1.4.0
      resolve: 1.22.10
      semver: 7.6.3

  '@rushstack/node-core-library@5.10.2(@types/node@18.19.55)':
    dependencies:
      '@types/node': 18.19.55
      ajv: 8.13.0
      ajv-draft-04: 1.0.0(ajv@8.13.0)
      ajv-formats: 3.0.1(ajv@8.13.0)
      fs-extra: 7.0.1
      import-lazy: 4.0.0
      jju: 1.4.0
      resolve: 1.22.10
      semver: 7.6.3

  '@rushstack/rig-package@0.5.3':
    dependencies:
      resolve: 1.22.10
      strip-json-comments: 3.1.1

  '@rushstack/terminal@0.14.5(@types/node@14.14.31)':
    dependencies:
      '@rushstack/node-core-library': 5.10.2(@types/node@14.14.31)
      '@types/node': 14.14.31
      supports-color: 8.1.1

  '@rushstack/terminal@0.14.5(@types/node@18.19.55)':
    dependencies:
      '@rushstack/node-core-library': 5.10.2(@types/node@18.19.55)
      '@types/node': 18.19.55
      supports-color: 8.1.1

  '@rushstack/ts-command-line@4.23.3(@types/node@14.14.31)':
    dependencies:
      '@rushstack/terminal': 0.14.5(@types/node@14.14.31)
      '@types/argparse': 1.0.38
      argparse: 1.0.10
      string-argv: 0.3.2
    transitivePeerDependencies:
      - '@types/node'

  '@rushstack/ts-command-line@4.23.3(@types/node@18.19.55)':
    dependencies:
      '@rushstack/terminal': 0.14.5(@types/node@18.19.55)
      '@types/argparse': 1.0.38
      argparse: 1.0.10
      string-argv: 0.3.2
    transitivePeerDependencies:
      - '@types/node'

  '@shikijs/core@1.29.1':
    dependencies:
      '@shikijs/engine-javascript': 1.29.1
      '@shikijs/engine-oniguruma': 1.29.1
      '@shikijs/types': 1.29.1
      '@shikijs/vscode-textmate': 10.0.1
      '@types/hast': 3.0.4
      hast-util-to-html: 9.0.4

  '@shikijs/engine-javascript@1.29.1':
    dependencies:
      '@shikijs/types': 1.29.1
      '@shikijs/vscode-textmate': 10.0.1
      oniguruma-to-es: 2.3.0

  '@shikijs/engine-oniguruma@1.29.1':
    dependencies:
      '@shikijs/types': 1.29.1
      '@shikijs/vscode-textmate': 10.0.1

  '@shikijs/langs@1.29.1':
    dependencies:
      '@shikijs/types': 1.29.1

  '@shikijs/themes@1.29.1':
    dependencies:
      '@shikijs/types': 1.29.1

  '@shikijs/types@1.29.1':
    dependencies:
      '@shikijs/vscode-textmate': 10.0.1
      '@types/hast': 3.0.4

  '@shikijs/vscode-textmate@10.0.1': {}

  '@sindresorhus/is@5.6.0': {}

  '@sinonjs/commons@1.8.6':
    dependencies:
      type-detect: 4.0.8

  '@sinonjs/fake-timers@6.0.1':
    dependencies:
      '@sinonjs/commons': 1.8.6

  '@sinonjs/samsam@5.3.1':
    dependencies:
      '@sinonjs/commons': 1.8.6
      lodash.get: 4.4.2
      type-detect: 4.1.0

  '@sinonjs/text-encoding@0.7.3': {}

  '@szmarczak/http-timer@5.0.1':
    dependencies:
      defer-to-connect: 2.0.1

  '@tsconfig/node10@1.0.11': {}

  '@tsconfig/node12@1.0.11': {}

  '@tsconfig/node14@1.0.3': {}

  '@tsconfig/node16@1.0.4': {}

  '@types/argparse@1.0.38': {}

  '@types/base64-js@1.3.2': {}

  '@types/body-parser@1.19.5':
    dependencies:
      '@types/connect': 3.4.38
      '@types/node': 18.19.55

  '@types/chai-as-promised@7.1.8':
    dependencies:
      '@types/chai': 4.3.1

  '@types/chai@4.3.1': {}

  '@types/connect@3.4.38':
    dependencies:
      '@types/node': 18.19.55

  '@types/estree@1.0.6': {}

  '@types/express-serve-static-core@4.19.6':
    dependencies:
      '@types/node': 18.19.55
      '@types/qs': 6.9.16
      '@types/range-parser': 1.2.7
      '@types/send': 0.17.4

  '@types/express@4.17.21':
    dependencies:
      '@types/body-parser': 1.19.5
      '@types/express-serve-static-core': 4.19.6
      '@types/qs': 6.9.16
      '@types/serve-static': 1.15.7

  '@types/fs-extra@4.0.15':
    dependencies:
      '@types/node': 18.19.55

  '@types/hast@3.0.4':
    dependencies:
      '@types/unist': 3.0.3

  '@types/http-cache-semantics@4.0.4': {}

  '@types/http-errors@2.0.4': {}

  '@types/jquery@3.5.31':
    dependencies:
      '@types/sizzle': 2.3.8

  '@types/json-schema@7.0.15': {}

  '@types/json5@0.0.29': {}

  '@types/jsonwebtoken@8.5.9':
    dependencies:
      '@types/node': 18.19.55

  '@types/mdast@4.0.4':
    dependencies:
      '@types/unist': 3.0.3

  '@types/mime@1.3.5': {}

  '@types/mocha@8.2.3': {}

  '@types/node-fetch@2.6.11':
    dependencies:
      '@types/node': 18.19.55
      form-data: 4.0.1

  '@types/node@14.14.31': {}

  '@types/node@18.19.55':
    dependencies:
      undici-types: 5.26.5

  '@types/qs@6.9.16': {}

  '@types/range-parser@1.2.7': {}

  '@types/semver@7.3.10': {}

  '@types/send@0.17.4':
    dependencies:
      '@types/mime': 1.3.5
      '@types/node': 18.19.55

  '@types/serve-static@1.15.7':
    dependencies:
      '@types/http-errors': 2.0.4
      '@types/node': 18.19.55
      '@types/send': 0.17.4

  '@types/sinon@9.0.11':
    dependencies:
      '@types/sinonjs__fake-timers': 8.1.5

  '@types/sinonjs__fake-timers@8.1.5': {}

  '@types/sizzle@2.3.8': {}

  '@types/unist@3.0.3': {}

  '@types/yargs-parser@21.0.3': {}

  '@types/yargs@12.0.20': {}

  '@types/yargs@17.0.19':
    dependencies:
      '@types/yargs-parser': 21.0.3

  '@typescript-eslint/eslint-plugin@8.11.0(@typescript-eslint/parser@8.11.0)(eslint@9.17.0)(typescript@5.6.3)':
    dependencies:
      '@eslint-community/regexpp': 4.11.1
      '@typescript-eslint/parser': 8.11.0(eslint@9.17.0)(typescript@5.6.3)
      '@typescript-eslint/scope-manager': 8.11.0
      '@typescript-eslint/type-utils': 8.11.0(eslint@9.17.0)(typescript@5.6.3)
      '@typescript-eslint/utils': 8.11.0(eslint@9.17.0)(typescript@5.6.3)
      '@typescript-eslint/visitor-keys': 8.11.0
      eslint: 9.17.0
      graphemer: 1.4.0
      ignore: 5.3.2
      natural-compare: 1.4.0
      ts-api-utils: 1.3.0(typescript@5.6.3)
      typescript: 5.6.3
    transitivePeerDependencies:
      - supports-color

  '@typescript-eslint/parser@8.11.0(eslint@9.17.0)(typescript@5.6.3)':
    dependencies:
      '@typescript-eslint/scope-manager': 8.11.0
      '@typescript-eslint/types': 8.11.0
      '@typescript-eslint/typescript-estree': 8.11.0(typescript@5.6.3)
      '@typescript-eslint/visitor-keys': 8.11.0
      debug: 4.3.7(supports-color@8.1.1)
      eslint: 9.17.0
      typescript: 5.6.3
    transitivePeerDependencies:
      - supports-color

  '@typescript-eslint/scope-manager@8.11.0':
    dependencies:
      '@typescript-eslint/types': 8.11.0
      '@typescript-eslint/visitor-keys': 8.11.0

  '@typescript-eslint/type-utils@8.11.0(eslint@9.17.0)(typescript@5.6.3)':
    dependencies:
      '@typescript-eslint/typescript-estree': 8.11.0(typescript@5.6.3)
      '@typescript-eslint/utils': 8.11.0(eslint@9.17.0)(typescript@5.6.3)
      debug: 4.3.7(supports-color@8.1.1)
      ts-api-utils: 1.3.0(typescript@5.6.3)
      typescript: 5.6.3
    transitivePeerDependencies:
      - eslint
      - supports-color

  '@typescript-eslint/types@8.11.0': {}

  '@typescript-eslint/typescript-estree@8.11.0(typescript@5.6.3)':
    dependencies:
      '@typescript-eslint/types': 8.11.0
      '@typescript-eslint/visitor-keys': 8.11.0
      debug: 4.3.7(supports-color@8.1.1)
      fast-glob: 3.3.3
      is-glob: 4.0.3
      minimatch: 9.0.5
      semver: 7.6.3
      ts-api-utils: 1.3.0(typescript@5.6.3)
      typescript: 5.6.3
    transitivePeerDependencies:
      - supports-color

  '@typescript-eslint/utils@8.11.0(eslint@9.17.0)(typescript@5.6.3)':
    dependencies:
      '@eslint-community/eslint-utils': 4.4.0(eslint@9.17.0)
      '@typescript-eslint/scope-manager': 8.11.0
      '@typescript-eslint/types': 8.11.0
      '@typescript-eslint/typescript-estree': 8.11.0(typescript@5.6.3)
      eslint: 9.17.0
    transitivePeerDependencies:
      - supports-color
      - typescript

  '@typescript-eslint/visitor-keys@8.11.0':
    dependencies:
      '@typescript-eslint/types': 8.11.0
      eslint-visitor-keys: 3.4.3

  '@ungap/structured-clone@1.3.0': {}

  '@xmldom/xmldom@0.8.10': {}

  '@yarnpkg/lockfile@1.1.0': {}

  accepts@1.3.8:
    dependencies:
      mime-types: 2.1.35
      negotiator: 0.6.3

  acorn-jsx@5.3.2(acorn@8.12.1):
    dependencies:
      acorn: 8.12.1

  acorn-jsx@5.3.2(acorn@8.14.0):
    dependencies:
      acorn: 8.14.0

  acorn-walk@8.3.4:
    dependencies:
      acorn: 8.12.1

  acorn@8.12.1: {}

  acorn@8.14.0: {}

  address@1.2.2: {}

  agent-base@7.1.1:
    dependencies:
      debug: 4.4.0(supports-color@8.1.1)
    transitivePeerDependencies:
      - supports-color

  agent-base@7.1.3: {}

  aggregate-error@3.1.0:
    dependencies:
      clean-stack: 2.2.0
      indent-string: 4.0.0

  ajv-draft-04@1.0.0(ajv@8.13.0):
    dependencies:
      ajv: 8.13.0

  ajv-formats@3.0.1(ajv@8.13.0):
    dependencies:
      ajv: 8.13.0

  ajv@6.12.6:
    dependencies:
      fast-deep-equal: 3.1.3
      fast-json-stable-stringify: 2.1.0
      json-schema-traverse: 0.4.1
      uri-js: 4.4.1

  ajv@8.12.0:
    dependencies:
      fast-deep-equal: 3.1.3
      json-schema-traverse: 1.0.0
      require-from-string: 2.0.2
      uri-js: 4.4.1

  ajv@8.13.0:
    dependencies:
      fast-deep-equal: 3.1.3
      json-schema-traverse: 1.0.0
      require-from-string: 2.0.2
      uri-js: 4.4.1

  ansi-colors@4.1.3: {}

  ansi-escapes@5.0.0:
    dependencies:
      type-fest: 1.4.0

  ansi-regex@5.0.1: {}

  ansi-regex@6.1.0: {}

  ansi-styles@3.2.1:
    dependencies:
      color-convert: 1.9.3

  ansi-styles@4.3.0:
    dependencies:
      color-convert: 2.0.1

  ansi-styles@6.2.1: {}

  anymatch@3.1.3:
    dependencies:
      normalize-path: 3.0.0
      picomatch: 2.3.1

  append-transform@2.0.0:
    dependencies:
      default-require-extensions: 3.0.1

  archy@1.0.0: {}

  are-docs-informative@0.0.2: {}

  arg@4.1.3: {}

  argparse@1.0.10:
    dependencies:
      sprintf-js: 1.0.3

  argparse@2.0.1: {}

  aria-query@5.1.3:
    dependencies:
      deep-equal: 2.2.3

  array-buffer-byte-length@1.0.1:
    dependencies:
      call-bind: 1.0.7
      is-array-buffer: 3.0.4

  array-flatten@1.1.1: {}

  array-includes@3.1.8:
    dependencies:
      call-bind: 1.0.7
      define-properties: 1.2.1
      es-abstract: 1.23.3
      es-object-atoms: 1.0.0
      get-intrinsic: 1.2.4
      is-string: 1.0.7

  array-union@2.1.0: {}

  array.prototype.findlast@1.2.5:
    dependencies:
      call-bind: 1.0.7
      define-properties: 1.2.1
      es-abstract: 1.23.3
      es-errors: 1.3.0
      es-object-atoms: 1.0.0
      es-shim-unscopables: 1.0.2

  array.prototype.findlastindex@1.2.5:
    dependencies:
      call-bind: 1.0.7
      define-properties: 1.2.1
      es-abstract: 1.23.3
      es-errors: 1.3.0
      es-object-atoms: 1.0.0
      es-shim-unscopables: 1.0.2

  array.prototype.flat@1.3.2:
    dependencies:
      call-bind: 1.0.7
      define-properties: 1.2.1
      es-abstract: 1.23.3
      es-shim-unscopables: 1.0.2

  array.prototype.flatmap@1.3.2:
    dependencies:
      call-bind: 1.0.7
      define-properties: 1.2.1
      es-abstract: 1.23.3
      es-shim-unscopables: 1.0.2

  array.prototype.tosorted@1.1.4:
    dependencies:
      call-bind: 1.0.7
      define-properties: 1.2.1
      es-abstract: 1.23.3
      es-errors: 1.3.0
      es-shim-unscopables: 1.0.2

  arraybuffer.prototype.slice@1.0.3:
    dependencies:
      array-buffer-byte-length: 1.0.1
      call-bind: 1.0.7
      define-properties: 1.2.1
      es-abstract: 1.23.3
      es-errors: 1.3.0
      get-intrinsic: 1.2.4
      is-array-buffer: 3.0.4
      is-shared-array-buffer: 1.0.3

  asn1.js@4.10.1:
    dependencies:
      bn.js: 4.12.0
      inherits: 2.0.4
      minimalistic-assert: 1.0.1

  assertion-error@1.1.0: {}

  ast-types-flow@0.0.8: {}

  asynckit@0.4.0: {}

  available-typed-arrays@1.0.7:
    dependencies:
      possible-typed-array-names: 1.0.0

  axe-core@4.10.0: {}

  axios@0.25.0:
    dependencies:
      follow-redirects: 1.15.9
    transitivePeerDependencies:
      - debug

  axios@1.6.8:
    dependencies:
      follow-redirects: 1.15.9
      form-data: 4.0.1
      proxy-from-env: 1.1.0
    transitivePeerDependencies:
      - debug

  axios@1.7.7:
    dependencies:
      follow-redirects: 1.15.9
      form-data: 4.0.1
      proxy-from-env: 1.1.0
    transitivePeerDependencies:
      - debug

  axios@1.7.9:
    dependencies:
      follow-redirects: 1.15.9
      form-data: 4.0.1
      proxy-from-env: 1.1.0
    transitivePeerDependencies:
      - debug

<<<<<<< HEAD
  axobject-query@4.1.0: {}
=======
  axios@1.8.4:
    dependencies:
      follow-redirects: 1.15.6
      form-data: 4.0.2
      proxy-from-env: 1.1.0
    transitivePeerDependencies:
      - debug

  axobject-query@3.2.1:
    dependencies:
      dequal: 2.0.3
>>>>>>> 6a2dabe4

  balanced-match@1.0.2: {}

  base64-js@0.0.8: {}

  base64-js@1.5.1: {}

  beachball@2.51.0:
    dependencies:
      cosmiconfig: 8.3.6
      execa: 5.1.1
      fs-extra: 11.3.0
      lodash: 4.17.21
      minimatch: 3.1.2
      p-graph: 1.1.2
      p-limit: 3.1.0
      prompts: 2.4.2
      semver: 7.6.3
      toposort: 2.0.2
      workspace-tools: 0.38.1
      yargs-parser: 21.1.1
    transitivePeerDependencies:
      - typescript

  binary-extensions@2.3.0: {}

  bl@4.1.0:
    dependencies:
      buffer: 5.7.1
      inherits: 2.0.4
      readable-stream: 3.6.2

  bn.js@4.12.0: {}

  bn.js@5.2.1: {}

  body-parser@1.20.3:
    dependencies:
      bytes: 3.1.2
      content-type: 1.0.5
      debug: 2.6.9
      depd: 2.0.0
      destroy: 1.2.0
      http-errors: 2.0.0
      iconv-lite: 0.4.24
      on-finished: 2.4.1
      qs: 6.13.0
      raw-body: 2.5.2
      type-is: 1.6.18
      unpipe: 1.0.0
    transitivePeerDependencies:
      - supports-color

  brace-expansion@1.1.11:
    dependencies:
      balanced-match: 1.0.2
      concat-map: 0.0.1

  brace-expansion@2.0.1:
    dependencies:
      balanced-match: 1.0.2

  braces@3.0.3:
    dependencies:
      fill-range: 7.1.1

  brorand@1.1.0: {}

  browser-stdout@1.3.1: {}

  browserify-aes@1.2.0:
    dependencies:
      buffer-xor: 1.0.3
      cipher-base: 1.0.4
      create-hash: 1.2.0
      evp_bytestokey: 1.0.3
      inherits: 2.0.4
      safe-buffer: 5.2.1

  browserify-cipher@1.0.1:
    dependencies:
      browserify-aes: 1.2.0
      browserify-des: 1.0.2
      evp_bytestokey: 1.0.3

  browserify-des@1.0.2:
    dependencies:
      cipher-base: 1.0.4
      des.js: 1.1.0
      inherits: 2.0.4
      safe-buffer: 5.2.1

  browserify-rsa@4.1.1:
    dependencies:
      bn.js: 5.2.1
      randombytes: 2.1.0
      safe-buffer: 5.2.1

  browserify-sign@4.2.3:
    dependencies:
      bn.js: 5.2.1
      browserify-rsa: 4.1.1
      create-hash: 1.2.0
      create-hmac: 1.1.7
      elliptic: 6.5.7
      hash-base: 3.0.4
      inherits: 2.0.4
      parse-asn1: 5.1.7
      readable-stream: 2.3.8
      safe-buffer: 5.2.1

  browserslist@4.24.0:
    dependencies:
      caniuse-lite: 1.0.30001668
      electron-to-chromium: 1.5.38
      node-releases: 2.0.18
      update-browserslist-db: 1.1.1(browserslist@4.24.0)

  buffer-equal-constant-time@1.0.1: {}

  buffer-from@1.1.2: {}

  buffer-xor@1.0.3: {}

  buffer@5.7.1:
    dependencies:
      base64-js: 1.5.1
      ieee754: 1.2.1

  bytes@3.1.2: {}

  cacheable-lookup@7.0.0: {}

  cacheable-request@10.2.14:
    dependencies:
      '@types/http-cache-semantics': 4.0.4
      get-stream: 6.0.1
      http-cache-semantics: 4.1.1
      keyv: 4.5.4
      mimic-response: 4.0.0
      normalize-url: 8.0.1
      responselike: 3.0.0

  caching-transform@4.0.0:
    dependencies:
      hasha: 5.2.2
      make-dir: 3.1.0
      package-hash: 4.0.0
      write-file-atomic: 3.0.3

  call-bind-apply-helpers@1.0.2:
    dependencies:
      es-errors: 1.3.0
      function-bind: 1.1.2

  call-bind@1.0.7:
    dependencies:
      es-define-property: 1.0.0
      es-errors: 1.3.0
      function-bind: 1.1.2
      get-intrinsic: 1.2.4
      set-function-length: 1.2.2

  callsites@3.1.0: {}

  camelcase@5.3.1: {}

  camelcase@6.3.0: {}

  caniuse-lite@1.0.30001668: {}

  canonical-path@1.0.0: {}

  ccount@2.0.1: {}

  chai-as-promised@7.1.2(chai@4.5.0):
    dependencies:
      chai: 4.5.0
      check-error: 1.0.3

  chai@4.5.0:
    dependencies:
      assertion-error: 1.1.0
      check-error: 1.0.3
      deep-eql: 4.1.4
      get-func-name: 2.0.2
      loupe: 2.3.7
      pathval: 1.1.1
      type-detect: 4.1.0

  chalk@2.4.2:
    dependencies:
      ansi-styles: 3.2.1
      escape-string-regexp: 1.0.5
      supports-color: 5.5.0

  chalk@3.0.0:
    dependencies:
      ansi-styles: 4.3.0
      supports-color: 7.2.0

  chalk@4.1.2:
    dependencies:
      ansi-styles: 4.3.0
      supports-color: 7.2.0

  chalk@5.3.0: {}

  character-entities-html4@2.1.0: {}

  character-entities-legacy@3.0.0: {}

  charenc@0.0.2: {}

  check-error@1.0.3:
    dependencies:
      get-func-name: 2.0.2

  chokidar@3.6.0:
    dependencies:
      anymatch: 3.1.3
      braces: 3.0.3
      glob-parent: 5.1.2
      is-binary-path: 2.1.0
      is-glob: 4.0.3
      normalize-path: 3.0.0
      readdirp: 3.6.0
    optionalDependencies:
      fsevents: 2.3.3

  chownr@1.1.4: {}

  cipher-base@1.0.4:
    dependencies:
      inherits: 2.0.4
      safe-buffer: 5.2.1

  clean-stack@2.2.0: {}

  cli-cursor@4.0.0:
    dependencies:
      restore-cursor: 4.0.0

  cli-truncate@3.1.0:
    dependencies:
      slice-ansi: 5.0.0
      string-width: 5.1.2

  cliui@6.0.0:
    dependencies:
      string-width: 4.2.3
      strip-ansi: 6.0.1
      wrap-ansi: 6.2.0

  cliui@7.0.4:
    dependencies:
      string-width: 4.2.3
      strip-ansi: 6.0.1
      wrap-ansi: 7.0.0

  cliui@8.0.1:
    dependencies:
      string-width: 4.2.3
      strip-ansi: 6.0.1
      wrap-ansi: 7.0.0

  co@4.6.0: {}

  color-convert@1.9.3:
    dependencies:
      color-name: 1.1.3

  color-convert@2.0.1:
    dependencies:
      color-name: 1.1.4

  color-name@1.1.3: {}

  color-name@1.1.4: {}

  colorette@2.0.20: {}

  combined-stream@1.0.8:
    dependencies:
      delayed-stream: 1.0.0

  comma-separated-tokens@2.0.3: {}

  commander@11.0.0: {}

  comment-parser@1.4.1: {}

  commondir@1.0.1: {}

  concat-map@0.0.1: {}

  content-disposition@0.5.4:
    dependencies:
      safe-buffer: 5.2.1

  content-type@1.0.5: {}

  convert-source-map@1.9.0: {}

  convert-source-map@2.0.0: {}

  cookie-signature@1.0.6: {}

  cookie@0.7.1: {}

  core-util-is@1.0.3: {}

  cosmiconfig@8.3.6:
    dependencies:
      import-fresh: 3.3.0
      js-yaml: 4.1.0
      parse-json: 5.2.0
      path-type: 4.0.0

  cpx2@3.0.2:
    dependencies:
      co: 4.6.0
      debounce: 1.2.1
      debug: 4.4.0(supports-color@8.1.1)
      duplexer: 0.1.2
      fs-extra: 10.1.0
      glob: 7.2.3
      glob2base: 0.0.12
      minimatch: 3.1.2
      resolve: 1.22.10
      safe-buffer: 5.2.1
      shell-quote: 1.8.2
      subarg: 1.0.0
    transitivePeerDependencies:
      - supports-color

  create-ecdh@4.0.4:
    dependencies:
      bn.js: 4.12.0
      elliptic: 6.5.7

  create-hash@1.2.0:
    dependencies:
      cipher-base: 1.0.4
      inherits: 2.0.4
      md5.js: 1.3.5
      ripemd160: 2.0.2
      sha.js: 2.4.11

  create-hmac@1.1.7:
    dependencies:
      cipher-base: 1.0.4
      create-hash: 1.2.0
      inherits: 2.0.4
      ripemd160: 2.0.2
      safe-buffer: 5.2.1
      sha.js: 2.4.11

  create-require@1.1.1: {}

  cross-env@5.2.1:
    dependencies:
      cross-spawn: 6.0.5

  cross-spawn@6.0.5:
    dependencies:
      nice-try: 1.0.5
      path-key: 2.0.1
      semver: 7.6.3
      shebang-command: 1.2.0
      which: 1.3.1

  cross-spawn@6.0.6:
    dependencies:
      nice-try: 1.0.5
      path-key: 2.0.1
      semver: 7.6.3
      shebang-command: 1.2.0
      which: 1.3.1

  cross-spawn@7.0.6:
    dependencies:
      path-key: 3.1.1
      shebang-command: 2.0.0
      which: 2.0.2

  crypt@0.0.2: {}

  crypto-browserify@3.12.0:
    dependencies:
      browserify-cipher: 1.0.1
      browserify-sign: 4.2.3
      create-ecdh: 4.0.4
      create-hash: 1.2.0
      create-hmac: 1.1.7
      diffie-hellman: 5.0.3
      inherits: 2.0.4
      pbkdf2: 3.1.2
      public-encrypt: 4.0.3
      randombytes: 2.1.0
      randomfill: 1.0.4

  crypto-js@4.2.0: {}

  damerau-levenshtein@1.0.8: {}

  data-view-buffer@1.0.1:
    dependencies:
      call-bind: 1.0.7
      es-errors: 1.3.0
      is-data-view: 1.0.1

  data-view-byte-length@1.0.1:
    dependencies:
      call-bind: 1.0.7
      es-errors: 1.3.0
      is-data-view: 1.0.1

  data-view-byte-offset@1.0.0:
    dependencies:
      call-bind: 1.0.7
      es-errors: 1.3.0
      is-data-view: 1.0.1

  debounce@1.2.1: {}

  debug@2.6.9:
    dependencies:
      ms: 2.0.0

  debug@3.2.7:
    dependencies:
      ms: 2.1.3

  debug@4.3.4:
    dependencies:
      ms: 2.1.2

  debug@4.3.7(supports-color@8.1.1):
    dependencies:
      ms: 2.1.3
      supports-color: 8.1.1

  debug@4.4.0(supports-color@8.1.1):
    dependencies:
      ms: 2.1.3
      supports-color: 8.1.1

  decamelize@1.2.0: {}

  decamelize@4.0.0: {}

  decompress-response@6.0.0:
    dependencies:
      mimic-response: 3.1.0

  deep-eql@4.1.4:
    dependencies:
      type-detect: 4.1.0

  deep-equal@2.2.3:
    dependencies:
      array-buffer-byte-length: 1.0.1
      call-bind: 1.0.7
      es-get-iterator: 1.1.3
      get-intrinsic: 1.2.4
      is-arguments: 1.1.1
      is-array-buffer: 3.0.4
      is-date-object: 1.0.5
      is-regex: 1.1.4
      is-shared-array-buffer: 1.0.3
      isarray: 2.0.5
      object-is: 1.1.6
      object-keys: 1.1.1
      object.assign: 4.1.5
      regexp.prototype.flags: 1.5.3
      side-channel: 1.0.6
      which-boxed-primitive: 1.0.2
      which-collection: 1.0.2
      which-typed-array: 1.1.15

  deep-extend@0.6.0: {}

  deep-is@0.1.4: {}

  default-require-extensions@3.0.1:
    dependencies:
      strip-bom: 4.0.0

  defer-to-connect@2.0.1: {}

  define-data-property@1.1.4:
    dependencies:
      es-define-property: 1.0.0
      es-errors: 1.3.0
      gopd: 1.0.1

  define-lazy-prop@2.0.0: {}

  define-properties@1.2.1:
    dependencies:
      define-data-property: 1.1.4
      has-property-descriptors: 1.0.2
      object-keys: 1.1.1

  delayed-stream@1.0.0: {}

  depd@1.1.2: {}

  depd@2.0.0: {}

  dequal@2.0.3: {}

  des.js@1.1.0:
    dependencies:
      inherits: 2.0.4
      minimalistic-assert: 1.0.1

  destroy@1.2.0: {}

  detect-libc@2.0.3: {}

  detect-port@1.3.0:
    dependencies:
      address: 1.2.2
      debug: 2.6.9
    transitivePeerDependencies:
      - supports-color

  devlop@1.1.0:
    dependencies:
      dequal: 2.0.3

  diff@4.0.2: {}

  diff@5.2.0: {}

  diffie-hellman@5.0.3:
    dependencies:
      bn.js: 4.12.0
      miller-rabin: 4.0.1
      randombytes: 2.1.0

  dir-glob@3.0.1:
    dependencies:
      path-type: 4.0.0

  doctrine@2.1.0:
    dependencies:
      esutils: 2.0.3

  dotenv-expand@5.1.0: {}

  dotenv@10.0.0: {}

  dunder-proto@1.0.1:
    dependencies:
      call-bind-apply-helpers: 1.0.2
      es-errors: 1.3.0
      gopd: 1.2.0

  duplexer@0.1.2: {}

  eastasianwidth@0.2.0: {}

  ecdsa-sig-formatter@1.0.11:
    dependencies:
      safe-buffer: 5.2.1

  ee-first@1.1.1: {}

  electron-to-chromium@1.5.38: {}

  elliptic@6.5.7:
    dependencies:
      bn.js: 4.12.0
      brorand: 1.1.0
      hash.js: 1.1.7
      hmac-drbg: 1.0.1
      inherits: 2.0.4
      minimalistic-assert: 1.0.1
      minimalistic-crypto-utils: 1.0.1

  emoji-regex-xs@1.0.0: {}

  emoji-regex@8.0.0: {}

  emoji-regex@9.2.2: {}

  encodeurl@1.0.2: {}

  encodeurl@2.0.0: {}

  end-of-stream@1.4.4:
    dependencies:
      once: 1.4.0

  entities@4.5.0: {}

  error-ex@1.3.2:
    dependencies:
      is-arrayish: 0.2.1

  es-abstract@1.23.3:
    dependencies:
      array-buffer-byte-length: 1.0.1
      arraybuffer.prototype.slice: 1.0.3
      available-typed-arrays: 1.0.7
      call-bind: 1.0.7
      data-view-buffer: 1.0.1
      data-view-byte-length: 1.0.1
      data-view-byte-offset: 1.0.0
      es-define-property: 1.0.0
      es-errors: 1.3.0
      es-object-atoms: 1.0.0
      es-set-tostringtag: 2.0.3
      es-to-primitive: 1.2.1
      function.prototype.name: 1.1.6
      get-intrinsic: 1.2.4
      get-symbol-description: 1.0.2
      globalthis: 1.0.4
      gopd: 1.0.1
      has-property-descriptors: 1.0.2
      has-proto: 1.0.3
      has-symbols: 1.0.3
      hasown: 2.0.2
      internal-slot: 1.0.7
      is-array-buffer: 3.0.4
      is-callable: 1.2.7
      is-data-view: 1.0.1
      is-negative-zero: 2.0.3
      is-regex: 1.1.4
      is-shared-array-buffer: 1.0.3
      is-string: 1.0.7
      is-typed-array: 1.1.13
      is-weakref: 1.0.2
      object-inspect: 1.13.2
      object-keys: 1.1.1
      object.assign: 4.1.5
      regexp.prototype.flags: 1.5.3
      safe-array-concat: 1.1.2
      safe-regex-test: 1.0.3
      string.prototype.trim: 1.2.9
      string.prototype.trimend: 1.0.8
      string.prototype.trimstart: 1.0.8
      typed-array-buffer: 1.0.2
      typed-array-byte-length: 1.0.1
      typed-array-byte-offset: 1.0.2
      typed-array-length: 1.0.6
      unbox-primitive: 1.0.2
      which-typed-array: 1.1.15

  es-define-property@1.0.0:
    dependencies:
      get-intrinsic: 1.2.4

<<<<<<< HEAD
  es-errors@1.3.0: {}

  es-get-iterator@1.1.3:
    dependencies:
      call-bind: 1.0.7
      get-intrinsic: 1.2.4
      has-symbols: 1.0.3
      is-arguments: 1.1.1
      is-map: 2.0.3
      is-set: 2.0.3
      is-string: 1.0.7
      isarray: 2.0.5
      stop-iteration-iterator: 1.0.0

  es-iterator-helpers@1.1.0:
=======
  es-define-property@1.0.1: {}

  es-errors@1.3.0: {}

  es-iterator-helpers@1.0.18:
>>>>>>> 6a2dabe4
    dependencies:
      call-bind: 1.0.7
      define-properties: 1.2.1
      es-abstract: 1.23.3
      es-errors: 1.3.0
      es-set-tostringtag: 2.0.3
      function-bind: 1.1.2
      get-intrinsic: 1.2.4
      globalthis: 1.0.4
      has-property-descriptors: 1.0.2
      has-proto: 1.0.3
      has-symbols: 1.0.3
      internal-slot: 1.0.7
      iterator.prototype: 1.1.3
      safe-array-concat: 1.1.2

  es-module-lexer@1.5.4: {}

  es-object-atoms@1.0.0:
    dependencies:
      es-errors: 1.3.0

  es-object-atoms@1.1.1:
    dependencies:
      es-errors: 1.3.0

  es-set-tostringtag@2.0.3:
    dependencies:
      get-intrinsic: 1.2.4
      has-tostringtag: 1.0.2
      hasown: 2.0.2

  es-set-tostringtag@2.1.0:
    dependencies:
      es-errors: 1.3.0
      get-intrinsic: 1.3.0
      has-tostringtag: 1.0.2
      hasown: 2.0.2

  es-shim-unscopables@1.0.2:
    dependencies:
      hasown: 2.0.2

  es-to-primitive@1.2.1:
    dependencies:
      is-callable: 1.2.7
      is-date-object: 1.0.5
      is-symbol: 1.0.4

  es6-error@4.1.1: {}

  escalade@3.2.0: {}

  escape-html@1.0.3: {}

  escape-string-regexp@1.0.5: {}

  escape-string-regexp@4.0.0: {}

  eslint-config-prettier@9.1.0(eslint@9.17.0):
    dependencies:
      eslint: 9.17.0

  eslint-formatter-visualstudio@8.40.0: {}

  eslint-import-resolver-node@0.3.9:
    dependencies:
      debug: 3.2.7
      is-core-module: 2.15.1
      resolve: 1.22.8
    transitivePeerDependencies:
      - supports-color

  eslint-module-utils@2.12.0(@typescript-eslint/parser@8.11.0)(eslint-import-resolver-node@0.3.9)(eslint@9.17.0):
    dependencies:
      '@typescript-eslint/parser': 8.11.0(eslint@9.17.0)(typescript@5.6.3)
      debug: 3.2.7
      eslint: 9.17.0
      eslint-import-resolver-node: 0.3.9
    transitivePeerDependencies:
      - supports-color

  eslint-plugin-import@2.31.0(@typescript-eslint/parser@8.11.0)(eslint@9.17.0):
    dependencies:
      '@rtsao/scc': 1.1.0
      '@typescript-eslint/parser': 8.11.0(eslint@9.17.0)(typescript@5.6.3)
      array-includes: 3.1.8
      array.prototype.findlastindex: 1.2.5
      array.prototype.flat: 1.3.2
      array.prototype.flatmap: 1.3.2
      debug: 3.2.7
      doctrine: 2.1.0
      eslint: 9.17.0
      eslint-import-resolver-node: 0.3.9
      eslint-module-utils: 2.12.0(@typescript-eslint/parser@8.11.0)(eslint-import-resolver-node@0.3.9)(eslint@9.17.0)
      hasown: 2.0.2
      is-core-module: 2.15.1
      is-glob: 4.0.3
      minimatch: 3.1.2
      object.fromentries: 2.0.8
      object.groupby: 1.0.3
      object.values: 1.2.0
      semver: 7.6.3
      string.prototype.trimend: 1.0.8
      tsconfig-paths: 3.15.0
    transitivePeerDependencies:
      - eslint-import-resolver-typescript
      - eslint-import-resolver-webpack
      - supports-color

  eslint-plugin-jam3@0.2.3:
    dependencies:
      doctrine: 2.1.0
      has: 1.0.4
      requireindex: 1.1.0

  eslint-plugin-jsdoc@50.6.1(eslint@9.17.0):
    dependencies:
      '@es-joy/jsdoccomment': 0.49.0
      are-docs-informative: 0.0.2
      comment-parser: 1.4.1
      debug: 4.3.7(supports-color@8.1.1)
      escape-string-regexp: 4.0.0
      eslint: 9.17.0
      espree: 10.2.0
      esquery: 1.6.0
      parse-imports: 2.2.1
      semver: 7.6.3
      spdx-expression-parse: 4.0.0
      synckit: 0.9.2
    transitivePeerDependencies:
      - supports-color

  eslint-plugin-jsx-a11y@6.10.0(eslint@9.17.0):
    dependencies:
      aria-query: 5.1.3
      array-includes: 3.1.8
      array.prototype.flatmap: 1.3.2
      ast-types-flow: 0.0.8
      axe-core: 4.10.0
      axobject-query: 4.1.0
      damerau-levenshtein: 1.0.8
      emoji-regex: 9.2.2
      es-iterator-helpers: 1.1.0
      eslint: 9.17.0
      hasown: 2.0.2
      jsx-ast-utils: 3.3.5
      language-tags: 1.0.9
      minimatch: 3.1.2
      object.fromentries: 2.0.8
      safe-regex-test: 1.0.3
      string.prototype.includes: 2.0.1

  eslint-plugin-prefer-arrow@1.2.3(eslint@9.17.0):
    dependencies:
      eslint: 9.17.0

  eslint-plugin-react-hooks@5.1.0(eslint@9.17.0):
    dependencies:
      eslint: 9.17.0

  eslint-plugin-react@7.37.1(eslint@9.17.0):
    dependencies:
      array-includes: 3.1.8
      array.prototype.findlast: 1.2.5
      array.prototype.flatmap: 1.3.2
      array.prototype.tosorted: 1.1.4
      doctrine: 2.1.0
      es-iterator-helpers: 1.1.0
      eslint: 9.17.0
      estraverse: 5.3.0
      hasown: 2.0.2
      jsx-ast-utils: 3.3.5
      minimatch: 3.1.2
      object.entries: 1.1.8
      object.fromentries: 2.0.8
      object.values: 1.2.0
      prop-types: 15.8.1
      resolve: 2.0.0-next.5
      semver: 7.6.3
      string.prototype.matchall: 4.0.11
      string.prototype.repeat: 1.0.0

  eslint-scope@8.2.0:
    dependencies:
      esrecurse: 4.3.0
      estraverse: 5.3.0

  eslint-visitor-keys@3.4.3: {}

  eslint-visitor-keys@4.1.0: {}

  eslint-visitor-keys@4.2.0: {}

  eslint@9.17.0:
    dependencies:
      '@eslint-community/eslint-utils': 4.4.0(eslint@9.17.0)
      '@eslint-community/regexpp': 4.12.1
      '@eslint/config-array': 0.19.1
      '@eslint/core': 0.9.1
      '@eslint/eslintrc': 3.2.0
      '@eslint/js': 9.17.0
      '@eslint/plugin-kit': 0.2.4
      '@humanfs/node': 0.16.6
      '@humanwhocodes/module-importer': 1.0.1
      '@humanwhocodes/retry': 0.4.1
      '@types/estree': 1.0.6
      '@types/json-schema': 7.0.15
      ajv: 6.12.6
      chalk: 4.1.2
      cross-spawn: 7.0.6
      debug: 4.3.7(supports-color@8.1.1)
      escape-string-regexp: 4.0.0
      eslint-scope: 8.2.0
      eslint-visitor-keys: 4.2.0
      espree: 10.3.0
      esquery: 1.6.0
      esutils: 2.0.3
      fast-deep-equal: 3.1.3
      file-entry-cache: 8.0.0
      find-up: 5.0.0
      glob-parent: 6.0.2
      ignore: 5.3.2
      imurmurhash: 0.1.4
      is-glob: 4.0.3
      json-stable-stringify-without-jsonify: 1.0.1
      lodash.merge: 4.6.2
      minimatch: 3.1.2
      natural-compare: 1.4.0
      optionator: 0.9.4
    transitivePeerDependencies:
      - supports-color

  espree@10.2.0:
    dependencies:
      acorn: 8.12.1
      acorn-jsx: 5.3.2(acorn@8.12.1)
      eslint-visitor-keys: 4.1.0

  espree@10.3.0:
    dependencies:
      acorn: 8.14.0
      acorn-jsx: 5.3.2(acorn@8.14.0)
      eslint-visitor-keys: 4.2.0

  esprima@4.0.1: {}

  esquery@1.6.0:
    dependencies:
      estraverse: 5.3.0

  esrecurse@4.3.0:
    dependencies:
      estraverse: 5.3.0

  estraverse@5.3.0: {}

  esutils@2.0.3: {}

  etag@1.8.1: {}

  eventemitter3@5.0.1: {}

  events@3.3.0: {}

  evp_bytestokey@1.0.3:
    dependencies:
      md5.js: 1.3.5
      safe-buffer: 5.2.1

  execa@1.0.0:
    dependencies:
      cross-spawn: 6.0.6
      get-stream: 4.1.0
      is-stream: 1.1.0
      npm-run-path: 2.0.2
      p-finally: 1.0.0
      signal-exit: 3.0.7
      strip-eof: 1.0.0

  execa@5.1.1:
    dependencies:
      cross-spawn: 7.0.6
      get-stream: 6.0.1
      human-signals: 2.1.0
      is-stream: 2.0.1
      merge-stream: 2.0.0
      npm-run-path: 4.0.1
      onetime: 5.1.2
      signal-exit: 3.0.7
      strip-final-newline: 2.0.0

  execa@7.2.0:
    dependencies:
      cross-spawn: 7.0.6
      get-stream: 6.0.1
      human-signals: 4.3.1
      is-stream: 3.0.0
      merge-stream: 2.0.0
      npm-run-path: 5.3.0
      onetime: 6.0.0
      signal-exit: 3.0.7
      strip-final-newline: 3.0.0

  execa@8.0.1:
    dependencies:
      cross-spawn: 7.0.6
      get-stream: 8.0.1
      human-signals: 5.0.0
      is-stream: 3.0.0
      merge-stream: 2.0.0
      npm-run-path: 5.3.0
      onetime: 6.0.0
      signal-exit: 4.1.0
      strip-final-newline: 3.0.0

  expand-template@2.0.3: {}

  express@4.21.1:
    dependencies:
      accepts: 1.3.8
      array-flatten: 1.1.1
      body-parser: 1.20.3
      content-disposition: 0.5.4
      content-type: 1.0.5
      cookie: 0.7.1
      cookie-signature: 1.0.6
      debug: 2.6.9
      depd: 2.0.0
      encodeurl: 2.0.0
      escape-html: 1.0.3
      etag: 1.8.1
      finalhandler: 1.3.1
      fresh: 0.5.2
      http-errors: 2.0.0
      merge-descriptors: 1.0.3
      methods: 1.1.2
      on-finished: 2.4.1
      parseurl: 1.3.3
      path-to-regexp: 0.1.10
      proxy-addr: 2.0.7
      qs: 6.13.0
      range-parser: 1.2.1
      safe-buffer: 5.2.1
      send: 0.19.0
      serve-static: 1.16.2
      setprototypeof: 1.2.0
      statuses: 2.0.1
      type-is: 1.6.18
      utils-merge: 1.0.1
      vary: 1.1.2
    transitivePeerDependencies:
      - supports-color

  fast-deep-equal@3.1.3: {}

  fast-glob@3.3.3:
    dependencies:
      '@nodelib/fs.stat': 2.0.5
      '@nodelib/fs.walk': 1.2.8
      glob-parent: 5.1.2
      merge2: 1.4.1
      micromatch: 4.0.8

  fast-json-stable-stringify@2.1.0: {}

  fast-levenshtein@2.0.6: {}

  fast-xml-parser@4.5.0:
    dependencies:
      strnum: 1.0.5

  fastq@1.18.0:
    dependencies:
      reusify: 1.0.4

  file-entry-cache@8.0.0:
    dependencies:
      flat-cache: 4.0.1

  fill-range@7.1.1:
    dependencies:
      to-regex-range: 5.0.1

  finalhandler@1.3.1:
    dependencies:
      debug: 2.6.9
      encodeurl: 2.0.0
      escape-html: 1.0.3
      on-finished: 2.4.1
      parseurl: 1.3.3
      statuses: 2.0.1
      unpipe: 1.0.0
    transitivePeerDependencies:
      - supports-color

  find-cache-dir@3.3.2:
    dependencies:
      commondir: 1.0.1
      make-dir: 3.1.0
      pkg-dir: 4.2.0

  find-index@0.1.1: {}

  find-up@4.1.0:
    dependencies:
      locate-path: 5.0.0
      path-exists: 4.0.0

  find-up@5.0.0:
    dependencies:
      locate-path: 6.0.0
      path-exists: 4.0.0

  flat-cache@4.0.1:
    dependencies:
      flatted: 3.3.1
      keyv: 4.5.4

  flat@5.0.2: {}

  flatbuffers@1.12.0: {}

  flatted@3.3.1: {}

  follow-redirects@1.15.9: {}

  for-each@0.3.3:
    dependencies:
      is-callable: 1.2.7

  foreground-child@2.0.0:
    dependencies:
      cross-spawn: 7.0.6
      signal-exit: 3.0.7

  foreground-child@3.3.0:
    dependencies:
      cross-spawn: 7.0.6
      signal-exit: 4.1.0

  form-data-encoder@2.1.4: {}

  form-data@4.0.1:
    dependencies:
      asynckit: 0.4.0
      combined-stream: 1.0.8
      mime-types: 2.1.35

  form-data@4.0.2:
    dependencies:
      asynckit: 0.4.0
      combined-stream: 1.0.8
      es-set-tostringtag: 2.1.0
      mime-types: 2.1.35

  forwarded@0.2.0: {}

  fresh@0.5.2: {}

  fromentries@1.3.2: {}

  fs-constants@1.0.0: {}

  fs-extra@10.1.0:
    dependencies:
      graceful-fs: 4.2.11
      jsonfile: 6.1.0
      universalify: 2.0.1

  fs-extra@11.3.0:
    dependencies:
      graceful-fs: 4.2.11
      jsonfile: 6.1.0
      universalify: 2.0.1

  fs-extra@7.0.1:
    dependencies:
      graceful-fs: 4.2.11
      jsonfile: 4.0.0
      universalify: 0.1.2

  fs-extra@8.1.0:
    dependencies:
      graceful-fs: 4.2.11
      jsonfile: 4.0.0
      universalify: 0.1.2

  fs.realpath@1.0.0: {}

  fsevents@2.3.2:
    optional: true

  fsevents@2.3.3:
    optional: true

  function-bind@1.1.2: {}

  function.prototype.name@1.1.6:
    dependencies:
      call-bind: 1.0.7
      define-properties: 1.2.1
      es-abstract: 1.23.3
      functions-have-names: 1.2.3

  functions-have-names@1.2.3: {}

  gensync@1.0.0-beta.2: {}

  get-caller-file@2.0.5: {}

  get-func-name@2.0.2: {}

  get-intrinsic@1.2.4:
    dependencies:
      es-errors: 1.3.0
      function-bind: 1.1.2
      has-proto: 1.0.3
      has-symbols: 1.0.3
      hasown: 2.0.2

  get-intrinsic@1.3.0:
    dependencies:
      call-bind-apply-helpers: 1.0.2
      es-define-property: 1.0.1
      es-errors: 1.3.0
      es-object-atoms: 1.1.1
      function-bind: 1.1.2
      get-proto: 1.0.1
      gopd: 1.2.0
      has-symbols: 1.1.0
      hasown: 2.0.2
      math-intrinsics: 1.1.0

  get-package-type@0.1.0: {}

  get-proto@1.0.1:
    dependencies:
      dunder-proto: 1.0.1
      es-object-atoms: 1.1.1

  get-stream@4.1.0:
    dependencies:
      pump: 3.0.2

  get-stream@6.0.1: {}

  get-stream@8.0.1: {}

  get-symbol-description@1.0.2:
    dependencies:
      call-bind: 1.0.7
      es-errors: 1.3.0
      get-intrinsic: 1.2.4

  git-up@7.0.0:
    dependencies:
      is-ssh: 1.4.0
      parse-url: 8.1.0

  git-url-parse@13.1.1:
    dependencies:
      git-up: 7.0.0

  github-from-package@0.0.0: {}

  glob-parent@5.1.2:
    dependencies:
      is-glob: 4.0.3

  glob-parent@6.0.2:
    dependencies:
      is-glob: 4.0.3

  glob2base@0.0.12:
    dependencies:
      find-index: 0.1.1

  glob@10.4.5:
    dependencies:
      foreground-child: 3.3.0
      jackspeak: 3.4.3
      minimatch: 9.0.5
      minipass: 7.1.2
      package-json-from-dist: 1.0.1
      path-scurry: 1.11.1

  glob@7.2.3:
    dependencies:
      fs.realpath: 1.0.0
      inflight: 1.0.6
      inherits: 2.0.4
      minimatch: 3.1.2
      once: 1.4.0
      path-is-absolute: 1.0.1

  glob@8.1.0:
    dependencies:
      fs.realpath: 1.0.0
      inflight: 1.0.6
      inherits: 2.0.4
      minimatch: 5.1.6
      once: 1.4.0

  globals@11.12.0: {}

  globals@14.0.0: {}

  globalthis@1.0.4:
    dependencies:
      define-properties: 1.2.1
      gopd: 1.0.1

  globby@11.1.0:
    dependencies:
      array-union: 2.1.0
      dir-glob: 3.0.1
      fast-glob: 3.3.3
      ignore: 5.3.2
      merge2: 1.4.1
      slash: 3.0.0

  gopd@1.0.1:
    dependencies:
      get-intrinsic: 1.2.4

  gopd@1.2.0: {}

  got@12.6.1:
    dependencies:
      '@sindresorhus/is': 5.6.0
      '@szmarczak/http-timer': 5.0.1
      cacheable-lookup: 7.0.0
      cacheable-request: 10.2.14
      decompress-response: 6.0.0
      form-data-encoder: 2.1.4
      get-stream: 6.0.1
      http2-wrapper: 2.2.1
      lowercase-keys: 3.0.0
      p-cancelable: 3.0.0
      responselike: 3.0.0

  graceful-fs@4.2.11: {}

  graphemer@1.4.0: {}

  has-bigints@1.0.2: {}

  has-flag@3.0.0: {}

  has-flag@4.0.0: {}

  has-property-descriptors@1.0.2:
    dependencies:
      es-define-property: 1.0.0

  has-proto@1.0.3: {}

  has-symbols@1.0.3: {}

  has-symbols@1.1.0: {}

  has-tostringtag@1.0.2:
    dependencies:
      has-symbols: 1.0.3

  has@1.0.4: {}

  hash-base@3.0.4:
    dependencies:
      inherits: 2.0.4
      safe-buffer: 5.2.1

  hash-base@3.1.0:
    dependencies:
      inherits: 2.0.4
      readable-stream: 3.6.2
      safe-buffer: 5.2.1

  hash.js@1.1.7:
    dependencies:
      inherits: 2.0.4
      minimalistic-assert: 1.0.1

  hasha@5.2.2:
    dependencies:
      is-stream: 2.0.1
      type-fest: 0.8.1

  hasown@2.0.2:
    dependencies:
      function-bind: 1.1.2

  hast-util-to-html@9.0.4:
    dependencies:
      '@types/hast': 3.0.4
      '@types/unist': 3.0.3
      ccount: 2.0.1
      comma-separated-tokens: 2.0.3
      hast-util-whitespace: 3.0.0
      html-void-elements: 3.0.0
      mdast-util-to-hast: 13.2.0
      property-information: 6.5.0
      space-separated-tokens: 2.0.2
      stringify-entities: 4.0.4
      zwitch: 2.0.4

  hast-util-whitespace@3.0.0:
    dependencies:
      '@types/hast': 3.0.4

  he@1.2.0: {}

  hmac-drbg@1.0.1:
    dependencies:
      hash.js: 1.1.7
      minimalistic-assert: 1.0.1
      minimalistic-crypto-utils: 1.0.1

  hosted-git-info@2.8.9: {}

  html-escaper@2.0.2: {}

  html-void-elements@3.0.0: {}

  http-cache-semantics@4.1.1: {}

  http-errors@1.8.1:
    dependencies:
      depd: 1.1.2
      inherits: 2.0.4
      setprototypeof: 1.2.0
      statuses: 1.5.0
      toidentifier: 1.0.1

  http-errors@2.0.0:
    dependencies:
      depd: 2.0.0
      inherits: 2.0.4
      setprototypeof: 1.2.0
      statuses: 2.0.1
      toidentifier: 1.0.1

  http-proxy-agent@7.0.2:
    dependencies:
      agent-base: 7.1.1
      debug: 4.4.0(supports-color@8.1.1)
    transitivePeerDependencies:
      - supports-color

  http2-wrapper@2.2.1:
    dependencies:
      quick-lru: 5.1.1
      resolve-alpn: 1.2.1

  https-proxy-agent@7.0.5:
    dependencies:
      agent-base: 7.1.1
      debug: 4.4.0(supports-color@8.1.1)
    transitivePeerDependencies:
      - supports-color

  https-proxy-agent@7.0.6:
    dependencies:
      agent-base: 7.1.3
      debug: 4.4.0(supports-color@8.1.1)
    transitivePeerDependencies:
      - supports-color

  human-signals@2.1.0: {}

  human-signals@4.3.1: {}

  human-signals@5.0.0: {}

  husky@8.0.3: {}

  iconv-lite@0.4.24:
    dependencies:
      safer-buffer: 2.1.2

  ieee754@1.2.1: {}

  ignore@5.3.2: {}

  import-fresh@3.3.0:
    dependencies:
      parent-module: 1.0.1
      resolve-from: 4.0.0

  import-lazy@4.0.0: {}

  imurmurhash@0.1.4: {}

  indent-string@4.0.0: {}

  inflight@1.0.6:
    dependencies:
      once: 1.4.0
      wrappy: 1.0.2

  inherits@2.0.4: {}

  ini@1.3.8: {}

  internal-slot@1.0.7:
    dependencies:
      es-errors: 1.3.0
      hasown: 2.0.2
      side-channel: 1.0.6

  inversify@6.0.3: {}

  inversify@6.2.1(reflect-metadata@0.1.14):
    dependencies:
      '@inversifyjs/common': 1.4.0
      '@inversifyjs/core': 1.3.5(reflect-metadata@0.1.14)
      reflect-metadata: 0.1.14

  ipaddr.js@1.9.1: {}

  is-arguments@1.1.1:
    dependencies:
      call-bind: 1.0.7
      has-tostringtag: 1.0.2

  is-array-buffer@3.0.4:
    dependencies:
      call-bind: 1.0.7
      get-intrinsic: 1.2.4

  is-arrayish@0.2.1: {}

  is-async-function@2.0.0:
    dependencies:
      has-tostringtag: 1.0.2

  is-bigint@1.0.4:
    dependencies:
      has-bigints: 1.0.2

  is-binary-path@2.1.0:
    dependencies:
      binary-extensions: 2.3.0

  is-boolean-object@1.1.2:
    dependencies:
      call-bind: 1.0.7
      has-tostringtag: 1.0.2

  is-buffer@1.1.6: {}

  is-callable@1.2.7: {}

  is-core-module@2.15.1:
    dependencies:
      hasown: 2.0.2

  is-core-module@2.16.1:
    dependencies:
      hasown: 2.0.2

  is-data-view@1.0.1:
    dependencies:
      is-typed-array: 1.1.13

  is-date-object@1.0.5:
    dependencies:
      has-tostringtag: 1.0.2

  is-docker@2.2.1: {}

  is-extglob@2.1.1: {}

  is-finalizationregistry@1.0.2:
    dependencies:
      call-bind: 1.0.7

  is-fullwidth-code-point@3.0.0: {}

  is-fullwidth-code-point@4.0.0: {}

  is-generator-function@1.0.10:
    dependencies:
      has-tostringtag: 1.0.2

  is-glob@4.0.3:
    dependencies:
      is-extglob: 2.1.1

  is-map@2.0.3: {}

  is-negative-zero@2.0.3: {}

  is-number-object@1.0.7:
    dependencies:
      has-tostringtag: 1.0.2

  is-number@7.0.0: {}

  is-plain-obj@2.1.0: {}

  is-regex@1.1.4:
    dependencies:
      call-bind: 1.0.7
      has-tostringtag: 1.0.2

  is-set@2.0.3: {}

  is-shared-array-buffer@1.0.3:
    dependencies:
      call-bind: 1.0.7

  is-ssh@1.4.0:
    dependencies:
      protocols: 2.0.1

  is-stream@1.1.0: {}

  is-stream@2.0.1: {}

  is-stream@3.0.0: {}

  is-string@1.0.7:
    dependencies:
      has-tostringtag: 1.0.2

  is-symbol@1.0.4:
    dependencies:
      has-symbols: 1.0.3

  is-typed-array@1.1.13:
    dependencies:
      which-typed-array: 1.1.15

  is-typedarray@1.0.0: {}

  is-unicode-supported@0.1.0: {}

  is-weakmap@2.0.2: {}

  is-weakref@1.0.2:
    dependencies:
      call-bind: 1.0.7

  is-weakset@2.0.3:
    dependencies:
      call-bind: 1.0.7
      get-intrinsic: 1.2.4

  is-windows@1.0.2: {}

  is-wsl@2.2.0:
    dependencies:
      is-docker: 2.2.1

  isarray@0.0.1: {}

  isarray@1.0.0: {}

  isarray@2.0.5: {}

  isexe@2.0.0: {}

  istanbul-lib-coverage@3.2.2: {}

  istanbul-lib-hook@3.0.0:
    dependencies:
      append-transform: 2.0.0

  istanbul-lib-instrument@4.0.3:
    dependencies:
      '@babel/core': 7.25.8
      '@istanbuljs/schema': 0.1.3
      istanbul-lib-coverage: 3.2.2
      semver: 7.6.3
    transitivePeerDependencies:
      - supports-color

  istanbul-lib-processinfo@2.0.3:
    dependencies:
      archy: 1.0.0
      cross-spawn: 7.0.6
      istanbul-lib-coverage: 3.2.2
      p-map: 3.0.0
      rimraf: 3.0.2
      uuid: 8.3.2

  istanbul-lib-report@3.0.1:
    dependencies:
      istanbul-lib-coverage: 3.2.2
      make-dir: 4.0.0
      supports-color: 7.2.0

  istanbul-lib-source-maps@4.0.1:
    dependencies:
      debug: 4.3.7(supports-color@8.1.1)
      istanbul-lib-coverage: 3.2.2
      source-map: 0.6.1
    transitivePeerDependencies:
      - supports-color

  istanbul-reports@3.1.7:
    dependencies:
      html-escaper: 2.0.2
      istanbul-lib-report: 3.0.1

  iterator.prototype@1.1.3:
    dependencies:
      define-properties: 1.2.1
      get-intrinsic: 1.2.4
      has-symbols: 1.0.3
      reflect.getprototypeof: 1.0.6
      set-function-name: 2.0.2

  jackspeak@3.4.3:
    dependencies:
      '@isaacs/cliui': 8.0.2
    optionalDependencies:
      '@pkgjs/parseargs': 0.11.0

  jju@1.4.0: {}

  jose@2.0.7:
    dependencies:
      '@panva/asn1.js': 1.0.0

  js-base64@3.7.7: {}

  js-tokens@4.0.0: {}

  js-yaml@3.14.1:
    dependencies:
      argparse: 1.0.10
      esprima: 4.0.1

  js-yaml@4.1.0:
    dependencies:
      argparse: 2.0.1

  jsdoc-type-pratt-parser@4.1.0: {}

  jsesc@3.0.2: {}

  json-buffer@3.0.1: {}

  json-parse-better-errors@1.0.2: {}

  json-parse-even-better-errors@2.3.1: {}

  json-schema-traverse@0.4.1: {}

  json-schema-traverse@1.0.0: {}

  json-stable-stringify-without-jsonify@1.0.1: {}

  json5@1.0.2:
    dependencies:
      minimist: 1.2.8

  json5@2.2.3: {}

  jsonc-parser@2.0.3: {}

  jsonfile@4.0.0:
    optionalDependencies:
      graceful-fs: 4.2.11

  jsonfile@6.1.0:
    dependencies:
      universalify: 2.0.1
    optionalDependencies:
      graceful-fs: 4.2.11

  jsonwebtoken@9.0.2:
    dependencies:
      jws: 3.2.2
      lodash.includes: 4.3.0
      lodash.isboolean: 3.0.3
      lodash.isinteger: 4.0.4
      lodash.isnumber: 3.0.3
      lodash.isplainobject: 4.0.6
      lodash.isstring: 4.0.1
      lodash.once: 4.1.1
      ms: 2.1.3
      semver: 7.6.3

  jsx-ast-utils@3.3.5:
    dependencies:
      array-includes: 3.1.8
      array.prototype.flat: 1.3.2
      object.assign: 4.1.5
      object.values: 1.2.0

  just-extend@4.2.1: {}

  jwa@1.4.1:
    dependencies:
      buffer-equal-constant-time: 1.0.1
      ecdsa-sig-formatter: 1.0.11
      safe-buffer: 5.2.1

  jwks-rsa@2.1.5:
    dependencies:
      '@types/express': 4.17.21
      '@types/jsonwebtoken': 8.5.9
      debug: 4.4.0(supports-color@8.1.1)
      jose: 2.0.7
      limiter: 1.1.5
      lru-memoizer: 2.3.0
    transitivePeerDependencies:
      - supports-color

  jws@3.2.2:
    dependencies:
      jwa: 1.4.1
      safe-buffer: 5.2.1

  jwt-decode@3.1.2: {}

  keytar@7.9.0:
    dependencies:
      node-addon-api: 4.3.0
      prebuild-install: 7.1.2

  keyv@4.5.4:
    dependencies:
      json-buffer: 3.0.1

  kleur@3.0.3: {}

  language-subtag-registry@0.3.23: {}

  language-tags@1.0.9:
    dependencies:
      language-subtag-registry: 0.3.23

  levn@0.4.1:
    dependencies:
      prelude-ls: 1.2.1
      type-check: 0.4.0

  lilconfig@2.1.0: {}

  limiter@1.1.5: {}

  linebreak@1.1.0:
    dependencies:
      base64-js: 0.0.8
      unicode-trie: 2.0.0

  lines-and-columns@1.2.4: {}

  linkify-it@5.0.0:
    dependencies:
      uc.micro: 2.1.0

  lint-staged@13.3.0:
    dependencies:
      chalk: 5.3.0
      commander: 11.0.0
      debug: 4.3.4
      execa: 7.2.0
      lilconfig: 2.1.0
      listr2: 6.6.1
      micromatch: 4.0.5
      pidtree: 0.6.0
      string-argv: 0.3.2
      yaml: 2.3.1
    transitivePeerDependencies:
      - enquirer
      - supports-color

  listr2@6.6.1:
    dependencies:
      cli-truncate: 3.1.0
      colorette: 2.0.20
      eventemitter3: 5.0.1
      log-update: 5.0.1
      rfdc: 1.4.1
      wrap-ansi: 8.1.0

  load-json-file@4.0.0:
    dependencies:
      graceful-fs: 4.2.11
      parse-json: 4.0.0
      pify: 3.0.0
      strip-bom: 3.0.0

  locate-path@5.0.0:
    dependencies:
      p-locate: 4.1.0

  locate-path@6.0.0:
    dependencies:
      p-locate: 5.0.0

  lodash.clonedeep@4.5.0: {}

  lodash.flattendeep@4.4.0: {}

  lodash.get@4.4.2: {}

  lodash.includes@4.3.0: {}

  lodash.isboolean@3.0.3: {}

  lodash.isinteger@4.0.4: {}

  lodash.isnumber@3.0.3: {}

  lodash.isplainobject@4.0.6: {}

  lodash.isstring@4.0.1: {}

  lodash.merge@4.6.2: {}

  lodash.once@4.1.1: {}

  lodash@4.17.21: {}

  log-symbols@4.1.0:
    dependencies:
      chalk: 4.1.2
      is-unicode-supported: 0.1.0

  log-update@5.0.1:
    dependencies:
      ansi-escapes: 5.0.0
      cli-cursor: 4.0.0
      slice-ansi: 5.0.0
      strip-ansi: 7.1.0
      wrap-ansi: 8.1.0

  loose-envify@1.4.0:
    dependencies:
      js-tokens: 4.0.0

  loupe@2.3.7:
    dependencies:
      get-func-name: 2.0.2

  lowercase-keys@3.0.0: {}

  lru-cache@10.4.3: {}

  lru-cache@5.1.1:
    dependencies:
      yallist: 3.1.1

  lru-cache@6.0.0:
    dependencies:
      yallist: 4.0.0

  lru-memoizer@2.3.0:
    dependencies:
      lodash.clonedeep: 4.5.0
      lru-cache: 6.0.0

  lunr@2.3.9: {}

  make-dir@3.1.0:
    dependencies:
      semver: 7.6.3

  make-dir@4.0.0:
    dependencies:
      semver: 7.6.3

  make-error@1.3.6: {}

  map-age-cleaner@0.1.3:
    dependencies:
      p-defer: 1.0.0

  markdown-it@14.1.0:
    dependencies:
      argparse: 2.0.1
      entities: 4.5.0
      linkify-it: 5.0.0
      mdurl: 2.0.0
      punycode.js: 2.3.1
      uc.micro: 2.1.0

<<<<<<< HEAD
  md5.js@1.3.5:
    dependencies:
      hash-base: 3.1.0
      inherits: 2.0.4
      safe-buffer: 5.2.1
=======
  math-intrinsics@1.1.0: {}
>>>>>>> 6a2dabe4

  md5@2.3.0:
    dependencies:
      charenc: 0.0.2
      crypt: 0.0.2
      is-buffer: 1.1.6

  mdast-util-to-hast@13.2.0:
    dependencies:
      '@types/hast': 3.0.4
      '@types/mdast': 4.0.4
      '@ungap/structured-clone': 1.3.0
      devlop: 1.1.0
      micromark-util-sanitize-uri: 2.0.1
      trim-lines: 3.0.1
      unist-util-position: 5.0.0
      unist-util-visit: 5.0.0
      vfile: 6.0.3

  mdurl@2.0.0: {}

  media-typer@0.3.0: {}

  mem@4.3.0:
    dependencies:
      map-age-cleaner: 0.1.3
      mimic-fn: 2.1.0
      p-is-promise: 2.1.0

  memoize@10.0.0:
    dependencies:
      mimic-function: 5.0.1

  memorystream@0.3.1: {}

  merge-descriptors@1.0.3: {}

  merge-stream@2.0.0: {}

  merge2@1.4.1: {}

  methods@1.1.2: {}

  micromark-util-character@2.1.1:
    dependencies:
      micromark-util-symbol: 2.0.1
      micromark-util-types: 2.0.1

  micromark-util-encode@2.0.1: {}

  micromark-util-sanitize-uri@2.0.1:
    dependencies:
      micromark-util-character: 2.1.1
      micromark-util-encode: 2.0.1
      micromark-util-symbol: 2.0.1

  micromark-util-symbol@2.0.1: {}

  micromark-util-types@2.0.1: {}

  micromatch@4.0.5:
    dependencies:
      braces: 3.0.3
      picomatch: 2.3.1

  micromatch@4.0.8:
    dependencies:
      braces: 3.0.3
      picomatch: 2.3.1

  miller-rabin@4.0.1:
    dependencies:
      bn.js: 4.12.0
      brorand: 1.1.0

  mime-db@1.52.0: {}

  mime-types@2.1.35:
    dependencies:
      mime-db: 1.52.0

  mime@1.6.0: {}

  mimic-fn@2.1.0: {}

  mimic-fn@4.0.0: {}

  mimic-function@5.0.1: {}

  mimic-response@3.1.0: {}

  mimic-response@4.0.0: {}

  minimalistic-assert@1.0.1: {}

  minimalistic-crypto-utils@1.0.1: {}

  minimatch@3.0.8:
    dependencies:
      brace-expansion: 1.1.11

  minimatch@3.1.2:
    dependencies:
      brace-expansion: 1.1.11

  minimatch@5.1.6:
    dependencies:
      brace-expansion: 2.0.1

  minimatch@9.0.5:
    dependencies:
      brace-expansion: 2.0.1

  minimist@1.2.8: {}

  minipass@7.1.2: {}

  mkdirp-classic@0.5.3: {}

  mkdirp@3.0.1: {}

  mocha-junit-reporter@2.2.1(mocha@10.7.3):
    dependencies:
      debug: 4.4.0(supports-color@8.1.1)
      md5: 2.3.0
      mkdirp: 3.0.1
      mocha: 10.7.3
      strip-ansi: 6.0.1
      xml: 1.0.1
    transitivePeerDependencies:
      - supports-color

  mocha-junit-reporter@2.2.1(mocha@10.8.2):
    dependencies:
      debug: 4.4.0(supports-color@8.1.1)
      md5: 2.3.0
      mkdirp: 3.0.1
      mocha: 10.8.2
      strip-ansi: 6.0.1
      xml: 1.0.1
    transitivePeerDependencies:
      - supports-color

  mocha@10.7.3:
    dependencies:
      ansi-colors: 4.1.3
      browser-stdout: 1.3.1
      chokidar: 3.6.0
      debug: 4.3.7(supports-color@8.1.1)
      diff: 5.2.0
      escape-string-regexp: 4.0.0
      find-up: 5.0.0
      glob: 8.1.0
      he: 1.2.0
      js-yaml: 4.1.0
      log-symbols: 4.1.0
      minimatch: 5.1.6
      ms: 2.1.3
      serialize-javascript: 6.0.2
      strip-json-comments: 3.1.1
      supports-color: 8.1.1
      workerpool: 6.5.1
      yargs: 16.2.0
      yargs-parser: 20.2.9
      yargs-unparser: 2.0.0

  mocha@10.8.2:
    dependencies:
      ansi-colors: 4.1.3
      browser-stdout: 1.3.1
      chokidar: 3.6.0
      debug: 4.4.0(supports-color@8.1.1)
      diff: 5.2.0
      escape-string-regexp: 4.0.0
      find-up: 5.0.0
      glob: 8.1.0
      he: 1.2.0
      js-yaml: 4.1.0
      log-symbols: 4.1.0
      minimatch: 5.1.6
      ms: 2.1.3
      serialize-javascript: 6.0.2
      strip-json-comments: 3.1.1
      supports-color: 8.1.1
      workerpool: 6.5.1
      yargs: 16.2.0
      yargs-parser: 20.2.9
      yargs-unparser: 2.0.0

  ms@2.0.0: {}

  ms@2.1.2: {}

  ms@2.1.3: {}

  multiparty@4.2.3:
    dependencies:
      http-errors: 1.8.1
      safe-buffer: 5.2.1
      uid-safe: 2.1.5

  napi-build-utils@1.0.2: {}

  natural-compare@1.4.0: {}

  negotiator@0.6.3: {}

  nice-try@1.0.5: {}

  nise@4.1.0:
    dependencies:
      '@sinonjs/commons': 1.8.6
      '@sinonjs/fake-timers': 6.0.1
      '@sinonjs/text-encoding': 0.7.3
      just-extend: 4.2.1
      path-to-regexp: 1.9.0

  node-abi@3.70.0:
    dependencies:
      semver: 7.6.3

  node-addon-api@4.3.0: {}

  node-persist@3.1.3: {}

  node-preload@0.2.1:
    dependencies:
      process-on-spawn: 1.0.0

  node-releases@2.0.18: {}

  normalize-package-data@2.5.0:
    dependencies:
      hosted-git-info: 2.8.9
      resolve: 1.22.8
      semver: 7.6.3
      validate-npm-package-license: 3.0.4

  normalize-path@3.0.0: {}

  normalize-url@8.0.1: {}

  npm-run-all@4.1.5:
    dependencies:
      ansi-styles: 3.2.1
      chalk: 2.4.2
      cross-spawn: 6.0.5
      memorystream: 0.3.1
      minimatch: 3.1.2
      pidtree: 0.3.1
      read-pkg: 3.0.0
      shell-quote: 1.8.1
      string.prototype.padend: 3.1.6

  npm-run-path@2.0.2:
    dependencies:
      path-key: 2.0.1

  npm-run-path@4.0.1:
    dependencies:
      path-key: 3.1.1

  npm-run-path@5.3.0:
    dependencies:
      path-key: 4.0.0

  nyc@15.1.0:
    dependencies:
      '@istanbuljs/load-nyc-config': 1.1.0
      '@istanbuljs/schema': 0.1.3
      caching-transform: 4.0.0
      convert-source-map: 1.9.0
      decamelize: 1.2.0
      find-cache-dir: 3.3.2
      find-up: 4.1.0
      foreground-child: 2.0.0
      get-package-type: 0.1.0
      glob: 7.2.3
      istanbul-lib-coverage: 3.2.2
      istanbul-lib-hook: 3.0.0
      istanbul-lib-instrument: 4.0.3
      istanbul-lib-processinfo: 2.0.3
      istanbul-lib-report: 3.0.1
      istanbul-lib-source-maps: 4.0.1
      istanbul-reports: 3.1.7
      make-dir: 3.1.0
      node-preload: 0.2.1
      p-map: 3.0.0
      process-on-spawn: 1.0.0
      resolve-from: 5.0.0
      rimraf: 3.0.2
      signal-exit: 3.0.7
      spawn-wrap: 2.0.0
      test-exclude: 6.0.0
      yargs: 15.4.1
    transitivePeerDependencies:
      - supports-color

  object-assign@4.1.1: {}

  object-inspect@1.13.2: {}

  object-is@1.1.6:
    dependencies:
      call-bind: 1.0.7
      define-properties: 1.2.1

  object-keys@1.1.1: {}

  object.assign@4.1.5:
    dependencies:
      call-bind: 1.0.7
      define-properties: 1.2.1
      has-symbols: 1.0.3
      object-keys: 1.1.1

  object.entries@1.1.8:
    dependencies:
      call-bind: 1.0.7
      define-properties: 1.2.1
      es-object-atoms: 1.0.0

  object.fromentries@2.0.8:
    dependencies:
      call-bind: 1.0.7
      define-properties: 1.2.1
      es-abstract: 1.23.3
      es-object-atoms: 1.0.0

  object.groupby@1.0.3:
    dependencies:
      call-bind: 1.0.7
      define-properties: 1.2.1
      es-abstract: 1.23.3

  object.values@1.2.0:
    dependencies:
      call-bind: 1.0.7
      define-properties: 1.2.1
      es-object-atoms: 1.0.0

  oidc-client-ts@2.4.1:
    dependencies:
      crypto-js: 4.2.0
      jwt-decode: 3.1.2

  on-finished@2.4.1:
    dependencies:
      ee-first: 1.1.1

  once@1.4.0:
    dependencies:
      wrappy: 1.0.2

  onetime@5.1.2:
    dependencies:
      mimic-fn: 2.1.0

  onetime@6.0.0:
    dependencies:
      mimic-fn: 4.0.0

  oniguruma-to-es@2.3.0:
    dependencies:
      emoji-regex-xs: 1.0.0
      regex: 5.1.1
      regex-recursion: 5.1.1

  open@8.4.2:
    dependencies:
      define-lazy-prop: 2.0.0
      is-docker: 2.2.1
      is-wsl: 2.2.0

  opener@1.5.2: {}

  optionator@0.9.4:
    dependencies:
      deep-is: 0.1.4
      fast-levenshtein: 2.0.6
      levn: 0.4.1
      prelude-ls: 1.2.1
      type-check: 0.4.0
      word-wrap: 1.2.5

  p-cancelable@3.0.0: {}

  p-defer@1.0.0: {}

  p-finally@1.0.0: {}

  p-graph@1.1.2: {}

  p-is-promise@2.1.0: {}

  p-limit@2.3.0:
    dependencies:
      p-try: 2.2.0

  p-limit@3.1.0:
    dependencies:
      yocto-queue: 0.1.0

  p-locate@4.1.0:
    dependencies:
      p-limit: 2.3.0

  p-locate@5.0.0:
    dependencies:
      p-limit: 3.1.0

  p-map@3.0.0:
    dependencies:
      aggregate-error: 3.1.0

  p-try@2.2.0: {}

  package-hash@4.0.0:
    dependencies:
      graceful-fs: 4.2.11
      hasha: 5.2.2
      lodash.flattendeep: 4.4.0
      release-zalgo: 1.0.0

  package-json-from-dist@1.0.1: {}

  pako@0.2.9: {}

  pako@0.2.9: {}

  parent-module@1.0.1:
    dependencies:
      callsites: 3.1.0

  parse-asn1@5.1.7:
    dependencies:
      asn1.js: 4.10.1
      browserify-aes: 1.2.0
      evp_bytestokey: 1.0.3
      hash-base: 3.0.4
      pbkdf2: 3.1.2
      safe-buffer: 5.2.1

  parse-imports@2.2.1:
    dependencies:
      es-module-lexer: 1.5.4
      slashes: 3.0.12

  parse-json@4.0.0:
    dependencies:
      error-ex: 1.3.2
      json-parse-better-errors: 1.0.2

  parse-json@5.2.0:
    dependencies:
      '@babel/code-frame': 7.26.2
      error-ex: 1.3.2
      json-parse-even-better-errors: 2.3.1
      lines-and-columns: 1.2.4

  parse-path@7.0.0:
    dependencies:
      protocols: 2.0.1

  parse-url@8.1.0:
    dependencies:
      parse-path: 7.0.0

  parseurl@1.3.3: {}

  path-exists@4.0.0: {}

  path-is-absolute@1.0.1: {}

  path-key@2.0.1: {}

  path-key@3.1.1: {}

  path-key@4.0.0: {}

  path-parse@1.0.7: {}

  path-scurry@1.11.1:
    dependencies:
      lru-cache: 10.4.3
      minipass: 7.1.2

  path-to-regexp@0.1.10: {}

  path-to-regexp@1.9.0:
    dependencies:
      isarray: 0.0.1

  path-type@3.0.0:
    dependencies:
      pify: 3.0.0

  path-type@4.0.0: {}

  pathval@1.1.1: {}

  pbkdf2@3.1.2:
    dependencies:
      create-hash: 1.2.0
      create-hmac: 1.1.7
      ripemd160: 2.0.2
      safe-buffer: 5.2.1
      sha.js: 2.4.11

  picocolors@1.1.0: {}

  picocolors@1.1.1: {}

  picomatch@2.3.1: {}

  pidtree@0.3.1: {}

  pidtree@0.6.0: {}

  pify@3.0.0: {}

  pkg-dir@4.2.0:
    dependencies:
      find-up: 4.1.0

  playwright-core@1.35.1: {}

  playwright-core@1.48.2: {}

  playwright@1.35.1:
    dependencies:
      playwright-core: 1.35.1

  playwright@1.48.2:
    dependencies:
      playwright-core: 1.48.2
    optionalDependencies:
      fsevents: 2.3.2

  possible-typed-array-names@1.0.0: {}

  prebuild-install@7.1.2:
    dependencies:
      detect-libc: 2.0.3
      expand-template: 2.0.3
      github-from-package: 0.0.0
      minimist: 1.2.8
      mkdirp-classic: 0.5.3
      napi-build-utils: 1.0.2
      node-abi: 3.70.0
      pump: 3.0.2
      rc: 1.2.8
      simple-get: 4.0.1
      tar-fs: 2.1.1
      tunnel-agent: 0.6.0

  prelude-ls@1.2.1: {}

  prettier@3.3.3: {}

  prettier@3.4.2: {}

  process-nextick-args@2.0.1: {}

  process-on-spawn@1.0.0:
    dependencies:
      fromentries: 1.3.2

  prompts@2.4.2:
    dependencies:
      kleur: 3.0.3
      sisteransi: 1.0.5

  prop-types@15.8.1:
    dependencies:
      loose-envify: 1.4.0
      object-assign: 4.1.1
      react-is: 16.13.1

  property-information@6.5.0: {}

  protocols@2.0.1: {}

  proxy-addr@2.0.7:
    dependencies:
      forwarded: 0.2.0
      ipaddr.js: 1.9.1

  proxy-from-env@1.1.0: {}

  public-encrypt@4.0.3:
    dependencies:
      bn.js: 4.12.0
      browserify-rsa: 4.1.1
      create-hash: 1.2.0
      parse-asn1: 5.1.7
      randombytes: 2.1.0
      safe-buffer: 5.2.1

  pump@3.0.2:
    dependencies:
      end-of-stream: 1.4.4
      once: 1.4.0

  punycode.js@2.3.1: {}

  punycode@2.3.1: {}

  qs@6.13.0:
    dependencies:
      side-channel: 1.0.6

  queue-microtask@1.2.3: {}

  quick-lru@5.1.1: {}

  random-bytes@1.0.0: {}

  randombytes@2.1.0:
    dependencies:
      safe-buffer: 5.2.1

  randomfill@1.0.4:
    dependencies:
      randombytes: 2.1.0
      safe-buffer: 5.2.1

  range-parser@1.2.1: {}

  raw-body@2.5.2:
    dependencies:
      bytes: 3.1.2
      http-errors: 2.0.0
      iconv-lite: 0.4.24
      unpipe: 1.0.0

  rc@1.2.8:
    dependencies:
      deep-extend: 0.6.0
      ini: 1.3.8
      minimist: 1.2.8
      strip-json-comments: 2.0.1

  react-is@16.13.1: {}

  read-pkg@3.0.0:
    dependencies:
      load-json-file: 4.0.0
      normalize-package-data: 2.5.0
      path-type: 3.0.0

  readable-stream@2.3.8:
    dependencies:
      core-util-is: 1.0.3
      inherits: 2.0.4
      isarray: 1.0.0
      process-nextick-args: 2.0.1
      safe-buffer: 5.1.2
      string_decoder: 1.1.1
      util-deprecate: 1.0.2

  readable-stream@3.6.2:
    dependencies:
      inherits: 2.0.4
      string_decoder: 1.3.0
      util-deprecate: 1.0.2

  readdirp@3.6.0:
    dependencies:
      picomatch: 2.3.1

  reflect-metadata@0.1.14: {}

  reflect.getprototypeof@1.0.6:
    dependencies:
      call-bind: 1.0.7
      define-properties: 1.2.1
      es-abstract: 1.23.3
      es-errors: 1.3.0
      get-intrinsic: 1.2.4
      globalthis: 1.0.4
      which-builtin-type: 1.1.4

  regex-recursion@5.1.1:
    dependencies:
      regex: 5.1.1
      regex-utilities: 2.3.0

  regex-utilities@2.3.0: {}

  regex@5.1.1:
    dependencies:
      regex-utilities: 2.3.0

  regexp.prototype.flags@1.5.3:
    dependencies:
      call-bind: 1.0.7
      define-properties: 1.2.1
      es-errors: 1.3.0
      set-function-name: 2.0.2

  release-zalgo@1.0.0:
    dependencies:
      es6-error: 4.1.1

  require-directory@2.1.1: {}

  require-from-string@2.0.2: {}

  require-main-filename@2.0.0: {}

  requireindex@1.1.0: {}

  resolve-alpn@1.2.1: {}

  resolve-from@4.0.0: {}

  resolve-from@5.0.0: {}

  resolve@1.22.10:
    dependencies:
      is-core-module: 2.16.1
      path-parse: 1.0.7
      supports-preserve-symlinks-flag: 1.0.0

  resolve@1.22.8:
    dependencies:
      is-core-module: 2.15.1
      path-parse: 1.0.7
      supports-preserve-symlinks-flag: 1.0.0

  resolve@2.0.0-next.5:
    dependencies:
      is-core-module: 2.15.1
      path-parse: 1.0.7
      supports-preserve-symlinks-flag: 1.0.0

  responselike@3.0.0:
    dependencies:
      lowercase-keys: 3.0.0

  restore-cursor@4.0.0:
    dependencies:
      onetime: 5.1.2
      signal-exit: 3.0.7

  reusify@1.0.4: {}

  rfdc@1.4.1: {}

  rimraf@3.0.2:
    dependencies:
      glob: 7.2.3

  ripemd160@2.0.2:
    dependencies:
      hash-base: 3.1.0
      inherits: 2.0.4

  run-parallel@1.2.0:
    dependencies:
      queue-microtask: 1.2.3

  safe-array-concat@1.1.2:
    dependencies:
      call-bind: 1.0.7
      get-intrinsic: 1.2.4
      has-symbols: 1.0.3
      isarray: 2.0.5

  safe-buffer@5.1.2: {}

  safe-buffer@5.2.1: {}

  safe-regex-test@1.0.3:
    dependencies:
      call-bind: 1.0.7
      es-errors: 1.3.0
      is-regex: 1.1.4

  safer-buffer@2.1.2: {}

  semver@7.6.3: {}

  send@0.19.0:
    dependencies:
      debug: 2.6.9
      depd: 2.0.0
      destroy: 1.2.0
      encodeurl: 1.0.2
      escape-html: 1.0.3
      etag: 1.8.1
      fresh: 0.5.2
      http-errors: 2.0.0
      mime: 1.6.0
      ms: 2.1.3
      on-finished: 2.4.1
      range-parser: 1.2.1
      statuses: 2.0.1
    transitivePeerDependencies:
      - supports-color

  serialize-javascript@6.0.2:
    dependencies:
      randombytes: 2.1.0

  serve-static@1.16.2:
    dependencies:
      encodeurl: 2.0.0
      escape-html: 1.0.3
      parseurl: 1.3.3
      send: 0.19.0
    transitivePeerDependencies:
      - supports-color

  set-blocking@2.0.0: {}

  set-function-length@1.2.2:
    dependencies:
      define-data-property: 1.1.4
      es-errors: 1.3.0
      function-bind: 1.1.2
      get-intrinsic: 1.2.4
      gopd: 1.0.1
      has-property-descriptors: 1.0.2

  set-function-name@2.0.2:
    dependencies:
      define-data-property: 1.1.4
      es-errors: 1.3.0
      functions-have-names: 1.2.3
      has-property-descriptors: 1.0.2

  setprototypeof@1.2.0: {}

  sha.js@2.4.11:
    dependencies:
      inherits: 2.0.4
      safe-buffer: 5.2.1

  shebang-command@1.2.0:
    dependencies:
      shebang-regex: 1.0.0

  shebang-command@2.0.0:
    dependencies:
      shebang-regex: 3.0.0

  shebang-regex@1.0.0: {}

  shebang-regex@3.0.0: {}

  shell-quote@1.8.1: {}

  shell-quote@1.8.2: {}

  shiki@1.29.1:
    dependencies:
      '@shikijs/core': 1.29.1
      '@shikijs/engine-javascript': 1.29.1
      '@shikijs/engine-oniguruma': 1.29.1
      '@shikijs/langs': 1.29.1
      '@shikijs/themes': 1.29.1
      '@shikijs/types': 1.29.1
      '@shikijs/vscode-textmate': 10.0.1
      '@types/hast': 3.0.4

  side-channel@1.0.6:
    dependencies:
      call-bind: 1.0.7
      es-errors: 1.3.0
      get-intrinsic: 1.2.4
      object-inspect: 1.13.2

  signal-exit@3.0.7: {}

  signal-exit@4.1.0: {}

  simple-concat@1.0.1: {}

  simple-get@4.0.1:
    dependencies:
      decompress-response: 6.0.0
      once: 1.4.0
      simple-concat: 1.0.1

  sinon@9.2.4:
    dependencies:
      '@sinonjs/commons': 1.8.6
      '@sinonjs/fake-timers': 6.0.1
      '@sinonjs/samsam': 5.3.1
      diff: 4.0.2
      nise: 4.1.0
      supports-color: 7.2.0

  sisteransi@1.0.5: {}

  slash@3.0.0: {}

  slashes@3.0.12: {}

  slice-ansi@5.0.0:
    dependencies:
      ansi-styles: 6.2.1
      is-fullwidth-code-point: 4.0.0

  source-map-support@0.5.21:
    dependencies:
      buffer-from: 1.1.2
      source-map: 0.6.1

  source-map@0.6.1: {}

  space-separated-tokens@2.0.2: {}

  spawn-wrap@2.0.0:
    dependencies:
      foreground-child: 2.0.0
      is-windows: 1.0.2
      make-dir: 3.1.0
      rimraf: 3.0.2
      signal-exit: 3.0.7
      which: 2.0.2

  spdx-correct@3.2.0:
    dependencies:
      spdx-expression-parse: 3.0.1
      spdx-license-ids: 3.0.20

  spdx-exceptions@2.5.0: {}

  spdx-expression-parse@3.0.1:
    dependencies:
      spdx-exceptions: 2.5.0
      spdx-license-ids: 3.0.20

  spdx-expression-parse@4.0.0:
    dependencies:
      spdx-exceptions: 2.5.0
      spdx-license-ids: 3.0.20

  spdx-license-ids@3.0.20: {}

  sprintf-js@1.0.3: {}

  statuses@1.5.0: {}

  statuses@2.0.1: {}

  stop-iteration-iterator@1.0.0:
    dependencies:
      internal-slot: 1.0.7

  string-argv@0.3.2: {}

  string-width@4.2.3:
    dependencies:
      emoji-regex: 8.0.0
      is-fullwidth-code-point: 3.0.0
      strip-ansi: 6.0.1

  string-width@5.1.2:
    dependencies:
      eastasianwidth: 0.2.0
      emoji-regex: 9.2.2
      strip-ansi: 7.1.0

  string.prototype.includes@2.0.1:
    dependencies:
      call-bind: 1.0.7
      define-properties: 1.2.1
      es-abstract: 1.23.3

  string.prototype.matchall@4.0.11:
    dependencies:
      call-bind: 1.0.7
      define-properties: 1.2.1
      es-abstract: 1.23.3
      es-errors: 1.3.0
      es-object-atoms: 1.0.0
      get-intrinsic: 1.2.4
      gopd: 1.0.1
      has-symbols: 1.0.3
      internal-slot: 1.0.7
      regexp.prototype.flags: 1.5.3
      set-function-name: 2.0.2
      side-channel: 1.0.6

  string.prototype.padend@3.1.6:
    dependencies:
      call-bind: 1.0.7
      define-properties: 1.2.1
      es-abstract: 1.23.3
      es-object-atoms: 1.0.0

  string.prototype.repeat@1.0.0:
    dependencies:
      define-properties: 1.2.1
      es-abstract: 1.23.3

  string.prototype.trim@1.2.9:
    dependencies:
      call-bind: 1.0.7
      define-properties: 1.2.1
      es-abstract: 1.23.3
      es-object-atoms: 1.0.0

  string.prototype.trimend@1.0.8:
    dependencies:
      call-bind: 1.0.7
      define-properties: 1.2.1
      es-object-atoms: 1.0.0

  string.prototype.trimstart@1.0.8:
    dependencies:
      call-bind: 1.0.7
      define-properties: 1.2.1
      es-object-atoms: 1.0.0

  string_decoder@1.1.1:
    dependencies:
      safe-buffer: 5.1.2

  string_decoder@1.3.0:
    dependencies:
      safe-buffer: 5.2.1

  stringify-entities@4.0.4:
    dependencies:
      character-entities-html4: 2.1.0
      character-entities-legacy: 3.0.0

  strip-ansi@6.0.1:
    dependencies:
      ansi-regex: 5.0.1

  strip-ansi@7.1.0:
    dependencies:
      ansi-regex: 6.1.0

  strip-bom@3.0.0: {}

  strip-bom@4.0.0: {}

  strip-eof@1.0.0: {}

  strip-final-newline@2.0.0: {}

  strip-final-newline@3.0.0: {}

  strip-json-comments@2.0.1: {}

  strip-json-comments@3.1.1: {}

  strnum@1.0.5: {}

  subarg@1.0.0:
    dependencies:
      minimist: 1.2.8

  supports-color@5.5.0:
    dependencies:
      has-flag: 3.0.0

  supports-color@7.2.0:
    dependencies:
      has-flag: 4.0.0

  supports-color@8.1.1:
    dependencies:
      has-flag: 4.0.0

  supports-preserve-symlinks-flag@1.0.0: {}

  synckit@0.9.2:
    dependencies:
      '@pkgr/core': 0.1.1
      tslib: 2.7.0

  tar-fs@2.1.1:
    dependencies:
      chownr: 1.1.4
      mkdirp-classic: 0.5.3
      pump: 3.0.2
      tar-stream: 2.2.0

  tar-stream@2.2.0:
    dependencies:
      bl: 4.1.0
      end-of-stream: 1.4.4
      fs-constants: 1.0.0
      inherits: 2.0.4
      readable-stream: 3.6.2

  test-exclude@6.0.0:
    dependencies:
      '@istanbuljs/schema': 0.1.3
      glob: 7.2.3
      minimatch: 3.1.2

  tiny-inflate@1.0.3: {}

  tiny-inflate@1.0.3: {}

  to-fast-properties@2.0.0: {}

  to-regex-range@5.0.1:
    dependencies:
      is-number: 7.0.0

  toidentifier@1.0.1: {}

  toposort@2.0.2: {}

  touch@3.1.1: {}

  tree-kill@1.2.2: {}

  trim-lines@3.0.1: {}

  ts-api-utils@1.3.0(typescript@5.6.3):
    dependencies:
      typescript: 5.6.3

  ts-node@10.9.2(@types/node@14.14.31)(typescript@5.6.3):
    dependencies:
      '@cspotcode/source-map-support': 0.8.1
      '@tsconfig/node10': 1.0.11
      '@tsconfig/node12': 1.0.11
      '@tsconfig/node14': 1.0.3
      '@tsconfig/node16': 1.0.4
      '@types/node': 14.14.31
      acorn: 8.12.1
      acorn-walk: 8.3.4
      arg: 4.1.3
      create-require: 1.1.1
      diff: 4.0.2
      make-error: 1.3.6
      typescript: 5.6.3
      v8-compile-cache-lib: 3.0.1
      yn: 3.1.1

  tsconfig-paths@3.15.0:
    dependencies:
      '@types/json5': 0.0.29
      json5: 1.0.2
      minimist: 1.2.8
      strip-bom: 3.0.0

  tslib@2.7.0: {}

  tslib@2.8.1: {}

  tunnel-agent@0.6.0:
    dependencies:
      safe-buffer: 5.2.1

  type-check@0.4.0:
    dependencies:
      prelude-ls: 1.2.1

  type-detect@4.0.8: {}

  type-detect@4.1.0: {}

  type-fest@0.8.1: {}

  type-fest@1.4.0: {}

  type-is@1.6.18:
    dependencies:
      media-typer: 0.3.0
      mime-types: 2.1.35

  typed-array-buffer@1.0.2:
    dependencies:
      call-bind: 1.0.7
      es-errors: 1.3.0
      is-typed-array: 1.1.13

  typed-array-byte-length@1.0.1:
    dependencies:
      call-bind: 1.0.7
      for-each: 0.3.3
      gopd: 1.0.1
      has-proto: 1.0.3
      is-typed-array: 1.1.13

  typed-array-byte-offset@1.0.2:
    dependencies:
      available-typed-arrays: 1.0.7
      call-bind: 1.0.7
      for-each: 0.3.3
      gopd: 1.0.1
      has-proto: 1.0.3
      is-typed-array: 1.1.13

  typed-array-length@1.0.6:
    dependencies:
      call-bind: 1.0.7
      for-each: 0.3.3
      gopd: 1.0.1
      has-proto: 1.0.3
      is-typed-array: 1.1.13
      possible-typed-array-names: 1.0.0

  typedarray-to-buffer@3.1.5:
    dependencies:
      is-typedarray: 1.0.0

<<<<<<< HEAD
  typedoc-plugin-merge-modules@6.1.0(typedoc@0.26.11):
=======
  typedoc-plugin-merge-modules@6.1.0(typedoc@0.26.11(typescript@5.6.3)):
>>>>>>> 6a2dabe4
    dependencies:
      typedoc: 0.26.11(typescript@5.6.3)

  typedoc@0.26.11(typescript@5.6.3):
    dependencies:
      lunr: 2.3.9
      markdown-it: 14.1.0
      minimatch: 9.0.5
      shiki: 1.29.1
      typescript: 5.6.3
      yaml: 2.7.0

  typescript@5.6.3: {}

  typescript@5.7.2: {}

  uc.micro@2.1.0: {}

  uid-safe@2.1.5:
    dependencies:
      random-bytes: 1.0.0

  unbox-primitive@1.0.2:
    dependencies:
      call-bind: 1.0.7
      has-bigints: 1.0.2
      has-symbols: 1.0.3
      which-boxed-primitive: 1.0.2

  undici-types@5.26.5: {}

  unicode-trie@2.0.0:
    dependencies:
      pako: 0.2.9
      tiny-inflate: 1.0.3

  unist-util-is@6.0.0:
    dependencies:
      '@types/unist': 3.0.3

  unist-util-position@5.0.0:
    dependencies:
      '@types/unist': 3.0.3

  unist-util-stringify-position@4.0.0:
    dependencies:
      '@types/unist': 3.0.3

  unist-util-visit-parents@6.0.1:
    dependencies:
      '@types/unist': 3.0.3
      unist-util-is: 6.0.0

  unist-util-visit@5.0.0:
    dependencies:
      '@types/unist': 3.0.3
      unist-util-is: 6.0.0
      unist-util-visit-parents: 6.0.1

  universalify@0.1.2: {}

  universalify@2.0.1: {}

  unpipe@1.0.0: {}

  update-browserslist-db@1.1.1(browserslist@4.24.0):
    dependencies:
      browserslist: 4.24.0
      escalade: 3.2.0
      picocolors: 1.1.0

  uri-js@4.4.1:
    dependencies:
      punycode: 2.3.1

  username@5.1.0:
    dependencies:
      execa: 1.0.0
      mem: 4.3.0

  username@7.0.0:
    dependencies:
      execa: 8.0.1
      memoize: 10.0.0

  util-deprecate@1.0.2: {}

  utils-merge@1.0.1: {}

  uuid@8.3.2: {}

  v8-compile-cache-lib@3.0.1: {}

  validate-npm-package-license@3.0.4:
    dependencies:
      spdx-correct: 3.2.0
      spdx-expression-parse: 3.0.1

  vary@1.1.2: {}

  vfile-message@4.0.2:
    dependencies:
      '@types/unist': 3.0.3
      unist-util-stringify-position: 4.0.0

  vfile@6.0.3:
    dependencies:
      '@types/unist': 3.0.3
      vfile-message: 4.0.2

  which-boxed-primitive@1.0.2:
    dependencies:
      is-bigint: 1.0.4
      is-boolean-object: 1.1.2
      is-number-object: 1.0.7
      is-string: 1.0.7
      is-symbol: 1.0.4

  which-builtin-type@1.1.4:
    dependencies:
      function.prototype.name: 1.1.6
      has-tostringtag: 1.0.2
      is-async-function: 2.0.0
      is-date-object: 1.0.5
      is-finalizationregistry: 1.0.2
      is-generator-function: 1.0.10
      is-regex: 1.1.4
      is-weakref: 1.0.2
      isarray: 2.0.5
      which-boxed-primitive: 1.0.2
      which-collection: 1.0.2
      which-typed-array: 1.1.15

  which-collection@1.0.2:
    dependencies:
      is-map: 2.0.3
      is-set: 2.0.3
      is-weakmap: 2.0.2
      is-weakset: 2.0.3

  which-module@2.0.1: {}

  which-typed-array@1.1.15:
    dependencies:
      available-typed-arrays: 1.0.7
      call-bind: 1.0.7
      for-each: 0.3.3
      gopd: 1.0.1
      has-tostringtag: 1.0.2

  which@1.3.1:
    dependencies:
      isexe: 2.0.0

  which@2.0.2:
    dependencies:
      isexe: 2.0.0

  word-wrap@1.2.5: {}

  workerpool@6.5.1: {}

  workspace-tools@0.36.4:
    dependencies:
      '@yarnpkg/lockfile': 1.1.0
      fast-glob: 3.3.3
      git-url-parse: 13.1.1
      globby: 11.1.0
      jju: 1.4.0
      js-yaml: 4.1.0
      micromatch: 4.0.8

  workspace-tools@0.38.1:
    dependencies:
      '@yarnpkg/lockfile': 1.1.0
      fast-glob: 3.3.3
      git-url-parse: 13.1.1
      globby: 11.1.0
      jju: 1.4.0
      js-yaml: 4.1.0
      micromatch: 4.0.8

  wrap-ansi@6.2.0:
    dependencies:
      ansi-styles: 4.3.0
      string-width: 4.2.3
      strip-ansi: 6.0.1

  wrap-ansi@7.0.0:
    dependencies:
      ansi-styles: 4.3.0
      string-width: 4.2.3
      strip-ansi: 6.0.1

  wrap-ansi@8.1.0:
    dependencies:
      ansi-styles: 6.2.1
      string-width: 5.1.2
      strip-ansi: 7.1.0

  wrappy@1.0.2: {}

  write-file-atomic@3.0.3:
    dependencies:
      imurmurhash: 0.1.4
      is-typedarray: 1.0.0
      signal-exit: 3.0.7
      typedarray-to-buffer: 3.1.5

  ws@7.5.10: {}
<<<<<<< HEAD
=======

  ws@7.5.9: {}

  wtfnode@0.9.2: {}
>>>>>>> 6a2dabe4

  wtfnode@0.9.4: {}

  xml@1.0.1: {}

  y18n@4.0.3: {}

  y18n@5.0.8: {}

  yallist@3.1.1: {}

  yallist@4.0.0: {}

  yaml@2.3.1: {}

  yaml@2.7.0: {}

  yargs-parser@18.1.3:
    dependencies:
      camelcase: 5.3.1
      decamelize: 1.2.0

  yargs-parser@20.2.9: {}

  yargs-parser@21.1.1: {}

  yargs-unparser@2.0.0:
    dependencies:
      camelcase: 6.3.0
      decamelize: 4.0.0
      flat: 5.0.2
      is-plain-obj: 2.1.0

  yargs@15.4.1:
    dependencies:
      cliui: 6.0.0
      decamelize: 1.2.0
      find-up: 4.1.0
      get-caller-file: 2.0.5
      require-directory: 2.1.1
      require-main-filename: 2.0.0
      set-blocking: 2.0.0
      string-width: 4.2.3
      which-module: 2.0.1
      y18n: 4.0.3
      yargs-parser: 18.1.3

  yargs@16.2.0:
    dependencies:
      cliui: 7.0.4
      escalade: 3.2.0
      get-caller-file: 2.0.5
      require-directory: 2.1.1
      string-width: 4.2.3
      y18n: 5.0.8
      yargs-parser: 20.2.9

  yargs@17.7.2:
    dependencies:
      cliui: 8.0.1
      escalade: 3.2.0
      get-caller-file: 2.0.5
      require-directory: 2.1.1
      string-width: 4.2.3
      y18n: 5.0.8
      yargs-parser: 21.1.1

  yn@3.1.1: {}

  yocto-queue@0.1.0: {}

  zwitch@2.0.4: {}<|MERGE_RESOLUTION|>--- conflicted
+++ resolved
@@ -33,13 +33,10 @@
         specifier: 5.0.0-dev.49
         version: 5.0.0-dev.49(@types/node@18.19.55)
       '@itwin/core-backend':
-<<<<<<< HEAD
         specifier: ^5.0.0-dev.49
         version: 5.0.0-dev.49(@itwin/core-bentley@5.0.0-dev.49)(@itwin/core-common@5.0.0-dev.49)(@itwin/core-geometry@5.0.0-dev.49)
-=======
         specifier: ^4.3.5
         version: 4.3.5(@itwin/core-bentley@4.3.5)(@itwin/core-common@4.10.12(@itwin/core-bentley@4.3.5)(@itwin/core-geometry@4.10.12))(@itwin/core-geometry@4.10.12)(@opentelemetry/api@1.8.0)
->>>>>>> 6a2dabe4
       '@types/node':
         specifier: ^18.11.5
         version: 18.19.55
@@ -50,63 +47,49 @@
   packages/performance-tests:
     dependencies:
       '@itwin/core-backend':
-<<<<<<< HEAD
         specifier: ^5.0.0-dev.49
         version: 5.0.0-dev.49(@itwin/core-bentley@5.0.0-dev.49)(@itwin/core-common@5.0.0-dev.49)(@itwin/core-geometry@5.0.0-dev.49)
+        specifier: ^4.10.12
+        version: 4.10.12(@itwin/core-bentley@4.10.12)(@itwin/core-common@4.10.12(@itwin/core-bentley@4.10.12)(@itwin/core-geometry@4.10.12))(@itwin/core-geometry@4.10.12)(@opentelemetry/api@1.8.0)
       '@itwin/core-bentley':
         specifier: ^5.0.0-dev.49
         version: 5.0.0-dev.49
+        specifier: ^4.10.12
+        version: 4.10.12
       '@itwin/core-common':
         specifier: ^5.0.0-dev.49
         version: 5.0.0-dev.49(@itwin/core-bentley@5.0.0-dev.49)(@itwin/core-geometry@5.0.0-dev.49)
+        specifier: ^4.10.12
+        version: 4.10.12(@itwin/core-bentley@4.10.12)(@itwin/core-geometry@4.10.12)
       '@itwin/core-geometry':
         specifier: ^5.0.0-dev.49
         version: 5.0.0-dev.49
+        specifier: ^4.10.12
+        version: 4.10.12
       '@itwin/core-quantity':
         specifier: ^5.0.0-dev.49
         version: 5.0.0-dev.49(@itwin/core-bentley@5.0.0-dev.49)
+        specifier: ^4.10.12
+        version: 4.10.12(@itwin/core-bentley@4.10.12)
       '@itwin/ecschema-metadata':
         specifier: ^5.0.0-dev.49
         version: 5.0.0-dev.49(@itwin/core-bentley@5.0.0-dev.49)(@itwin/core-quantity@5.0.0-dev.49)
-=======
-        specifier: ^4.10.12
-        version: 4.10.12(@itwin/core-bentley@4.10.12)(@itwin/core-common@4.10.12(@itwin/core-bentley@4.10.12)(@itwin/core-geometry@4.10.12))(@itwin/core-geometry@4.10.12)(@opentelemetry/api@1.8.0)
-      '@itwin/core-bentley':
-        specifier: ^4.10.12
-        version: 4.10.12
-      '@itwin/core-common':
-        specifier: ^4.10.12
-        version: 4.10.12(@itwin/core-bentley@4.10.12)(@itwin/core-geometry@4.10.12)
-      '@itwin/core-geometry':
-        specifier: ^4.10.12
-        version: 4.10.12
-      '@itwin/core-quantity':
-        specifier: ^4.10.12
-        version: 4.10.12(@itwin/core-bentley@4.10.12)
-      '@itwin/ecschema-metadata':
         specifier: 4.3.5
         version: 4.3.5(@itwin/core-bentley@4.10.12)(@itwin/core-quantity@4.10.12(@itwin/core-bentley@4.10.12))
->>>>>>> 6a2dabe4
       '@itwin/imodel-transformer':
         specifier: workspace:*
         version: link:../transformer
       '@itwin/imodels-access-backend':
         specifier: ^4.1.4
-<<<<<<< HEAD
         version: 4.1.6(@itwin/core-backend@5.0.0-dev.49)(@itwin/core-bentley@5.0.0-dev.49)(@itwin/core-common@5.0.0-dev.49)(inversify@6.2.1)(reflect-metadata@0.1.14)
-=======
         version: 4.1.6(@itwin/core-backend@4.10.12(@itwin/core-bentley@4.10.12)(@itwin/core-common@4.10.12(@itwin/core-bentley@4.10.12)(@itwin/core-geometry@4.10.12))(@itwin/core-geometry@4.10.12)(@opentelemetry/api@1.8.0))(@itwin/core-bentley@4.10.12)(@itwin/core-common@4.10.12(@itwin/core-bentley@4.10.12)(@itwin/core-geometry@4.10.12))(inversify@6.0.2)(reflect-metadata@0.1.14)
->>>>>>> 6a2dabe4
       '@itwin/imodels-client-authoring':
         specifier: 4.4.0
         version: 4.4.0(inversify@6.2.1)(reflect-metadata@0.1.14)
       '@itwin/node-cli-authorization':
         specifier: ~0.9.0
-<<<<<<< HEAD
         version: 0.9.2(@itwin/core-bentley@5.0.0-dev.49)
-=======
         version: 0.9.2(@itwin/core-bentley@4.10.12)
->>>>>>> 6a2dabe4
       '@itwin/perf-tools':
         specifier: ^4.10.12
         version: 4.10.12
@@ -133,13 +116,10 @@
         specifier: ^1.6.1
         version: 1.6.1
       '@itwin/oidc-signin-tool':
-<<<<<<< HEAD
         specifier: ^4.4.0
         version: 4.4.0(@itwin/core-bentley@5.0.0-dev.49)(@itwin/core-geometry@5.0.0-dev.49)
-=======
         specifier: ^4.3.2
         version: 4.3.4(@itwin/core-bentley@4.10.12)(@itwin/core-geometry@4.10.12)
->>>>>>> 6a2dabe4
       '@types/chai':
         specifier: ^4.1.4
         version: 4.3.1
@@ -183,53 +163,41 @@
   packages/test-app:
     dependencies:
       '@itwin/core-backend':
-<<<<<<< HEAD
         specifier: ^5.0.0-dev.49
         version: 5.0.0-dev.49(@itwin/core-bentley@5.0.0-dev.49)(@itwin/core-common@5.0.0-dev.49)(@itwin/core-geometry@5.0.0-dev.49)
+        specifier: ^4.10.12
+        version: 4.10.12(@itwin/core-bentley@4.10.12)(@itwin/core-common@4.10.12(@itwin/core-bentley@4.10.12)(@itwin/core-geometry@4.10.12))(@itwin/core-geometry@4.10.12)(@opentelemetry/api@1.8.0)
       '@itwin/core-bentley':
         specifier: ^5.0.0-dev.49
         version: 5.0.0-dev.49
+        specifier: ^4.10.12
+        version: 4.10.12
       '@itwin/core-common':
         specifier: ^5.0.0-dev.49
         version: 5.0.0-dev.49(@itwin/core-bentley@5.0.0-dev.49)(@itwin/core-geometry@5.0.0-dev.49)
+        specifier: ^4.10.12
+        version: 4.10.12(@itwin/core-bentley@4.10.12)(@itwin/core-geometry@4.10.12)
       '@itwin/core-geometry':
         specifier: ^5.0.0-dev.49
         version: 5.0.0-dev.49
-=======
-        specifier: ^4.10.12
-        version: 4.10.12(@itwin/core-bentley@4.10.12)(@itwin/core-common@4.10.12(@itwin/core-bentley@4.10.12)(@itwin/core-geometry@4.10.12))(@itwin/core-geometry@4.10.12)(@opentelemetry/api@1.8.0)
-      '@itwin/core-bentley':
         specifier: ^4.10.12
         version: 4.10.12
-      '@itwin/core-common':
-        specifier: ^4.10.12
-        version: 4.10.12(@itwin/core-bentley@4.10.12)(@itwin/core-geometry@4.10.12)
-      '@itwin/core-geometry':
-        specifier: ^4.10.12
-        version: 4.10.12
->>>>>>> 6a2dabe4
       '@itwin/imodel-transformer':
         specifier: workspace:*
         version: link:../transformer
       '@itwin/imodels-access-backend':
-<<<<<<< HEAD
         specifier: ^5.2.3
         version: 5.2.3(@itwin/core-backend@5.0.0-dev.49)(@itwin/core-bentley@5.0.0-dev.49)(@itwin/core-common@5.0.0-dev.49)(inversify@6.2.1)(reflect-metadata@0.1.14)
-=======
         specifier: ^2.2.1
         version: 2.3.0(@itwin/core-backend@4.10.12(@itwin/core-bentley@4.10.12)(@itwin/core-common@4.10.12(@itwin/core-bentley@4.10.12)(@itwin/core-geometry@4.10.12))(@itwin/core-geometry@4.10.12)(@opentelemetry/api@1.8.0))(@itwin/core-bentley@4.10.12)(@itwin/core-common@4.10.12(@itwin/core-bentley@4.10.12)(@itwin/core-geometry@4.10.12))
->>>>>>> 6a2dabe4
       '@itwin/imodels-client-authoring':
         specifier: ^5.9.0
         version: 5.9.0(inversify@6.2.1)(reflect-metadata@0.1.14)
       '@itwin/node-cli-authorization':
-<<<<<<< HEAD
         specifier: ^2.0.4
         version: 2.0.4(@itwin/core-bentley@5.0.0-dev.49)(@itwin/core-geometry@5.0.0-dev.49)
-=======
         specifier: ~0.9.0
         version: 0.9.2(@itwin/core-bentley@4.10.12)
->>>>>>> 6a2dabe4
       dotenv:
         specifier: ^10.0.0
         version: 10.0.0
@@ -299,55 +267,45 @@
         version: 7.6.3
     devDependencies:
       '@itwin/build-tools':
-<<<<<<< HEAD
         specifier: 5.0.0-dev.49
         version: 5.0.0-dev.49(@types/node@18.19.55)
+        specifier: ^4.10.12
+        version: 4.10.12(@types/node@18.19.31)
       '@itwin/core-backend':
         specifier: 5.0.0-dev.49
         version: 5.0.0-dev.49(@itwin/core-bentley@5.0.0-dev.49)(@itwin/core-common@5.0.0-dev.49)(@itwin/core-geometry@5.0.0-dev.49)
+        specifier: ^4.10.12
+        version: 4.10.12(@itwin/core-bentley@4.10.12)(@itwin/core-common@4.10.12(@itwin/core-bentley@4.10.12)(@itwin/core-geometry@4.10.12))(@itwin/core-geometry@4.10.12)(@opentelemetry/api@1.8.0)
       '@itwin/core-bentley':
         specifier: 5.0.0-dev.49
         version: 5.0.0-dev.49
+        specifier: ^4.10.12
+        version: 4.10.12
       '@itwin/core-common':
         specifier: 5.0.0-dev.49
         version: 5.0.0-dev.49(@itwin/core-bentley@5.0.0-dev.49)(@itwin/core-geometry@5.0.0-dev.49)
+        specifier: ^4.10.12
+        version: 4.10.12(@itwin/core-bentley@4.10.12)(@itwin/core-geometry@4.10.12)
       '@itwin/core-geometry':
         specifier: 5.0.0-dev.49
         version: 5.0.0-dev.49
+        specifier: ^4.10.12
+        version: 4.10.12
       '@itwin/core-quantity':
         specifier: 5.0.0-dev.49
         version: 5.0.0-dev.49(@itwin/core-bentley@5.0.0-dev.49)
+        specifier: ^4.10.12
+        version: 4.10.12(@itwin/core-bentley@4.10.12)
       '@itwin/ecschema-locaters':
         specifier: 5.0.0-dev.49
         version: 5.0.0-dev.49(@itwin/ecschema-metadata@5.0.0-dev.49)
+        specifier: ^4.10.12
+        version: 4.10.12(@itwin/ecschema-metadata@4.10.12(@itwin/core-bentley@4.10.12)(@itwin/core-quantity@4.10.12(@itwin/core-bentley@4.10.12)))
       '@itwin/ecschema-metadata':
         specifier: 5.0.0-dev.49
         version: 5.0.0-dev.49(@itwin/core-bentley@5.0.0-dev.49)(@itwin/core-quantity@5.0.0-dev.49)
-=======
-        specifier: ^4.10.12
-        version: 4.10.12(@types/node@18.19.31)
-      '@itwin/core-backend':
-        specifier: ^4.10.12
-        version: 4.10.12(@itwin/core-bentley@4.10.12)(@itwin/core-common@4.10.12(@itwin/core-bentley@4.10.12)(@itwin/core-geometry@4.10.12))(@itwin/core-geometry@4.10.12)(@opentelemetry/api@1.8.0)
-      '@itwin/core-bentley':
-        specifier: ^4.10.12
-        version: 4.10.12
-      '@itwin/core-common':
-        specifier: ^4.10.12
-        version: 4.10.12(@itwin/core-bentley@4.10.12)(@itwin/core-geometry@4.10.12)
-      '@itwin/core-geometry':
-        specifier: ^4.10.12
-        version: 4.10.12
-      '@itwin/core-quantity':
-        specifier: ^4.10.12
-        version: 4.10.12(@itwin/core-bentley@4.10.12)
-      '@itwin/ecschema-locaters':
-        specifier: ^4.10.12
-        version: 4.10.12(@itwin/ecschema-metadata@4.10.12(@itwin/core-bentley@4.10.12)(@itwin/core-quantity@4.10.12(@itwin/core-bentley@4.10.12)))
-      '@itwin/ecschema-metadata':
         specifier: ^4.10.12
         version: 4.10.12(@itwin/core-bentley@4.10.12)(@itwin/core-quantity@4.10.12(@itwin/core-bentley@4.10.12))
->>>>>>> 6a2dabe4
       '@itwin/eslint-plugin':
         specifier: ^5.0.0
         version: 5.0.0(eslint@9.17.0)(typescript@5.6.3)
@@ -571,16 +529,17 @@
     resolution: {integrity: sha512-JWtuCu8VQsMladxVz/P4HzHUGCAwpuqacmowgXFs5XjxIgKuNjnLokQzuVjlTvIzODaDmpjT3oxcC48vyk9EWg==}
     engines: {node: '>=6.9.0'}
 
-<<<<<<< HEAD
   '@bentley/imodeljs-native@5.0.41':
     resolution: {integrity: sha512-2ggpubEfj6JWl9SGcNigeXETzZ7O4UveK9tyG6W6sp7hkU4Zu9IaKl0FmyU2NgNGBZHvwoYKm0wSPCmnGv8Q2Q==}
-=======
+  '@babel/types@7.24.0':
+    resolution: {integrity: sha512-+j7a5c253RfKh8iABBhywc8NSfP5LURe7Uh4qpsh6jc+aLJguvmIUBdjSdEMQv2bENrCR5MfRdjGo7vzS/ob7w==}
+    engines: {node: '>=6.9.0'}
+
   '@bentley/imodeljs-native@4.10.42':
     resolution: {integrity: sha512-TrZuGcCuoFB7IaYdmTR01taLdpqKj2wp3Gry1t4FXWB1mVCN5B3jKhXocRjCAMShvENq/71Lo0kxC1EpyCwqxw==}
 
   '@bentley/imodeljs-native@4.3.6':
     resolution: {integrity: sha512-c0DKEqyUpGOqu2NNU9IFJ96IcmIYA0eyl7rBmmeu9B4mmLW1n8ktdAPVIqd6jxbM+sdmiVwQIZOkAKk1DQpU3Q==}
->>>>>>> 6a2dabe4
 
   '@cspotcode/source-map-support@0.8.1':
     resolution: {integrity: sha512-IchNf6dN4tHoMFIn/7OE8LWZ19Y6q/67Bmf6vnGREv8RSbBVb9LPJxEcnwrcwX6ixSvaiGoomAUvu4YSxXrVgw==}
@@ -671,17 +630,14 @@
     resolution: {integrity: sha512-ZXRY4jNvVgSVQ8DL3LTcakaAtXwTVUxE81hslsyD2AtoXW/wVob10HkOJ1X/pAlcI7D+2YoZKg5do8G/w6RYgA==}
     engines: {node: '>=8'}
 
-<<<<<<< HEAD
   '@itwin/build-tools@5.0.0-dev.49':
     resolution: {integrity: sha512-qSPzSA9imR3tKpBcSwI6Fo9Hukbqjjwgvt+NWDssLqu83JiU/EfMsVAgQjZsjOQdSfjByD01pcC2OOynY/l9GA==}
-=======
   '@itwin/build-tools@4.10.12':
     resolution: {integrity: sha512-CkP1y8frBsZ7xMp7FgKHGhCcihBsIHCoSO/rg8RSk9XBFYtrLtJ0DmBnta1BnjHPBUxBULaHqCrLoMDVQnX1HA==}
     hasBin: true
 
   '@itwin/build-tools@4.10.6':
     resolution: {integrity: sha512-org2t5aAWEhMSEzNFaGoDxXz4fjclHCx8Ph3p3zEqd5N4ErgYHTSpNuSj0zB8G4kaTGE8CQzzK/gaY0Btz3wCA==}
->>>>>>> 6a2dabe4
     hasBin: true
 
   '@itwin/certa@4.9.4':
@@ -710,11 +666,9 @@
       reflect-metadata:
         optional: true
 
-<<<<<<< HEAD
   '@itwin/core-backend@5.0.0-dev.49':
     resolution: {integrity: sha512-BlBCrTDCd1kXHc9LN6MQzyUNDW3jNwGK101nsRSDp4wOqgLMQutgWFQpw6qTTpom+VcqKaxBJGfk5gqjIcBDRQ==}
     engines: {node: ^20.0.0 || ^22.0.0}
-=======
   '@itwin/cloud-agnostic-core@2.3.0':
     resolution: {integrity: sha512-oFSaERSqnuXtpzJ/dX61/p47eFoNoZ3NG0F9NUpndmiErVYba8aEnlVHQqXBQb5kycXBd7c9a5Ihnif1ussLLw==}
     peerDependencies:
@@ -741,7 +695,6 @@
   '@itwin/core-backend@4.3.5':
     resolution: {integrity: sha512-FQ5oF9cZs8pxPie1xifogmYLIYdj2THD1xNdk+RnOJtsvUM0xn764arfkaQ+PRKDEAtW2MJKAQYHZa5WP2UEVA==}
     engines: {node: ^18.0.0 || ^20.0.0}
->>>>>>> 6a2dabe4
     peerDependencies:
       '@itwin/core-bentley': 5.0.0-dev.49
       '@itwin/core-common': 5.0.0-dev.49
@@ -751,19 +704,16 @@
       '@opentelemetry/api':
         optional: true
 
-<<<<<<< HEAD
   '@itwin/core-bentley@5.0.0-dev.49':
     resolution: {integrity: sha512-+n/ReRXBokbyNvwO2EOusEcmnHXdbZgMpkPeMst05k8BoPumRPNg2bAtxnZLbmP8W3psVbAEtBPF2tjZY6hHgw==}
+  '@itwin/core-bentley@4.10.12':
+    resolution: {integrity: sha512-NRhwYKjEgxXliiXCjtNp1BHivMYEJwwarY4TsXwhd3Jmt8yL6Bws/Ls0PiDDA3BIzWZPKsGacNkyFC7K5aq/kQ==}
+
+  '@itwin/core-bentley@4.3.5':
+    resolution: {integrity: sha512-DdQejKNBtukthQp8LxEr81ah60rYhcfIiaWk/hKa5D3EIMlk65JkRUIHkuiznkW9l+DBMPkoLdBeHWc1SFV6jA==}
 
   '@itwin/core-common@4.10.6':
     resolution: {integrity: sha512-V7WCwdqi8wF3xFHobFqvKUni4VE4J6burnRdwC/ZeT+J3YEQloxGeg0bm2m6WvLdHPdtIGE9xy5zBFNXMOpGOQ==}
-=======
-  '@itwin/core-bentley@4.10.12':
-    resolution: {integrity: sha512-NRhwYKjEgxXliiXCjtNp1BHivMYEJwwarY4TsXwhd3Jmt8yL6Bws/Ls0PiDDA3BIzWZPKsGacNkyFC7K5aq/kQ==}
-
-  '@itwin/core-bentley@4.3.5':
-    resolution: {integrity: sha512-DdQejKNBtukthQp8LxEr81ah60rYhcfIiaWk/hKa5D3EIMlk65JkRUIHkuiznkW9l+DBMPkoLdBeHWc1SFV6jA==}
-
   '@itwin/core-common@4.10.12':
     resolution: {integrity: sha512-9izI7XHRfZnau3W98UuQjc4WpKYJDDAV65dxY0wCi0RmkRoSbpF46zc91phxwZ0qvopgcTdNyJ1LyInIoV0JMw==}
     peerDependencies:
@@ -772,47 +722,34 @@
 
   '@itwin/core-common@4.3.5':
     resolution: {integrity: sha512-GMFtRpQkCewzVkc6tZaqlGTag5e0MJUQQhPAVY5DpPD7PKOAKC4BGUMuznWFUCgI6e8Iu0dQ278eXS22+oQHfg==}
->>>>>>> 6a2dabe4
     peerDependencies:
       '@itwin/core-bentley': ^4.10.6
       '@itwin/core-geometry': ^4.10.6
 
-<<<<<<< HEAD
   '@itwin/core-common@5.0.0-dev.49':
     resolution: {integrity: sha512-w5pbvz9h8d50cxJ4dfGzSf3xDiRXEOTAG4yfrUxSkvkUMuc7ICsLYzvwk/in2KWctq4HoKPS7UtT4r/fM+5Axw==}
+  '@itwin/core-geometry@4.10.12':
+    resolution: {integrity: sha512-P/AxJCXC0Dwz5mW3w4h7uHKdueXexyJOiQpgP6y9118ovrbkhEtVP6HpjltmCqpFyLthdX1NX39E0WJNk2h5vA==}
+
+  '@itwin/core-quantity@4.10.12':
+    resolution: {integrity: sha512-Zxg1FSQd2zNEKfKhP9zpcDWkWqJKLc8PlA6O6PoI1EGSQifx2+0EZAXYr8Uw5/WasVkkrM3BxBP9saUFH6HaRA==}
     peerDependencies:
       '@itwin/core-bentley': 5.0.0-dev.49
       '@itwin/core-geometry': 5.0.0-dev.49
+      '@itwin/core-bentley': ^4.10.12
+
+  '@itwin/core-telemetry@4.10.12':
+    resolution: {integrity: sha512-lOig+2h7YJFovyyLAjXFWjMBqL326eMWAzajgHkQUmDeciTP6qNHoliqVTuBWwSxuvvnUrcW7XMqlrsW9A6S2A==}
 
   '@itwin/core-geometry@5.0.0-dev.49':
     resolution: {integrity: sha512-j03O21FDzzBPDuIID72tN/Bjm1g36vBUViGRpxy3qRZg/K6tJvc3SeVKV3yA5TAqkLMAM0oB1lPThOYGupi5gg==}
-=======
-  '@itwin/core-geometry@4.10.12':
-    resolution: {integrity: sha512-P/AxJCXC0Dwz5mW3w4h7uHKdueXexyJOiQpgP6y9118ovrbkhEtVP6HpjltmCqpFyLthdX1NX39E0WJNk2h5vA==}
-
-  '@itwin/core-quantity@4.10.12':
-    resolution: {integrity: sha512-Zxg1FSQd2zNEKfKhP9zpcDWkWqJKLc8PlA6O6PoI1EGSQifx2+0EZAXYr8Uw5/WasVkkrM3BxBP9saUFH6HaRA==}
-    peerDependencies:
-      '@itwin/core-bentley': ^4.10.12
-
-  '@itwin/core-telemetry@4.10.12':
-    resolution: {integrity: sha512-lOig+2h7YJFovyyLAjXFWjMBqL326eMWAzajgHkQUmDeciTP6qNHoliqVTuBWwSxuvvnUrcW7XMqlrsW9A6S2A==}
->>>>>>> 6a2dabe4
 
   '@itwin/core-quantity@5.0.0-dev.49':
     resolution: {integrity: sha512-HAL/bfvRLfjnNecECxEtOhMCnivimxdvWuoV0HIh4lIhLyxAzQp4m4PgckEijcjvl40OTpgJhCvATMACxDZuWQ==}
-    peerDependencies:
-      '@itwin/core-bentley': 5.0.0-dev.49
-
-<<<<<<< HEAD
-  '@itwin/ecschema-locaters@5.0.0-dev.49':
-    resolution: {integrity: sha512-4YL9824BgAKLlxjrSKt1CwfkzlTLiDuv1OqAdShfiUQbMayu2F9Hlr2uFdiFLCCTSpaNTU3NpaiV4O9v64YuRQ==}
-    peerDependencies:
-      '@itwin/ecschema-metadata': 5.0.0-dev.49
-=======
   '@itwin/ecschema-locaters@4.10.12':
     resolution: {integrity: sha512-F9j1rSJ4oz8uNgsRHLaQKHjkqdgTVLZCQSfQY1UcM3M7xfaHehDwaXLK1TKnRLIfAkEXyi3BhHIYo7MlLRKvOg==}
     peerDependencies:
+      '@itwin/core-bentley': 5.0.0-dev.49
       '@itwin/ecschema-metadata': ^4.10.12
 
   '@itwin/ecschema-metadata@4.10.12':
@@ -820,7 +757,11 @@
     peerDependencies:
       '@itwin/core-bentley': ^4.10.12
       '@itwin/core-quantity': ^4.10.12
->>>>>>> 6a2dabe4
+
+  '@itwin/ecschema-locaters@5.0.0-dev.49':
+    resolution: {integrity: sha512-4YL9824BgAKLlxjrSKt1CwfkzlTLiDuv1OqAdShfiUQbMayu2F9Hlr2uFdiFLCCTSpaNTU3NpaiV4O9v64YuRQ==}
+    peerDependencies:
+      '@itwin/ecschema-metadata': 5.0.0-dev.49
 
   '@itwin/ecschema-metadata@5.0.0-dev.49':
     resolution: {integrity: sha512-MVUmNKP4moOdRFPJ04hPNu3DTiyFGLarMkHyIf/zJo15gktH+D2Q5gxf6aVqwBibZxIdZQAOFYrtXUjVIWch9w==}
@@ -903,14 +844,6 @@
         optional: true
       reflect-metadata:
         optional: true
-
-<<<<<<< HEAD
-  '@itwin/object-storage-core@2.2.5':
-    resolution: {integrity: sha512-IaGryht2Sg2piCVyrnzfTnxSClhi2k8Xv+OxFD2ARvd+J2o3XFgo5EJBezNe1gVz60+9tuqlczIU6blxfbX05g==}
-    peerDependencies:
-      inversify: ^6.0.1
-      reflect-metadata: ^0.1.13
-=======
   '@itwin/object-storage-azure@2.3.0':
     resolution: {integrity: sha512-WHECH+aBo9OVk5xcY5cdGnj5g08d2jMQefm6Q4rvHcqlfFtCKh4hfUMkaU5GAF8peNZxkxy06Goe206RWTtsVw==}
     peerDependencies:
@@ -925,7 +858,12 @@
   '@itwin/object-storage-core@1.6.0':
     resolution: {integrity: sha512-6X6YZ5E/kSJJlKQm7+xluzBGBGPILlEmEfzBgEcDqEwABS214OcKU74kW5mfrB6AiNXKZ2RkxfafW/ZpYi24fg==}
     engines: {node: '>=12.20 <19.0.0'}
->>>>>>> 6a2dabe4
+
+  '@itwin/object-storage-core@2.2.5':
+    resolution: {integrity: sha512-IaGryht2Sg2piCVyrnzfTnxSClhi2k8Xv+OxFD2ARvd+J2o3XFgo5EJBezNe1gVz60+9tuqlczIU6blxfbX05g==}
+    peerDependencies:
+      inversify: ^6.0.1
+      reflect-metadata: ^0.1.13
 
   '@itwin/object-storage-core@2.3.0':
     resolution: {integrity: sha512-PAHaTMG7sE1hLlXBmSimxo/oZDJZJ81vS/hJ1p7QnwEu6MEtLgo5wXMU7sy7fHtOeh8ZqzKpXWkQyry5kRDXAg==}
@@ -938,10 +876,8 @@
       reflect-metadata:
         optional: true
 
-<<<<<<< HEAD
   '@itwin/oidc-signin-tool@4.4.0':
     resolution: {integrity: sha512-JpN2yc1VfAkGTDV2xzlNJ5XGv1Q8If0PV9KbEEm30t3DYEVzNmkz7Vn/GKtgxR/HHSLI5rTJB7QWUoP1jHjARA==}
-=======
   '@itwin/object-storage-core@2.3.0':
     resolution: {integrity: sha512-PAHaTMG7sE1hLlXBmSimxo/oZDJZJ81vS/hJ1p7QnwEu6MEtLgo5wXMU7sy7fHtOeh8ZqzKpXWkQyry5kRDXAg==}
     peerDependencies:
@@ -955,7 +891,6 @@
 
   '@itwin/oidc-signin-tool@4.3.4':
     resolution: {integrity: sha512-eAQOIQah1z0oCEE2KQhYt0c7KAjntY71wj4SCiU7HDBq119i6vBctk77snPrhBYdwWAgyEpNLC9pVCAHG/fgXA==}
->>>>>>> 6a2dabe4
     peerDependencies:
       '@itwin/core-bentley': ^3.3.0 || ^4.0.0
 
@@ -1470,7 +1405,6 @@
   axios@1.6.8:
     resolution: {integrity: sha512-v/ZHtJDU39mDpyBoFVkETcd/uNdxrWRrg3bKpOKzXFA6Bvqopts6ALSMU3y6ijYxbw2B+wPrIv46egTzJXCLGQ==}
 
-<<<<<<< HEAD
   axios@1.7.7:
     resolution: {integrity: sha512-S4kL7XrjgBmvdGut0sN3yJxqYzrDOnivkBiN0OFs6hLiUam3UPvswUo0kqGyhqUZGEOytHyumEdXsAkgCOUf3Q==}
 
@@ -1480,13 +1414,11 @@
   axobject-query@4.1.0:
     resolution: {integrity: sha512-qIj0G9wZbMGNLjLmg1PT6v2mE9AH2zlnADJD/2tC6E00hgmhUOfEB6greHPAfLRSufHqROIUTkw6E+M3lH0PTQ==}
     engines: {node: '>= 0.4'}
-=======
   axios@1.8.4:
     resolution: {integrity: sha512-eBSYY4Y68NNlHbHBMdeDmKNtDgXWhQsJcGqzO3iLUM0GraQFSS9cVgPX5I9b3lbdFKyYoAEGAZF1DwhTaljNAw==}
 
   axobject-query@3.2.1:
     resolution: {integrity: sha512-jsyHu61e6N4Vbz/v18DHwWYKK0bSWLqn47eeDSKPB7m8tqMHF9YJ+mhIk2lVteyZrY8tnSj/jHOv4YiTCuCJgg==}
->>>>>>> 6a2dabe4
 
   balanced-match@1.0.2:
     resolution: {integrity: sha512-3oSeUO0TMV67hN1AmbXsK4yaqU7tjiHlbxRDZOpH0KW9+CeX4bRAaX0Anxt0tx2MrpRpWwQaPwIlISEJhYU5Pw==}
@@ -3136,14 +3068,12 @@
     resolution: {integrity: sha512-a54IwgWPaeBCAAsv13YgmALOF1elABB08FxO9i+r4VFk5Vl4pKokRPeX8u5TCgSsPi6ec1otfLjdOpVcgbpshg==}
     hasBin: true
 
-<<<<<<< HEAD
   md5.js@1.3.5:
     resolution: {integrity: sha512-xitP+WxNPcTTOgnTJcrhM0xvdPepipPSf3I8EIpGKeFLjt3PlJLIDG3u8EX53ZIubkb+5U2+3rELYpEhHhzdkg==}
-=======
+
   math-intrinsics@1.1.0:
     resolution: {integrity: sha512-/IXtbwEk5HTPyEwyKX6hGkYXxM9nbj64B+ilVJnC/R6B0pH5G4V3b0pVbL7DBj4tkhBAppbQUlf6F6Xl9LHu1g==}
     engines: {node: '>= 0.4'}
->>>>>>> 6a2dabe4
 
   md5@2.3.0:
     resolution: {integrity: sha512-T1GITYmFaKuO91vxyoQMFETst+O71VUPEU3ze5GNzDm0OWdP8v1ziTaAEPUr/3kLsY3Sftgz242A1SetQiDL7g==}
@@ -4382,8 +4312,8 @@
 
   ws@7.5.10:
     resolution: {integrity: sha512-+dbF1tHwZpXcbOJdVOkzLDxZP1ailvSxM6ZweXTegylPny803bFhA+vqBYw4s31NSAk4S2Qz+AKXK9a4wkdjcQ==}
-<<<<<<< HEAD
-=======
+  ws@7.5.10:
+    resolution: {integrity: sha512-+dbF1tHwZpXcbOJdVOkzLDxZP1ailvSxM6ZweXTegylPny803bFhA+vqBYw4s31NSAk4S2Qz+AKXK9a4wkdjcQ==}
     engines: {node: '>=8.3.0'}
     peerDependencies:
       bufferutil: ^4.0.1
@@ -4396,7 +4326,6 @@
 
   ws@7.5.9:
     resolution: {integrity: sha512-F+P9Jil7UiSKSkppIiD94dN07AwvFixvLIj1Og1Rl9GGMuNipJnV9JzjD6XuqmAeiswGvUmNLjr5cFuXwNS77Q==}
->>>>>>> 6a2dabe4
     engines: {node: '>=8.3.0'}
     peerDependencies:
       bufferutil: ^4.0.1
@@ -4739,13 +4668,10 @@
       '@babel/helper-validator-identifier': 7.25.7
       to-fast-properties: 2.0.0
 
-<<<<<<< HEAD
   '@bentley/imodeljs-native@5.0.41': {}
-=======
   '@bentley/imodeljs-native@4.10.42': {}
 
   '@bentley/imodeljs-native@4.3.6': {}
->>>>>>> 6a2dabe4
 
   '@cspotcode/source-map-support@0.8.1':
     dependencies:
@@ -4845,9 +4771,7 @@
 
   '@istanbuljs/schema@0.1.3': {}
 
-<<<<<<< HEAD
   '@itwin/build-tools@5.0.0-dev.49(@types/node@14.14.31)':
-=======
   '@itwin/build-tools@4.10.12(@types/node@18.19.31)':
     dependencies:
       '@microsoft/api-extractor': 7.47.12(@types/node@18.19.31)
@@ -4870,7 +4794,6 @@
       - supports-color
 
   '@itwin/build-tools@4.10.6(@types/node@14.14.31)':
->>>>>>> 6a2dabe4
     dependencies:
       '@microsoft/api-extractor': 7.49.1(@types/node@14.14.31)
       chalk: 3.0.0
@@ -4883,11 +4806,8 @@
       rimraf: 3.0.2
       tree-kill: 1.2.2
       typedoc: 0.26.11(typescript@5.6.3)
-<<<<<<< HEAD
       typedoc-plugin-merge-modules: 6.1.0(typedoc@0.26.11)
-=======
       typedoc-plugin-merge-modules: 6.1.0(typedoc@0.26.11(typescript@5.6.3))
->>>>>>> 6a2dabe4
       typescript: 5.6.3
       wtfnode: 0.9.4
       yargs: 17.7.2
@@ -4908,11 +4828,8 @@
       rimraf: 3.0.2
       tree-kill: 1.2.2
       typedoc: 0.26.11(typescript@5.6.3)
-<<<<<<< HEAD
       typedoc-plugin-merge-modules: 6.1.0(typedoc@0.26.11)
-=======
       typedoc-plugin-merge-modules: 6.1.0(typedoc@0.26.11(typescript@5.6.3))
->>>>>>> 6a2dabe4
       typescript: 5.6.3
       wtfnode: 0.9.4
       yargs: 17.7.2
@@ -4944,18 +4861,7 @@
       inversify: 6.0.3
       reflect-metadata: 0.1.14
 
-<<<<<<< HEAD
   '@itwin/core-backend@5.0.0-dev.49(@itwin/core-bentley@5.0.0-dev.49)(@itwin/core-common@5.0.0-dev.49)(@itwin/core-geometry@5.0.0-dev.49)':
-    dependencies:
-      '@bentley/imodeljs-native': 5.0.41
-      '@itwin/cloud-agnostic-core': 2.3.0(inversify@6.0.3)(reflect-metadata@0.1.14)
-      '@itwin/core-bentley': 5.0.0-dev.49
-      '@itwin/core-common': 5.0.0-dev.49(@itwin/core-bentley@5.0.0-dev.49)(@itwin/core-geometry@5.0.0-dev.49)
-      '@itwin/core-geometry': 5.0.0-dev.49
-      '@itwin/object-storage-azure': 2.3.0(inversify@6.0.3)(reflect-metadata@0.1.14)
-      '@itwin/object-storage-core': 2.3.0(inversify@6.0.3)(reflect-metadata@0.1.14)
-      form-data: 4.0.1
-=======
   '@itwin/cloud-agnostic-core@2.3.0(inversify@6.0.2)(reflect-metadata@0.1.14)':
     optionalDependencies:
       inversify: 6.0.2
@@ -4991,6 +4897,14 @@
 
   '@itwin/core-backend@4.3.5(@itwin/core-bentley@4.3.5)(@itwin/core-common@4.10.12(@itwin/core-bentley@4.3.5)(@itwin/core-geometry@4.10.12))(@itwin/core-geometry@4.10.12)(@opentelemetry/api@1.8.0)':
     dependencies:
+      '@bentley/imodeljs-native': 5.0.41
+      '@itwin/cloud-agnostic-core': 2.3.0(inversify@6.0.3)(reflect-metadata@0.1.14)
+      '@itwin/core-bentley': 5.0.0-dev.49
+      '@itwin/core-common': 5.0.0-dev.49(@itwin/core-bentley@5.0.0-dev.49)(@itwin/core-geometry@5.0.0-dev.49)
+      '@itwin/core-geometry': 5.0.0-dev.49
+      '@itwin/object-storage-azure': 2.3.0(inversify@6.0.3)(reflect-metadata@0.1.14)
+      '@itwin/object-storage-core': 2.3.0(inversify@6.0.3)(reflect-metadata@0.1.14)
+      form-data: 4.0.1
       '@bentley/imodeljs-native': 4.3.6
       '@itwin/cloud-agnostic-core': 2.2.3(inversify@6.0.2)(reflect-metadata@0.1.14)
       '@itwin/core-bentley': 4.3.5
@@ -5000,7 +4914,6 @@
       '@itwin/object-storage-azure': 2.2.3(inversify@6.0.2)(reflect-metadata@0.1.14)
       '@itwin/object-storage-core': 2.2.3(inversify@6.0.2)(reflect-metadata@0.1.14)
       form-data: 2.5.1
->>>>>>> 6a2dabe4
       fs-extra: 8.1.0
       inversify: 6.0.3
       json5: 2.2.3
@@ -5016,64 +4929,38 @@
       - supports-color
       - utf-8-validate
 
-<<<<<<< HEAD
   '@itwin/core-bentley@5.0.0-dev.49': {}
+  '@itwin/core-bentley@4.10.12': {}
+
+  '@itwin/core-bentley@4.3.5': {}
 
   '@itwin/core-common@4.10.6(@itwin/core-bentley@5.0.0-dev.49)(@itwin/core-geometry@5.0.0-dev.49)':
+  '@itwin/core-common@4.10.12(@itwin/core-bentley@4.10.12)(@itwin/core-geometry@4.10.12)':
     dependencies:
       '@itwin/core-bentley': 5.0.0-dev.49
       '@itwin/core-geometry': 5.0.0-dev.49
-      flatbuffers: 1.12.0
-      js-base64: 3.7.7
-
-  '@itwin/core-common@5.0.0-dev.49(@itwin/core-bentley@5.0.0-dev.49)(@itwin/core-geometry@5.0.0-dev.49)':
-    dependencies:
-      '@itwin/core-bentley': 5.0.0-dev.49
-      '@itwin/core-geometry': 5.0.0-dev.49
-      flatbuffers: 1.12.0
-      js-base64: 3.7.7
-
-  '@itwin/core-geometry@5.0.0-dev.49':
-    dependencies:
-      '@itwin/core-bentley': 5.0.0-dev.49
-      flatbuffers: 1.12.0
-
-  '@itwin/core-quantity@5.0.0-dev.49(@itwin/core-bentley@5.0.0-dev.49)':
-    dependencies:
-      '@itwin/core-bentley': 5.0.0-dev.49
-
-  '@itwin/ecschema-locaters@5.0.0-dev.49(@itwin/ecschema-metadata@5.0.0-dev.49)':
-    dependencies:
-      '@itwin/ecschema-metadata': 5.0.0-dev.49(@itwin/core-bentley@5.0.0-dev.49)(@itwin/core-quantity@5.0.0-dev.49)
-      '@xmldom/xmldom': 0.8.10
-      fs-extra: 8.1.0
-      glob: 10.4.5
-
-  '@itwin/ecschema-metadata@5.0.0-dev.49(@itwin/core-bentley@5.0.0-dev.49)(@itwin/core-quantity@5.0.0-dev.49)':
-    dependencies:
-      '@itwin/core-bentley': 5.0.0-dev.49
-      '@itwin/core-quantity': 5.0.0-dev.49(@itwin/core-bentley@5.0.0-dev.49)
-=======
-  '@itwin/core-bentley@4.10.12': {}
-
-  '@itwin/core-bentley@4.3.5': {}
-
-  '@itwin/core-common@4.10.12(@itwin/core-bentley@4.10.12)(@itwin/core-geometry@4.10.12)':
-    dependencies:
       '@itwin/core-bentley': 4.10.12
       '@itwin/core-geometry': 4.10.12
       flatbuffers: 1.12.0
       js-base64: 3.7.7
 
+  '@itwin/core-common@5.0.0-dev.49(@itwin/core-bentley@5.0.0-dev.49)(@itwin/core-geometry@5.0.0-dev.49)':
   '@itwin/core-common@4.10.12(@itwin/core-bentley@4.3.5)(@itwin/core-geometry@4.10.12)':
     dependencies:
+      '@itwin/core-bentley': 5.0.0-dev.49
+      '@itwin/core-geometry': 5.0.0-dev.49
       '@itwin/core-bentley': 4.3.5
       '@itwin/core-geometry': 4.10.12
       flatbuffers: 1.12.0
       js-base64: 3.7.7
 
+  '@itwin/core-geometry@5.0.0-dev.49':
   '@itwin/core-common@4.3.5(@itwin/core-bentley@4.3.5)(@itwin/core-geometry@4.10.12)':
     dependencies:
+      '@itwin/core-bentley': 5.0.0-dev.49
+      flatbuffers: 1.12.0
+
+  '@itwin/core-quantity@5.0.0-dev.49(@itwin/core-bentley@5.0.0-dev.49)':
       '@itwin/core-bentley': 4.3.5
       '@itwin/core-geometry': 4.10.12
       flatbuffers: 1.12.0
@@ -5097,20 +4984,27 @@
 
   '@itwin/core-telemetry@4.3.5(@itwin/core-geometry@4.10.12)':
     dependencies:
+      '@itwin/core-bentley': 5.0.0-dev.49
       '@itwin/core-bentley': 4.3.5
       '@itwin/core-common': 4.3.5(@itwin/core-bentley@4.3.5)(@itwin/core-geometry@4.10.12)
     transitivePeerDependencies:
       - '@itwin/core-geometry'
 
+  '@itwin/ecschema-locaters@5.0.0-dev.49(@itwin/ecschema-metadata@5.0.0-dev.49)':
   '@itwin/ecschema-locaters@4.10.12(@itwin/ecschema-metadata@4.10.12(@itwin/core-bentley@4.10.12)(@itwin/core-quantity@4.10.12(@itwin/core-bentley@4.10.12)))':
     dependencies:
+      '@itwin/ecschema-metadata': 5.0.0-dev.49(@itwin/core-bentley@5.0.0-dev.49)(@itwin/core-quantity@5.0.0-dev.49)
       '@itwin/ecschema-metadata': 4.10.12(@itwin/core-bentley@4.10.12)(@itwin/core-quantity@4.10.12(@itwin/core-bentley@4.10.12))
       '@xmldom/xmldom': 0.8.10
       fs-extra: 8.1.0
+      glob: 10.4.5
       glob: 10.4.2
 
+  '@itwin/ecschema-metadata@5.0.0-dev.49(@itwin/core-bentley@5.0.0-dev.49)(@itwin/core-quantity@5.0.0-dev.49)':
   '@itwin/ecschema-metadata@4.10.12(@itwin/core-bentley@4.10.12)(@itwin/core-quantity@4.10.12(@itwin/core-bentley@4.10.12))':
     dependencies:
+      '@itwin/core-bentley': 5.0.0-dev.49
+      '@itwin/core-quantity': 5.0.0-dev.49(@itwin/core-bentley@5.0.0-dev.49)
       '@itwin/core-bentley': 4.10.12
       '@itwin/core-quantity': 4.10.12(@itwin/core-bentley@4.10.12)
 
@@ -5119,7 +5013,6 @@
       '@itwin/core-bentley': 4.10.12
       '@itwin/core-quantity': 4.10.12(@itwin/core-bentley@4.10.12)
       almost-equal: 1.1.0
->>>>>>> 6a2dabe4
 
   '@itwin/eslint-plugin@5.0.0(eslint@9.17.0)(typescript@5.6.3)':
     dependencies:
@@ -5141,8 +5034,8 @@
       - eslint-import-resolver-webpack
       - supports-color
 
-<<<<<<< HEAD
   '@itwin/imodels-access-backend@4.1.6(@itwin/core-backend@5.0.0-dev.49)(@itwin/core-bentley@5.0.0-dev.49)(@itwin/core-common@5.0.0-dev.49)(inversify@6.2.1)(reflect-metadata@0.1.14)':
+  '@itwin/imodels-access-backend@2.3.0(@itwin/core-backend@4.10.12(@itwin/core-bentley@4.10.12)(@itwin/core-common@4.10.12(@itwin/core-bentley@4.10.12)(@itwin/core-geometry@4.10.12))(@itwin/core-geometry@4.10.12)(@opentelemetry/api@1.8.0))(@itwin/core-bentley@4.10.12)(@itwin/core-common@4.10.12(@itwin/core-bentley@4.10.12)(@itwin/core-geometry@4.10.12))':
     dependencies:
       '@azure/abort-controller': 1.1.0
       '@itwin/core-backend': 5.0.0-dev.49(@itwin/core-bentley@5.0.0-dev.49)(@itwin/core-common@5.0.0-dev.49)(@itwin/core-geometry@5.0.0-dev.49)
@@ -5151,24 +5044,19 @@
       '@itwin/imodels-access-common': 4.1.6(@itwin/core-bentley@5.0.0-dev.49)(@itwin/core-common@5.0.0-dev.49)
       '@itwin/imodels-client-authoring': 4.4.0(inversify@6.2.1)(reflect-metadata@0.1.14)
       axios: 1.6.8
-=======
-  '@itwin/imodels-access-backend@2.3.0(@itwin/core-backend@4.10.12(@itwin/core-bentley@4.10.12)(@itwin/core-common@4.10.12(@itwin/core-bentley@4.10.12)(@itwin/core-geometry@4.10.12))(@itwin/core-geometry@4.10.12)(@opentelemetry/api@1.8.0))(@itwin/core-bentley@4.10.12)(@itwin/core-common@4.10.12(@itwin/core-bentley@4.10.12)(@itwin/core-geometry@4.10.12))':
-    dependencies:
-      '@azure/abort-controller': 1.1.0
       '@itwin/core-backend': 4.10.12(@itwin/core-bentley@4.10.12)(@itwin/core-common@4.10.12(@itwin/core-bentley@4.10.12)(@itwin/core-geometry@4.10.12))(@itwin/core-geometry@4.10.12)(@opentelemetry/api@1.8.0)
       '@itwin/core-bentley': 4.10.12
       '@itwin/core-common': 4.10.12(@itwin/core-bentley@4.10.12)(@itwin/core-geometry@4.10.12)
       '@itwin/imodels-client-authoring': 2.3.0
       axios: 0.21.4
->>>>>>> 6a2dabe4
     transitivePeerDependencies:
       - debug
       - inversify
       - reflect-metadata
       - supports-color
 
-<<<<<<< HEAD
   '@itwin/imodels-access-backend@5.2.3(@itwin/core-backend@5.0.0-dev.49)(@itwin/core-bentley@5.0.0-dev.49)(@itwin/core-common@5.0.0-dev.49)(inversify@6.2.1)(reflect-metadata@0.1.14)':
+  '@itwin/imodels-access-backend@4.1.6(@itwin/core-backend@4.10.12(@itwin/core-bentley@4.10.12)(@itwin/core-common@4.10.12(@itwin/core-bentley@4.10.12)(@itwin/core-geometry@4.10.12))(@itwin/core-geometry@4.10.12)(@opentelemetry/api@1.8.0))(@itwin/core-bentley@4.10.12)(@itwin/core-common@4.10.12(@itwin/core-bentley@4.10.12)(@itwin/core-geometry@4.10.12))(inversify@6.0.2)(reflect-metadata@0.1.14)':
     dependencies:
       '@azure/abort-controller': 1.1.0
       '@itwin/core-backend': 5.0.0-dev.49(@itwin/core-bentley@5.0.0-dev.49)(@itwin/core-common@5.0.0-dev.49)(@itwin/core-geometry@5.0.0-dev.49)
@@ -5177,34 +5065,25 @@
       '@itwin/imodels-access-common': 5.2.3(@itwin/core-bentley@5.0.0-dev.49)(@itwin/core-common@5.0.0-dev.49)
       '@itwin/imodels-client-authoring': 5.9.0(inversify@6.2.1)(reflect-metadata@0.1.14)
       axios: 1.7.7
-=======
-  '@itwin/imodels-access-backend@4.1.6(@itwin/core-backend@4.10.12(@itwin/core-bentley@4.10.12)(@itwin/core-common@4.10.12(@itwin/core-bentley@4.10.12)(@itwin/core-geometry@4.10.12))(@itwin/core-geometry@4.10.12)(@opentelemetry/api@1.8.0))(@itwin/core-bentley@4.10.12)(@itwin/core-common@4.10.12(@itwin/core-bentley@4.10.12)(@itwin/core-geometry@4.10.12))(inversify@6.0.2)(reflect-metadata@0.1.14)':
-    dependencies:
-      '@azure/abort-controller': 1.1.0
       '@itwin/core-backend': 4.10.12(@itwin/core-bentley@4.10.12)(@itwin/core-common@4.10.12(@itwin/core-bentley@4.10.12)(@itwin/core-geometry@4.10.12))(@itwin/core-geometry@4.10.12)(@opentelemetry/api@1.8.0)
       '@itwin/core-bentley': 4.10.12
       '@itwin/core-common': 4.10.12(@itwin/core-bentley@4.10.12)(@itwin/core-geometry@4.10.12)
       '@itwin/imodels-access-common': 4.1.6(@itwin/core-bentley@4.10.12)(@itwin/core-common@4.10.12(@itwin/core-bentley@4.10.12)(@itwin/core-geometry@4.10.12))
       '@itwin/imodels-client-authoring': 4.4.0(inversify@6.0.2)(reflect-metadata@0.1.14)
       axios: 1.6.8
->>>>>>> 6a2dabe4
     transitivePeerDependencies:
       - debug
       - inversify
       - reflect-metadata
       - supports-color
 
-<<<<<<< HEAD
   '@itwin/imodels-access-common@4.1.6(@itwin/core-bentley@5.0.0-dev.49)(@itwin/core-common@5.0.0-dev.49)':
+  '@itwin/imodels-access-common@4.1.6(@itwin/core-bentley@4.10.12)(@itwin/core-common@4.10.12(@itwin/core-bentley@4.10.12)(@itwin/core-geometry@4.10.12))':
     dependencies:
       '@itwin/core-bentley': 5.0.0-dev.49
       '@itwin/core-common': 5.0.0-dev.49(@itwin/core-bentley@5.0.0-dev.49)(@itwin/core-geometry@5.0.0-dev.49)
-=======
-  '@itwin/imodels-access-common@4.1.6(@itwin/core-bentley@4.10.12)(@itwin/core-common@4.10.12(@itwin/core-bentley@4.10.12)(@itwin/core-geometry@4.10.12))':
-    dependencies:
       '@itwin/core-bentley': 4.10.12
       '@itwin/core-common': 4.10.12(@itwin/core-bentley@4.10.12)(@itwin/core-geometry@4.10.12)
->>>>>>> 6a2dabe4
       '@itwin/imodels-client-management': 4.4.0
     transitivePeerDependencies:
       - debug
@@ -5254,20 +5133,16 @@
       - debug
 
   '@itwin/itwins-client@1.6.1':
+  '@itwin/node-cli-authorization@0.9.2(@itwin/core-bentley@4.10.12)':
     dependencies:
       axios: 1.7.7
     transitivePeerDependencies:
       - debug
 
-<<<<<<< HEAD
   '@itwin/node-cli-authorization@0.9.2(@itwin/core-bentley@5.0.0-dev.49)':
     dependencies:
       '@itwin/core-bentley': 5.0.0-dev.49
-=======
-  '@itwin/node-cli-authorization@0.9.2(@itwin/core-bentley@4.10.12)':
-    dependencies:
       '@itwin/core-bentley': 4.10.12
->>>>>>> 6a2dabe4
       '@openid/appauth': 1.3.2
       keytar: 7.9.0
       open: 8.4.2
@@ -5311,9 +5186,7 @@
       - debug
       - supports-color
 
-<<<<<<< HEAD
   '@itwin/object-storage-core@2.2.5(inversify@6.2.1)(reflect-metadata@0.1.14)':
-=======
   '@itwin/object-storage-azure@2.3.0(inversify@6.0.2)(reflect-metadata@0.1.14)':
     dependencies:
       '@azure/core-paging': 1.6.2
@@ -5328,7 +5201,6 @@
       - encoding
 
   '@itwin/object-storage-core@1.6.0':
->>>>>>> 6a2dabe4
     dependencies:
       '@itwin/cloud-agnostic-core': 2.2.5(inversify@6.2.1)(reflect-metadata@0.1.14)
       axios: 1.7.7
@@ -5346,16 +5218,7 @@
     transitivePeerDependencies:
       - debug
 
-<<<<<<< HEAD
   '@itwin/oidc-signin-tool@4.4.0(@itwin/core-bentley@5.0.0-dev.49)(@itwin/core-geometry@5.0.0-dev.49)':
-    dependencies:
-      '@itwin/certa': 4.9.4
-      '@itwin/core-bentley': 5.0.0-dev.49
-      '@itwin/core-common': 4.10.6(@itwin/core-bentley@5.0.0-dev.49)(@itwin/core-geometry@5.0.0-dev.49)
-      '@itwin/service-authorization': 1.2.2(@itwin/core-bentley@5.0.0-dev.49)(@itwin/core-geometry@5.0.0-dev.49)
-      '@playwright/test': 1.48.2
-      crypto-browserify: 3.12.0
-=======
   '@itwin/object-storage-core@2.3.0(inversify@6.0.2)(reflect-metadata@0.1.14)':
     dependencies:
       '@itwin/cloud-agnostic-core': 2.3.0(inversify@6.0.2)(reflect-metadata@0.1.14)
@@ -5368,12 +5231,17 @@
 
   '@itwin/oidc-signin-tool@4.3.4(@itwin/core-bentley@4.10.12)(@itwin/core-geometry@4.10.12)':
     dependencies:
+      '@itwin/certa': 4.9.4
+      '@itwin/core-bentley': 5.0.0-dev.49
+      '@itwin/core-common': 4.10.6(@itwin/core-bentley@5.0.0-dev.49)(@itwin/core-geometry@5.0.0-dev.49)
+      '@itwin/service-authorization': 1.2.2(@itwin/core-bentley@5.0.0-dev.49)(@itwin/core-geometry@5.0.0-dev.49)
+      '@playwright/test': 1.48.2
+      crypto-browserify: 3.12.0
       '@itwin/certa': 4.5.2
       '@itwin/core-bentley': 4.10.12
       '@itwin/core-common': 4.10.12(@itwin/core-bentley@4.10.12)(@itwin/core-geometry@4.10.12)
       '@itwin/service-authorization': 1.2.0(@itwin/core-bentley@4.10.12)(@itwin/core-geometry@4.10.12)
       '@playwright/test': 1.41.2
->>>>>>> 6a2dabe4
       dotenv: 10.0.0
       dotenv-expand: 5.1.0
       oidc-client-ts: 2.4.1
@@ -5392,17 +5260,13 @@
     transitivePeerDependencies:
       - debug
 
-<<<<<<< HEAD
   '@itwin/service-authorization@1.2.2(@itwin/core-bentley@5.0.0-dev.49)(@itwin/core-geometry@5.0.0-dev.49)':
+  '@itwin/service-authorization@1.2.0(@itwin/core-bentley@4.10.12)(@itwin/core-geometry@4.10.12)':
     dependencies:
       '@itwin/core-bentley': 5.0.0-dev.49
       '@itwin/core-common': 4.10.6(@itwin/core-bentley@5.0.0-dev.49)(@itwin/core-geometry@5.0.0-dev.49)
-=======
-  '@itwin/service-authorization@1.2.0(@itwin/core-bentley@4.10.12)(@itwin/core-geometry@4.10.12)':
-    dependencies:
       '@itwin/core-bentley': 4.10.12
       '@itwin/core-common': 4.10.12(@itwin/core-bentley@4.10.12)(@itwin/core-geometry@4.10.12)
->>>>>>> 6a2dabe4
       got: 12.6.1
       jsonwebtoken: 9.0.2
       jwks-rsa: 2.1.5
@@ -6076,9 +5940,7 @@
     transitivePeerDependencies:
       - debug
 
-<<<<<<< HEAD
   axobject-query@4.1.0: {}
-=======
   axios@1.8.4:
     dependencies:
       follow-redirects: 1.15.6
@@ -6090,7 +5952,6 @@
   axobject-query@3.2.1:
     dependencies:
       dequal: 2.0.3
->>>>>>> 6a2dabe4
 
   balanced-match@1.0.2: {}
 
@@ -6747,7 +6608,8 @@
     dependencies:
       get-intrinsic: 1.2.4
 
-<<<<<<< HEAD
+  es-define-property@1.0.1: {}
+
   es-errors@1.3.0: {}
 
   es-get-iterator@1.1.3:
@@ -6763,13 +6625,6 @@
       stop-iteration-iterator: 1.0.0
 
   es-iterator-helpers@1.1.0:
-=======
-  es-define-property@1.0.1: {}
-
-  es-errors@1.3.0: {}
-
-  es-iterator-helpers@1.0.18:
->>>>>>> 6a2dabe4
     dependencies:
       call-bind: 1.0.7
       define-properties: 1.2.1
@@ -8054,15 +7909,13 @@
       punycode.js: 2.3.1
       uc.micro: 2.1.0
 
-<<<<<<< HEAD
   md5.js@1.3.5:
     dependencies:
       hash-base: 3.1.0
       inherits: 2.0.4
       safe-buffer: 5.2.1
-=======
+
   math-intrinsics@1.1.0: {}
->>>>>>> 6a2dabe4
 
   md5@2.3.0:
     dependencies:
@@ -8490,6 +8343,7 @@
   package-json-from-dist@1.0.1: {}
 
   pako@0.2.9: {}
+  package-json-from-dist@1.0.0: {}
 
   pako@0.2.9: {}
 
@@ -9164,6 +9018,7 @@
       minimatch: 3.1.2
 
   tiny-inflate@1.0.3: {}
+  text-table@0.2.0: {}
 
   tiny-inflate@1.0.3: {}
 
@@ -9273,11 +9128,8 @@
     dependencies:
       is-typedarray: 1.0.0
 
-<<<<<<< HEAD
   typedoc-plugin-merge-modules@6.1.0(typedoc@0.26.11):
-=======
   typedoc-plugin-merge-modules@6.1.0(typedoc@0.26.11(typescript@5.6.3)):
->>>>>>> 6a2dabe4
     dependencies:
       typedoc: 0.26.11(typescript@5.6.3)
 
@@ -9488,13 +9340,9 @@
       typedarray-to-buffer: 3.1.5
 
   ws@7.5.10: {}
-<<<<<<< HEAD
-=======
+  ws@7.5.10: {}
 
   ws@7.5.9: {}
-
-  wtfnode@0.9.2: {}
->>>>>>> 6a2dabe4
 
   wtfnode@0.9.4: {}
 
