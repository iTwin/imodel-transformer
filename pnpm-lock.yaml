--- conflicted
+++ resolved
@@ -27,7 +27,6 @@
       '@types/node': ^18.11.5
       typescript: ^5.0.2
     devDependencies:
-<<<<<<< HEAD
       '@itwin/build-tools': 3.7.8
       '@itwin/core-backend': 3.7.8
       '@types/node': 18.16.14
@@ -97,12 +96,6 @@
       rimraf: 3.0.2
       ts-node: 10.9.1_kc6inpha4wtzcau2qu5q7cbqdu
       typescript: 5.1.3
-=======
-      '@itwin/build-tools': 3.6.1
-      '@itwin/core-backend': 4.0.0
-      '@types/node': 18.14.2
-      typescript: 5.0.4
->>>>>>> 9d8e7484
 
   packages/test-app:
     specifiers:
@@ -133,7 +126,6 @@
       typescript: ^5.0.2
       yargs: ^17.4.0
     dependencies:
-<<<<<<< HEAD
       '@itwin/core-backend': 3.7.8_qo5g3hdlcvfl6jdqtwuc2k26me
       '@itwin/core-bentley': 3.7.8
       '@itwin/core-common': 3.7.8_6zj7bn2m4uqz2xfpxkzp3piery
@@ -142,16 +134,6 @@
       '@itwin/imodels-access-backend': 2.3.0_nbozkhzf4yslelovsyn5guafm4
       '@itwin/imodels-client-authoring': 2.3.0
       '@itwin/node-cli-authorization': 0.9.2_@itwin+core-bentley@3.7.8
-=======
-      '@itwin/core-backend': 4.0.0_vtnhtcz6w5trpsnbifmldptt2a
-      '@itwin/core-bentley': 4.0.0
-      '@itwin/core-common': 4.0.0_roltqvpirh7y3jgkqw6t5lasxm
-      '@itwin/core-geometry': 4.0.0
-      '@itwin/imodel-transformer': link:../transformer
-      '@itwin/imodels-access-backend': 2.3.0_zrbajs3rtkr5ea2yqlpiwztzia
-      '@itwin/imodels-client-authoring': 2.3.0
-      '@itwin/node-cli-authorization': 0.9.2_@itwin+core-bentley@4.0.0
->>>>>>> 9d8e7484
       dotenv: 10.0.0
       dotenv-expand: 5.1.0
       fs-extra: 8.1.0
@@ -206,7 +188,6 @@
       semver: 7.5.1
     devDependencies:
       '@itwin/build-tools': 4.0.0-dev.86_@types+node@18.16.14
-<<<<<<< HEAD
       '@itwin/core-backend': 3.7.8_qo5g3hdlcvfl6jdqtwuc2k26me
       '@itwin/core-bentley': 3.7.8
       '@itwin/core-common': 3.7.8_6zj7bn2m4uqz2xfpxkzp3piery
@@ -214,15 +195,6 @@
       '@itwin/core-quantity': 3.7.8_@itwin+core-bentley@3.7.8
       '@itwin/ecschema-metadata': 3.7.8_rnnumoitwa76ifbcwr5dsz4zva
       '@itwin/eslint-plugin': 3.7.8_nydeehezxge4zglz7xgffbdlvu
-=======
-      '@itwin/core-backend': 4.0.0_vtnhtcz6w5trpsnbifmldptt2a
-      '@itwin/core-bentley': 4.0.0
-      '@itwin/core-common': 4.0.0_roltqvpirh7y3jgkqw6t5lasxm
-      '@itwin/core-geometry': 4.0.0
-      '@itwin/core-quantity': 4.0.0_@itwin+core-bentley@4.0.0
-      '@itwin/ecschema-metadata': 4.0.0_gd75yuyi3urlyjnhdetvzk4ih4
-      '@itwin/eslint-plugin': 3.7.8_cgdknpc562nnyruteofhkegnom
->>>>>>> 9d8e7484
       '@types/chai': 4.3.1
       '@types/chai-as-promised': 7.1.5
       '@types/mocha': 8.2.3
@@ -599,8 +571,8 @@
       to-fast-properties: 2.0.0
     dev: true
 
-  /@bentley/imodeljs-native/4.0.8:
-    resolution: {integrity: sha512-EeC8ooHXyJfheuuQazT1UVkKMcj5FfCy0lfUkbo7hCr2DklaQlbhQuYk4h/5SK21JUnVOgdmLxezpFmcKGyYKg==}
+  /@bentley/imodeljs-native/3.7.0:
+    resolution: {integrity: sha512-owmOe51U+rWcmGTRSZoRwsnHoiZuL5RXD2mNqC01w8cXZ9RGNz+2rYt26drQ2s5WoAwocc6FKx4oJIqJibPW1Q==}
     requiresBuild: true
 
   /@cspotcode/source-map-support/0.8.1:
@@ -760,7 +732,6 @@
       inversify: 5.0.5
       reflect-metadata: 0.1.13
 
-<<<<<<< HEAD
   /@itwin/core-backend/3.7.8:
     resolution: {integrity: sha512-Rov6CbiSDrbbQzW616YVkaxKwrmUMxyviEl/XN0/9UBbWIlLPAqEpnPJK0RQL6FnIXFMgnqG0eaJUfsfDYYEoQ==}
     engines: {node: '>=12.22.0 < 14.0 || >=14.17.0 < 19.0'}
@@ -768,35 +739,21 @@
       '@itwin/core-bentley': ^3.7.8
       '@itwin/core-common': ^3.7.8
       '@itwin/core-geometry': ^3.7.8
-=======
-  /@itwin/core-backend/4.0.0:
-    resolution: {integrity: sha512-YJOTmVmewpp0YE8cUav160BeTBTttJM+BAFd2a3bBSBuoetN0UZatOm1IL8CLCDe5v+PlwN3KAucvHG8Ky3auQ==}
-    engines: {node: ^18.0.0}
-    peerDependencies:
-      '@itwin/core-bentley': ^4.0.0
-      '@itwin/core-common': ^4.0.0
-      '@itwin/core-geometry': ^4.0.0
->>>>>>> 9d8e7484
       '@opentelemetry/api': ^1.0.4
     peerDependenciesMeta:
       '@opentelemetry/api':
         optional: true
     dependencies:
-<<<<<<< HEAD
       '@azure/storage-blob': 12.14.0
       '@bentley/imodeljs-native': 3.7.0
       '@itwin/cloud-agnostic-core': 1.6.0
       '@itwin/core-telemetry': 3.7.8
-=======
-      '@bentley/imodeljs-native': 4.0.8
-      '@itwin/cloud-agnostic-core': 1.6.0
-      '@itwin/core-telemetry': 4.0.0
->>>>>>> 9d8e7484
       '@itwin/object-storage-azure': 1.6.0
       '@itwin/object-storage-core': 1.6.0
       form-data: 2.5.1
       fs-extra: 8.1.0
       inversify: 5.0.5
+      js-base64: 3.7.5
       json5: 2.2.3
       multiparty: 4.2.3
       semver: 7.5.1
@@ -808,7 +765,6 @@
       - utf-8-validate
     dev: true
 
-<<<<<<< HEAD
   /@itwin/core-backend/3.7.8_qo5g3hdlcvfl6jdqtwuc2k26me:
     resolution: {integrity: sha512-Rov6CbiSDrbbQzW616YVkaxKwrmUMxyviEl/XN0/9UBbWIlLPAqEpnPJK0RQL6FnIXFMgnqG0eaJUfsfDYYEoQ==}
     engines: {node: '>=12.22.0 < 14.0 || >=14.17.0 < 19.0'}
@@ -816,21 +772,11 @@
       '@itwin/core-bentley': ^3.7.8
       '@itwin/core-common': ^3.7.8
       '@itwin/core-geometry': ^3.7.8
-=======
-  /@itwin/core-backend/4.0.0_vtnhtcz6w5trpsnbifmldptt2a:
-    resolution: {integrity: sha512-YJOTmVmewpp0YE8cUav160BeTBTttJM+BAFd2a3bBSBuoetN0UZatOm1IL8CLCDe5v+PlwN3KAucvHG8Ky3auQ==}
-    engines: {node: ^18.0.0}
-    peerDependencies:
-      '@itwin/core-bentley': ^4.0.0
-      '@itwin/core-common': ^4.0.0
-      '@itwin/core-geometry': ^4.0.0
->>>>>>> 9d8e7484
       '@opentelemetry/api': ^1.0.4
     peerDependenciesMeta:
       '@opentelemetry/api':
         optional: true
     dependencies:
-<<<<<<< HEAD
       '@azure/storage-blob': 12.14.0
       '@bentley/imodeljs-native': 3.7.0
       '@itwin/cloud-agnostic-core': 1.6.0
@@ -838,19 +784,12 @@
       '@itwin/core-common': 3.7.8_6zj7bn2m4uqz2xfpxkzp3piery
       '@itwin/core-geometry': 3.7.8
       '@itwin/core-telemetry': 3.7.8_@itwin+core-geometry@3.7.8
-=======
-      '@bentley/imodeljs-native': 4.0.8
-      '@itwin/cloud-agnostic-core': 1.6.0
-      '@itwin/core-bentley': 4.0.0
-      '@itwin/core-common': 4.0.0_roltqvpirh7y3jgkqw6t5lasxm
-      '@itwin/core-geometry': 4.0.0
-      '@itwin/core-telemetry': 4.0.0_@itwin+core-geometry@4.0.0
->>>>>>> 9d8e7484
       '@itwin/object-storage-azure': 1.6.0
       '@itwin/object-storage-core': 1.6.0
       form-data: 2.5.1
       fs-extra: 8.1.0
       inversify: 5.0.5
+      js-base64: 3.7.5
       json5: 2.2.3
       multiparty: 4.2.3
       semver: 7.5.1
@@ -861,7 +800,6 @@
       - encoding
       - utf-8-validate
 
-<<<<<<< HEAD
   /@itwin/core-bentley/3.7.8:
     resolution: {integrity: sha512-GNuWDsoLfizF9HIH997HcFWPylEr4WZNgyxlckx9OQHNLchrk9tSn/+cTemt549291CXQsfsgoJGUbmJIVfHPQ==}
 
@@ -873,25 +811,13 @@
     dependencies:
       '@itwin/core-bentley': 3.7.8
       '@itwin/core-geometry': 3.7.8
-=======
-  /@itwin/core-bentley/4.0.0:
-    resolution: {integrity: sha512-zfFBi8l/jvrCs0R6W/s8GTk9TBRgGBuXPAJ0XhphIJegM/wlZrqmTcjpXrlcgpmYbHD4iGZ85kC1r/a1urAfgA==}
-
-  /@itwin/core-common/4.0.0_@itwin+core-bentley@4.0.0:
-    resolution: {integrity: sha512-69mWBYnKPlhSWxOm5+fSqfTKEL/fwA12TerAQqFJWqIbzBKAHuyD90qeHRCc2fpZoBRjWKrbkwzc1peUIeVgvQ==}
-    peerDependencies:
-      '@itwin/core-bentley': ^4.0.0
-      '@itwin/core-geometry': ^4.0.0
-    dependencies:
-      '@itwin/core-bentley': 4.0.0
->>>>>>> 9d8e7484
       '@itwin/object-storage-core': 1.6.0
       flatbuffers: 1.12.0
       js-base64: 3.7.5
+      semver: 7.5.1
     transitivePeerDependencies:
       - debug
 
-<<<<<<< HEAD
   /@itwin/core-common/3.7.8_@itwin+core-bentley@3.7.8:
     resolution: {integrity: sha512-HT27x7zYn8lc48PfbTALx2fErikocjI+XA5yefscoHjSRDedNZjyZHO5LufbK0PubbuaRY6ql7dM6MMerc/PvA==}
     peerDependencies:
@@ -899,24 +825,14 @@
       '@itwin/core-geometry': ^3.7.8
     dependencies:
       '@itwin/core-bentley': 3.7.8
-=======
-  /@itwin/core-common/4.0.0_roltqvpirh7y3jgkqw6t5lasxm:
-    resolution: {integrity: sha512-69mWBYnKPlhSWxOm5+fSqfTKEL/fwA12TerAQqFJWqIbzBKAHuyD90qeHRCc2fpZoBRjWKrbkwzc1peUIeVgvQ==}
-    peerDependencies:
-      '@itwin/core-bentley': ^4.0.0
-      '@itwin/core-geometry': ^4.0.0
-    dependencies:
-      '@itwin/core-bentley': 4.0.0
-      '@itwin/core-geometry': 4.0.0
->>>>>>> 9d8e7484
       '@itwin/object-storage-core': 1.6.0
       flatbuffers: 1.12.0
       js-base64: 3.7.5
+      semver: 7.5.1
     transitivePeerDependencies:
       - debug
     dev: true
 
-<<<<<<< HEAD
   /@itwin/core-geometry/3.7.8:
     resolution: {integrity: sha512-tN4u2ZRBrlfkEwlky7ZRxDXVjsA6di//4fnEbNouihJtCTBMl7XoLTtLH5f5BBXPp9KL+CjIHnJtihT4YSI+Eg==}
     dependencies:
@@ -935,50 +851,20 @@
     dependencies:
       '@itwin/core-bentley': 3.7.8
       '@itwin/core-common': 3.7.8_@itwin+core-bentley@3.7.8
-=======
-  /@itwin/core-geometry/4.0.0:
-    resolution: {integrity: sha512-dfHjQwQTlCYtoePtZBC5RdmdkxL+vd5glv9NO7nt89BG0Qr33s6l5d9DaCzIUn02jgPVPTFGtnVztH/SWPFUJw==}
-    dependencies:
-      '@itwin/core-bentley': 4.0.0
-      flatbuffers: 1.12.0
-
-  /@itwin/core-quantity/4.0.0_@itwin+core-bentley@4.0.0:
-    resolution: {integrity: sha512-fAfe8tslvqfTZzUwjw2Hk0ATFn4UyUkm46WWyPs/7aotp1SCoNrYKKWNozaK1jiG1h0+UeTLPAL32i8A2d3U3g==}
-    peerDependencies:
-      '@itwin/core-bentley': ^4.0.0
-    dependencies:
-      '@itwin/core-bentley': 4.0.0
-    dev: true
-
-  /@itwin/core-telemetry/4.0.0:
-    resolution: {integrity: sha512-/a2rgssSxK1YWXECufbjI6HaBXaa8pJWIl2+Eq45DZbkeD7f1dlV15wZ0yjoPaXgAgcjfmwHtIBrK5nRsCN7JA==}
-    dependencies:
-      '@itwin/core-bentley': 4.0.0
-      '@itwin/core-common': 4.0.0_@itwin+core-bentley@4.0.0
->>>>>>> 9d8e7484
     transitivePeerDependencies:
       - '@itwin/core-geometry'
       - debug
     dev: true
 
-<<<<<<< HEAD
   /@itwin/core-telemetry/3.7.8_@itwin+core-geometry@3.7.8:
     resolution: {integrity: sha512-X1BqoKyuxg6poGE+/psZNfPZbcxqv0u5UgICJbOueRuvl7U8Ag8AfT/vXoow/zxckI3d6QtT7Uh72qGtpXdovg==}
     dependencies:
       '@itwin/core-bentley': 3.7.8
       '@itwin/core-common': 3.7.8_6zj7bn2m4uqz2xfpxkzp3piery
-=======
-  /@itwin/core-telemetry/4.0.0_@itwin+core-geometry@4.0.0:
-    resolution: {integrity: sha512-/a2rgssSxK1YWXECufbjI6HaBXaa8pJWIl2+Eq45DZbkeD7f1dlV15wZ0yjoPaXgAgcjfmwHtIBrK5nRsCN7JA==}
-    dependencies:
-      '@itwin/core-bentley': 4.0.0
-      '@itwin/core-common': 4.0.0_roltqvpirh7y3jgkqw6t5lasxm
->>>>>>> 9d8e7484
     transitivePeerDependencies:
       - '@itwin/core-geometry'
       - debug
 
-<<<<<<< HEAD
   /@itwin/ecschema-metadata/3.7.8_rnnumoitwa76ifbcwr5dsz4zva:
     resolution: {integrity: sha512-17LT6HfHuaKZVcxOGgQPapnhxpCpl5atT2nv32d1CaQXnll3l87FLUi9gUFQZ7zwSz8boRxBrTI5UCZ0e5wJ7A==}
     peerDependencies:
@@ -987,16 +873,6 @@
     dependencies:
       '@itwin/core-bentley': 3.7.8
       '@itwin/core-quantity': 3.7.8_@itwin+core-bentley@3.7.8
-=======
-  /@itwin/ecschema-metadata/4.0.0_gd75yuyi3urlyjnhdetvzk4ih4:
-    resolution: {integrity: sha512-eeh4HsdeS1DbcN03h/lInfB0EPaWQzr/r7niuELN1I/0jRsigjDnpePPR8OGtpkSh3NC9PZcTGYWbUVmeYYVHw==}
-    peerDependencies:
-      '@itwin/core-bentley': ^4.0.0
-      '@itwin/core-quantity': ^4.0.0
-    dependencies:
-      '@itwin/core-bentley': 4.0.0
-      '@itwin/core-quantity': 4.0.0_@itwin+core-bentley@4.0.0
->>>>>>> 9d8e7484
       almost-equal: 1.1.0
 
   /@itwin/eslint-plugin/3.7.8_nydeehezxge4zglz7xgffbdlvu:
@@ -1026,38 +902,7 @@
       - supports-color
     dev: true
 
-<<<<<<< HEAD
   /@itwin/imodels-access-backend/2.3.0_nbozkhzf4yslelovsyn5guafm4:
-=======
-  /@itwin/eslint-plugin/3.7.8_cgdknpc562nnyruteofhkegnom:
-    resolution: {integrity: sha512-zPgGUZro3NZNH5CVCrzxy+Zyi0CucCMO3aYsPn8eaAvLQE1iqWt+M0XT+ih6FwZXRiHSrPhNrjTvP8cuFC96og==}
-    hasBin: true
-    peerDependencies:
-      eslint: ^7.0.0
-      typescript: ^3.7.0 || ^4.0.0
-    dependencies:
-      '@typescript-eslint/eslint-plugin': 5.59.7_3twxgq56pbcx5sbdzeotbqorme
-      '@typescript-eslint/parser': 4.31.2_cgdknpc562nnyruteofhkegnom
-      eslint: 7.32.0
-      eslint-import-resolver-node: 0.3.4
-      eslint-import-resolver-typescript: 2.7.1_4heylg5ce4zxl5r7mnxe6vqlki
-      eslint-plugin-deprecation: 1.4.1_cgdknpc562nnyruteofhkegnom
-      eslint-plugin-import: 2.27.5_v35z5nwcdf5szdrauumy3vmgsm
-      eslint-plugin-jam3: 0.2.3
-      eslint-plugin-jsdoc: 35.5.1_eslint@7.32.0
-      eslint-plugin-jsx-a11y: 6.7.1_eslint@7.32.0
-      eslint-plugin-prefer-arrow: 1.2.3_eslint@7.32.0
-      eslint-plugin-react: 7.32.2_eslint@7.32.0
-      eslint-plugin-react-hooks: 4.6.0_eslint@7.32.0
-      require-dir: 1.2.0
-      typescript: 5.0.4
-    transitivePeerDependencies:
-      - eslint-import-resolver-webpack
-      - supports-color
-    dev: true
-
-  /@itwin/imodels-access-backend/2.3.0_zrbajs3rtkr5ea2yqlpiwztzia:
->>>>>>> 9d8e7484
     resolution: {integrity: sha512-g2Bygiu6Is/Xa6OWUxXN/BZwGU2M4izFl8fdgL1cFWxhoWSYL169bN3V4zvRTUJIqtsNaTyOeRu2mjkRgHY9KQ==}
     peerDependencies:
       '@itwin/core-backend': ^3.3.0
@@ -1065,15 +910,9 @@
       '@itwin/core-common': ^3.3.0
     dependencies:
       '@azure/abort-controller': 1.1.0
-<<<<<<< HEAD
       '@itwin/core-backend': 3.7.8_qo5g3hdlcvfl6jdqtwuc2k26me
       '@itwin/core-bentley': 3.7.8
       '@itwin/core-common': 3.7.8_6zj7bn2m4uqz2xfpxkzp3piery
-=======
-      '@itwin/core-backend': 4.0.0_vtnhtcz6w5trpsnbifmldptt2a
-      '@itwin/core-bentley': 4.0.0
-      '@itwin/core-common': 4.0.0_roltqvpirh7y3jgkqw6t5lasxm
->>>>>>> 9d8e7484
       '@itwin/imodels-client-authoring': 2.3.0
       axios: 0.21.4
     transitivePeerDependencies:
@@ -1101,20 +940,12 @@
       - debug
     dev: false
 
-<<<<<<< HEAD
   /@itwin/node-cli-authorization/0.9.2_@itwin+core-bentley@3.7.8:
-=======
-  /@itwin/node-cli-authorization/0.9.2_@itwin+core-bentley@4.0.0:
->>>>>>> 9d8e7484
     resolution: {integrity: sha512-/L1MYQEKlwfBaHhO1OgRvxFOcq77lUyjR1JSeyl9iYLWuxYdwrjuRTObgX/XCGogRm3ZcUHR9YctRJgPrRyjwg==}
     peerDependencies:
       '@itwin/core-bentley': ^3.0.0
     dependencies:
-<<<<<<< HEAD
       '@itwin/core-bentley': 3.7.8
-=======
-      '@itwin/core-bentley': 4.0.0
->>>>>>> 9d8e7484
       '@openid/appauth': 1.3.1
       keytar: 7.9.0
       open: 8.4.2
@@ -1584,15 +1415,6 @@
     resolution: {integrity: sha512-JYM8x9EGF163bEyhdJBpR2QX1R5naCJHC8ucJylJ3w9/CVBaskdQ8WqBf8MmQrd1kRvp/a4TS8HJ+bxzR7ZJYQ==}
     dev: false
 
-<<<<<<< HEAD
-=======
-  /@types/tunnel/0.0.1:
-    resolution: {integrity: sha512-AOqu6bQu5MSWwYvehMXLukFHnupHrpZ8nvgae5Ggie9UwzDR1CCwoXgSSWNZJuyOlCdfdsWMA5F2LlmvyoTv8A==}
-    dependencies:
-      '@types/node': 18.16.14
-    dev: false
-
->>>>>>> 9d8e7484
   /@types/tunnel/0.0.3:
     resolution: {integrity: sha512-sOUTGn6h1SfQ+gbgqC364jLFBw2lnFqkgF3q0WovEHRLMrVD1sd5aufqi/aJObLekJO+Aq5z646U4Oxy6shXMA==}
     dependencies:
@@ -2292,7 +2114,7 @@
     dev: true
 
   /charenc/0.0.2:
-    resolution: {integrity: sha1-wKHS86cJLgN3S/qD8UwPxXkKhmc=}
+    resolution: {integrity: sha512-yrLQ/yVUFXkzg7EDQsPieE/53+0RlaWTs+wBrvW36cyilJ2SaDWfl4Yj7MtLTXleV9uEKefbAGUPv2/iWSooRA==}
     dev: true
 
   /check-error/1.0.2:
@@ -2435,7 +2257,7 @@
     dev: true
 
   /concat-map/0.0.1:
-    resolution: {integrity: sha1-2Klr13/Wjfd5OnMDajug1UBdR3s=}
+    resolution: {integrity: sha512-/Srv4dswyQNBfohGpz9o6Yb3Gz3SrUDqBH5rTuhGR7ahtlbYKnVxw2bCFMRljaA7EXHaXZ8wsHdodFvbkhKmqg==}
     dev: true
 
   /content-disposition/0.5.4:
@@ -2455,7 +2277,7 @@
     dev: true
 
   /cookie-signature/1.0.6:
-    resolution: {integrity: sha1-4wOogrNCzD7oylE6eZmXNNqzriw=}
+    resolution: {integrity: sha512-QADzlaHc8icV8I7vbaJXJwod9HWYp8uCqf1xa4OfNu1T7JVxQIrUgOWtHdNDtPiywmFbiS12VjotIXLrKM3orQ==}
     dev: true
 
   /cookie/0.5.0:
@@ -2535,7 +2357,7 @@
     dev: true
 
   /crypt/0.0.2:
-    resolution: {integrity: sha1-iNf/fsDfuG9xPch7u0LQRNPmxBs=}
+    resolution: {integrity: sha512-mCxBlsHFYh9C+HVpiEacem8FEBnMXgU9gy4zmNC+SXAZNB/1idgp/aulFJ4FgCi7GPEVbfyng092GqL2k2rmow==}
     dev: true
 
   /damerau-levenshtein/1.0.8:
@@ -2758,7 +2580,7 @@
     dev: true
 
   /ee-first/1.1.1:
-    resolution: {integrity: sha1-WQxhFWsK4vTwJVcyoViyZrxWsh0=}
+    resolution: {integrity: sha512-WMwm9LhRUo+WUaRN+vRuETqG89IgZphVSNkdFgeb6sS/E4OrDIN7t48CAewSHXc6C8lefD8KKfr5vY61brQlow==}
     dev: true
 
   /electron-to-chromium/1.4.404:
@@ -3504,7 +3326,7 @@
     dev: true
 
   /fresh/0.5.2:
-    resolution: {integrity: sha1-PYyt2Q2XZWn6g1qx+OSyOhBWBac=}
+    resolution: {integrity: sha512-zJ2mQYM18rEFOudeV4GShTGIQ7RbzA7ozbU9I/XBpm7kqgMywgmylMwXHxZJmkVoYkna9d2pVXVXPdYTP9ej8Q==}
     engines: {node: '>= 0.6'}
     dev: true
 
@@ -3643,7 +3465,7 @@
     dev: true
 
   /github-from-package/0.0.0:
-    resolution: {integrity: sha1-l/tdlr/eiXMxPyDoKI75oWf6ZM4=}
+    resolution: {integrity: sha512-SyHy3T1v2NUXn29OsWdxmK6RwHD+vkj3v8en8AOBZ1wBQ/hCAQ5bAQTD02kW4W9tUp/3Qh6J8r9EvntiyCmOOw==}
     dev: false
 
   /glob-parent/5.1.2:
@@ -3676,7 +3498,7 @@
     dev: true
 
   /glob2base/0.0.12:
-    resolution: {integrity: sha1-nUGbPijxLoOjYhZKJ3BVkiycDVY=}
+    resolution: {integrity: sha512-ZyqlgowMbfj2NPjxaZZ/EtsXlOch28FRXgMd64vqZWk1bT9+wvSRLYD1om9M7QfQru51zJPAT17qXm4/zd+9QA==}
     engines: {node: '>= 0.10'}
     dependencies:
       find-index: 0.1.1
@@ -4573,7 +4395,7 @@
     dev: true
 
   /media-typer/0.3.0:
-    resolution: {integrity: sha1-hxDXrwqmJvj/+hzgAWhUUmMlV0g=}
+    resolution: {integrity: sha512-dq+qelQ9akHpcOl/gUVRTxVIOkAJ1wR3QAvb4RsVjS8oVoFjDGTc679wJYmUmknUF5HwMLOgb5O+a3KxfWapPQ==}
     engines: {node: '>= 0.6'}
     dev: true
 
@@ -4592,7 +4414,7 @@
     dev: true
 
   /merge-descriptors/1.0.1:
-    resolution: {integrity: sha1-sAqqVW3YtEVoFQ7J0blT8/kMu2E=}
+    resolution: {integrity: sha512-cCi6g3/Zr1iqQi6ySbseM1Xvooa98N0w31jzUYrXPX2xqObmFGHJ0tQ5u74H3mVh7wLouTseZyYIq39g8cNp1w==}
     dev: true
 
   /merge-stream/2.0.0:
@@ -5365,7 +5187,7 @@
   /puppeteer/15.5.0:
     resolution: {integrity: sha512-+vZPU8iBSdCx1Kn5hHas80fyo0TiVyMeqLGv/1dygX2HKhAZjO9YThadbRTCoTYq0yWw+w/CysldPsEekDtjDQ==}
     engines: {node: '>=14.1.0'}
-    deprecated: < 18.1.0 is no longer supported
+    deprecated: < 19.4.0 is no longer supported
     requiresBuild: true
     dependencies:
       cross-fetch: 3.1.5
@@ -6337,7 +6159,7 @@
     resolution: {integrity: sha512-EPD5q1uXyFxJpCrLnCc1nHnq3gOa6DZBocAIiI2TaSCA7VCJ1UJDMagCzIkXNsUYfD1daK//LTEQ8xiIbrHtcw==}
 
   /utils-merge/1.0.1:
-    resolution: {integrity: sha1-n5VxD1CiZ5R7LMwSR0HBAoQn5xM=}
+    resolution: {integrity: sha512-pMZTvIkT1d+TFGvDOqodOclx0QWkkgi6Tdoa8gC8ffGAAqz9pzPTZWAybbsHHoED/ztMtkv/VoYTYyShUn81hA==}
     engines: {node: '>= 0.4.0'}
     dev: true
 
