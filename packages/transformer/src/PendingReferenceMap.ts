/*---------------------------------------------------------------------------------------------
* Copyright (c) Bentley Systems, Incorporated. All rights reserved.
* See LICENSE.md in the project root for license terms and full copyright notice.
*--------------------------------------------------------------------------------------------*/
/** @packageDocumentation
 * @module Utils
 */

import { EntityReference } from "@itwin/core-common";
import { ConcreteEntity, EntityReferences } from "@itwin/core-backend";
<<<<<<< HEAD
import { EntityMap } from "./EntityMap";
import { BigMap } from "./BigMap";
=======
import { EntityKey, EntityMap } from "./EntityMap";
>>>>>>> cf221106

/**
 * A reference relationships from an element, "referencer", to an element or its submodel, "referenced"
 * @internal
 */
export interface PendingReference {
  referencer: EntityReference;
  referenced: EntityReference;
}

export namespace PendingReference {
  export function from(referencer: ConcreteEntity | EntityReference, referenced: ConcreteEntity | EntityReference): PendingReference {
    if (typeof referencer !== "string")
      referencer = EntityReferences.from(referencer);
    if (typeof referenced !== "string")
      referenced = EntityReferences.from(referenced);
    return { referencer, referenced };
  }

  export function toKey(props: PendingReference): string {
    return `${props.referencer}\x00${props.referenced}`;
  }

  export function fromKey(key: string): PendingReference {
    const [referencer, referenced] = key.split("\x00") as [EntityReference, EntityReference];
    return { referencer, referenced };
  }
}

/**
 * a map that supports using PendingReferences objects as structural keys,
 * as well as getting a list of referencers from a referencee (called referenced)
 */
export class PendingReferenceMap<T> {
  private _map = new BigMap<string, T>();
  private _referencedToReferencers = new EntityMap<Set<EntityReference>>();

  public getReferencers(referenced: ConcreteEntity): Set<EntityReference> {
    const referencedKey = EntityMap.makeKey(referenced);
    return this.getReferencersByEntityKey(referencedKey);
  }

  public getReferencersByEntityKey(referenced: EntityKey): Set<EntityReference> {
    let referencers = this._referencedToReferencers.getByKey(referenced);
    if (referencers === undefined) {
      referencers = new Set();
      this._referencedToReferencers.setByKey(referenced, referencers);
    }
    return referencers;
  }

  /// Map implementation
  public clear(): void { this._map.clear(); }

  public delete(ref: PendingReference): boolean {
    const deleteResult = this._map.delete(PendingReference.toKey(ref));
    const referencedKey = ref.referenced;
    const referencers = this._referencedToReferencers.getByKey(referencedKey);
    if (referencers !== undefined)
      referencers.delete(ref.referencer);
    return deleteResult;
  }

  public get(ref: PendingReference): T | undefined {
    return this._map.get(PendingReference.toKey(ref));
  }

  public has(ref: PendingReference): boolean {
    return this._map.has(PendingReference.toKey(ref));
  }

  public set(ref: PendingReference, value: T): this {
    this._map.set(PendingReference.toKey(ref), value);
    const referencedKey = ref.referenced;
    let referencers = this._referencedToReferencers.getByKey(referencedKey);
    if (referencers === undefined) {
      referencers = new Set();
      this._referencedToReferencers.setByKey(referencedKey, referencers);
    }
    referencers.add(ref.referencer);
    return this;
  }

  public get size(): number { return this._map.size; }

  public get [Symbol.toStringTag](): string { return "PendingReferenceMap"; }
}<|MERGE_RESOLUTION|>--- conflicted
+++ resolved
@@ -8,12 +8,8 @@
 
 import { EntityReference } from "@itwin/core-common";
 import { ConcreteEntity, EntityReferences } from "@itwin/core-backend";
-<<<<<<< HEAD
-import { EntityMap } from "./EntityMap";
 import { BigMap } from "./BigMap";
-=======
 import { EntityKey, EntityMap } from "./EntityMap";
->>>>>>> cf221106
 
 /**
  * A reference relationships from an element, "referencer", to an element or its submodel, "referenced"
@@ -48,7 +44,7 @@
  * as well as getting a list of referencers from a referencee (called referenced)
  */
 export class PendingReferenceMap<T> {
-  private _map = new BigMap<string, T>();
+  private _map = new BigMap<T>();
   private _referencedToReferencers = new EntityMap<Set<EntityReference>>();
 
   public getReferencers(referenced: ConcreteEntity): Set<EntityReference> {
