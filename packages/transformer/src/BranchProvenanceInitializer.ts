--- conflicted
+++ resolved
@@ -1,12 +1,6 @@
-<<<<<<< HEAD
-import { BriefcaseDb, ExternalSource, ExternalSourceIsInRepository, IModelDb, Relationship, RepositoryLink, SnapshotDb, StandaloneDb } from "@itwin/core-backend";
+import { BriefcaseDb, ExternalSource, ExternalSourceIsInRepository, IModelDb, RepositoryLink, StandaloneDb } from "@itwin/core-backend";
 import { DbResult, Id64String, Logger, OpenMode } from "@itwin/core-bentley";
-import { Code } from "@itwin/core-common";
-=======
-import { ExternalSource, ExternalSourceIsInRepository, IModelDb, RepositoryLink } from "@itwin/core-backend";
-import { DbResult, Id64String } from "@itwin/core-bentley";
 import { Code, ExternalSourceProps, RepositoryLinkProps } from "@itwin/core-common";
->>>>>>> bfa72488
 import assert = require("assert");
 import { IModelTransformer } from "./IModelTransformer";
 
@@ -98,11 +92,7 @@
   }
 
   // create an external source and owning repository link to use as our *Target Scope Element* for future synchronizations
-<<<<<<< HEAD
-  const masterRepoLinkId = new RepositoryLink({
-=======
-  const masterLinkRepoId = args.branch.elements.insertElement({
->>>>>>> bfa72488
+  const masterRepoLinkId = args.branch.elements.insertElement({
     classFullName: RepositoryLink.classFullName,
     code: RepositoryLink.createCode(args.branch, IModelDb.repositoryModelId, "example-code-value"),
     model: IModelDb.repositoryModelId,
