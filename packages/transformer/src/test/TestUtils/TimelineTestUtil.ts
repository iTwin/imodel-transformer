--- conflicted
+++ resolved
@@ -527,20 +527,12 @@
         const args: InitOptions = {
           accessToken,
           startChangeset: startIndex ? { index: startIndex } : undefined,
-          ...finalizeTransformationOptions,
         };
         await initFxns?.initExporter?.(syncer.exporter);
 
         initFxns?.initTransformer?.(syncer);
         try {
-<<<<<<< HEAD
           await syncer.processChanges(args);
-=======
-          await syncer.processChanges({
-            accessToken,
-            startChangeset: startIndex ? { index: startIndex } : undefined,
-          });
->>>>>>> 0f8e8a5b
           expect(
             expectThrow === false || expectThrow === undefined,
             "expectThrow was set to true and transformer succeeded."
