--- conflicted
+++ resolved
@@ -19,11 +19,7 @@
    * Passing `true`, is the same as passing `["classFullName", "relClassName"]`
    */
   normalizeClassNameProps?: boolean | string[];
-<<<<<<< HEAD
-  /** do not error on conflicting values where the expected value is undefined */
-=======
   /** generally prefer `.deep.subsetEqual` instead */
->>>>>>> 857222ee
   useSubsetEquality?: boolean;
 }
 
