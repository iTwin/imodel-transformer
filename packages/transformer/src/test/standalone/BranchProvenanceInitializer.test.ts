import * as fs from "fs";
import { ElementGroupsMembers, ExternalSource, ExternalSourceAspect, ExternalSourceIsInRepository, IModelDb, IModelHost, PhysicalModel, PhysicalObject, RepositoryLink, SpatialCategory, StandaloneDb } from "@itwin/core-backend";
import { initializeBranchProvenance, ProvenanceInitArgs, ProvenanceInitResult } from "../../BranchProvenanceInitializer";
import { assertIdentityTransformation, IModelTransformerTestUtils } from "../IModelTransformerUtils";
import { BriefcaseIdValue, Code, ExternalSourceProps, RepositoryLinkProps } from "@itwin/core-common";
import { IModelTransformer } from "../../IModelTransformer";
import { Guid, OpenMode, TupleKeyedMap } from "@itwin/core-bentley";
import { assert, expect } from "chai";
import { Point3d, YawPitchRollAngles } from "@itwin/core-geometry";
import "./TransformerTestStartup"; // calls startup/shutdown IModelHost before/after all tests

describe("compare imodels from BranchProvenanceInitializer and traditional branch init", () => {
  // truth table (sourceHasFedGuid, targetHasFedGuid, forceCreateFedGuidsForMaster) -> (relSourceAspectNum, relTargetAspectNum)
  const sourceTargetFedGuidToAspectCountMap = new TupleKeyedMap([
    [[false, false, false], [2, 1]],
    // "keep-reopened-db" is truthy but also equal to an optimized optional argument that we use
    [[false, false, "keep-reopened-db"], [0, 0]],
    [[false, true, false], [2, 0]],
    [[false, true, "keep-reopened-db"], [0, 0]],
    [[true, false, false], [1, 1]],
    [[true, false, "keep-reopened-db"], [0, 0]],
    [[true, true, false], [0, 0]],
    [[true, true, "keep-reopened-db"], [0, 0]],
  ]);

  let generatedIModel: StandaloneDb;
  let sourceTargetFedGuidsToElemIds: TupleKeyedMap<[boolean, boolean], [string, string]>;

  let transformerBranchInitResult: ProvenanceInitResult | undefined;
  let noTransformerBranchInitResult: ProvenanceInitResult | undefined;
  let transformerForkDb: StandaloneDb | undefined;
  let noTransformerForkDb: StandaloneDb | undefined;

  before(async () => {
    [generatedIModel, sourceTargetFedGuidsToElemIds] = setupIModel();
  });

  for (const doBranchProv of [true, false]) {
    for (const createFedGuidsForMaster of ["keep-reopened-db", false] as const) {
      it(`branch provenance init with ${[
        doBranchProv && "branchProvenance",
        !doBranchProv && "classicTransformerProvenance",
        createFedGuidsForMaster && "createFedGuidsForMaster",
      ].filter(Boolean)
       .join(",")
      }`, async () => {

      const masterPath = IModelTransformerTestUtils.prepareOutputFile("IModelTransformer", `${doBranchProv ? "noTransformer" : "Transformer"}_${createFedGuidsForMaster ?? "createFedGuids"}Master_STC`);
      const forkPath = IModelTransformerTestUtils.prepareOutputFile("IModelTransformer", `${doBranchProv ? "noTransformer" : "Transformer"}_${createFedGuidsForMaster ?? "createFedGuids"}Fork_STC`);

      await Promise.all([
        fs.promises.copyFile(generatedIModel!.pathName, masterPath),
        fs.promises.copyFile(generatedIModel!.pathName, forkPath),
      ]);

      setToStandalone(masterPath);
      setToStandalone(forkPath);
      const masterMode = createFedGuidsForMaster ? OpenMode.ReadWrite : OpenMode.Readonly;
      let masterDb = StandaloneDb.openFile(masterPath, masterMode);
      let forkDb = StandaloneDb.openFile(forkPath, OpenMode.ReadWrite);

      const baseInitProvenanceArgs = {
        createFedGuidsForMaster,
        masterDescription: "master iModel repository",
        masterUrl: "https://example.com/mytest",
      };

      const initProvenanceArgs: ProvenanceInitArgs = {
        ...baseInitProvenanceArgs,
        master: masterDb,
        branch: forkDb,
      };

      if (doBranchProv) {
        const result = await initializeBranchProvenance(initProvenanceArgs);
        // initializeBranchProvenance resets the passed in databases when we use "keep-reopened-db"
        masterDb = initProvenanceArgs.master as StandaloneDb;
        forkDb = initProvenanceArgs.branch as StandaloneDb;
        forkDb.saveChanges();

        // Assert all 4 permutations of sourceHasFedGuid,targetHasFedGuid matches our expectations
        for (const sourceHasFedGuid of [true, false]) {
          for (const targetHasFedGuid of [true, false]) {
            const logMessage = () => {
              return `Expected the createFedGuidsForMaster: ${createFedGuidsForMaster} element pair: sourceHasFedGuid: ${sourceHasFedGuid}, targetHasFedGuid: ${targetHasFedGuid}`;
            };
            const [sourceElem, targetElem] = sourceTargetFedGuidsToElemIds.get([sourceHasFedGuid, targetHasFedGuid])!;
            const sourceNumAspects = forkDb.elements.getAspects(sourceElem, ExternalSourceAspect.classFullName).length;
            const targetNumAspects = forkDb.elements.getAspects(targetElem, ExternalSourceAspect.classFullName).length;
            const expectedNumAspects = sourceTargetFedGuidToAspectCountMap.get([sourceHasFedGuid, targetHasFedGuid, createFedGuidsForMaster])!;
            expect([sourceNumAspects, targetNumAspects],
              `${logMessage()} to have sourceNumAspects: ${expectedNumAspects[0]} got ${sourceNumAspects}, targetNumAspects: ${expectedNumAspects[1]} got ${targetNumAspects}`)
            .to.deep.equal(expectedNumAspects);

            const relHasFedguidProvenance = (sourceHasFedGuid && targetHasFedGuid) || createFedGuidsForMaster;
            const expectedSourceAspectNum
                = (sourceHasFedGuid ? 0 : createFedGuidsForMaster ? 0 : 1)
                + (relHasFedguidProvenance ? 0 : 1);
            const expectedTargetAspectNum = targetHasFedGuid || createFedGuidsForMaster ? 0 : 1;
            expect(sourceNumAspects, `${logMessage()} to have sourceNumAspects: ${expectedSourceAspectNum}. Got ${sourceNumAspects}`).to.equal(expectedSourceAspectNum);
            expect(targetNumAspects, `${logMessage()} to have targetNumAspects: ${expectedTargetAspectNum}. Got ${targetNumAspects}`).to.equal(expectedTargetAspectNum);
          }
        }

        // Save off the initializeBranchProvenance result and db for later comparison with the classicalTransformerBranchInit result and db.
        if (!createFedGuidsForMaster) {
          noTransformerBranchInitResult = result;
          noTransformerForkDb = forkDb;
        } else {
          forkDb.close(); // The createFedGuidsForMaster forkDb is no longer necessary so close it.
        }
      } else {
        const result = await classicalTransformerBranchInit({
          ...baseInitProvenanceArgs,
          master: masterDb,
          branch: forkDb,
        });
        forkDb.saveChanges();

        // Save off the classicalTransformerBranchInit result and db for later comparison with the branchProvenance result and db.
        if (!createFedGuidsForMaster) {
          transformerBranchInitResult = result;
          transformerForkDb = forkDb;
        } else {
          forkDb.close(); // The createFedGuidsForMaster forkDb is no longer necessary so close it.
        }
      }
      masterDb.close();
    });
  }
}

<<<<<<< HEAD
// NOTE: This test has to run last in this suite! It relies on the previous tests to set 4 variables when createFedGuidsForMaster is false.
// See first line of this test for the necessary variables to be set.
it(`should have identityTransformation between branchProvenance and classic transformer provenance when createFedGuidsForMaster is false`, async () => {
    assert(transformerForkDb !== undefined && noTransformerForkDb !== undefined && transformerBranchInitResult !== undefined && noTransformerBranchInitResult !== undefined);
=======
it(`should have identityTransformation between branchProvenance and classic transformer provenance when createFedGuidsForMaster is false`, async () => {
    assert(transformerForkDb !== undefined && noTransformerForkDb !== undefined && transformerBranchInitResult !== undefined && noTransformerBranchInitResult !== undefined,
      "This test has to run last in this suite. It relies on the previous tests to set transfomerForkDb, noTransformerForkDb, transformerBranchInitResult, and noTransformerBranchInitResult when createFedGuidsForMaster is false.");
>>>>>>> 25b9b996
    try {
      await assertIdentityTransformation(transformerForkDb, noTransformerForkDb, undefined, {
        allowPropChange(inSourceElem, inTargetElem, propName) {
          if (propName !== "federationGuid")
            return undefined;

          if (inTargetElem.id === noTransformerBranchInitResult!.masterRepositoryLinkId
            && inSourceElem.id === transformerBranchInitResult!.masterRepositoryLinkId)
              return true;
          if (inTargetElem.id === noTransformerBranchInitResult!.masterExternalSourceId
            && inSourceElem.id === transformerBranchInitResult!.masterExternalSourceId)
              return true;

          return undefined;
        },
      });
    } finally {
      transformerForkDb.close();
      noTransformerForkDb.close();
    }
  });
});

/**
 * setupIModel populates an empty StandaloneDb with four different element pairs.
 * Whats different about these 4 pairs is whether or not the elements within the pair have fedguids defined on them.
 * This gives us 4 pairs by permuting over sourceHasFedGuid (true/false) and targetHasFedGuid (true/false).
 * Each pair is also part of a relationship ElementGroupsMembers.
 * @returns a tuple containing the IModel and a TupleKeyedMap where the key is [boolean,boolean] (sourceHasFedGuid, targetHasFedGuid) and the value is [string,string] (sourceId, targetId).
 */
function setupIModel(): [StandaloneDb, TupleKeyedMap<[boolean, boolean], [string, string]>] {
  const sourceTargetFedGuidToElemIds = new TupleKeyedMap<[boolean, boolean], [string, string]>();
  const sourceFileName = "ProvInitSource_STC.bim";
  const sourcePath = IModelTransformerTestUtils.prepareOutputFile("IModelTransformer", sourceFileName);
  if (fs.existsSync(sourcePath))
    fs.unlinkSync(sourcePath);

  const generatedIModel = StandaloneDb.createEmpty(sourcePath, { rootSubject: { name: sourceFileName }});
  const physModelId = PhysicalModel.insert(generatedIModel, IModelDb.rootSubjectId, "physical model");
  const categoryId = SpatialCategory.insert(generatedIModel, IModelDb.dictionaryId, "spatial category", {});

  for (const sourceHasFedGuid of [true, false]) {
    for (const targetHasFedGuid of [true, false]) {
      const baseProps = {
        classFullName: PhysicalObject.classFullName,
        category: categoryId,
        geom: IModelTransformerTestUtils.createBox(Point3d.create(1, 1, 1)),
        placement: {
          origin: Point3d.create(1, 1, 1),
          angles: YawPitchRollAngles.createDegrees(1, 1, 1),
        },
        model: physModelId,
      };

      const sourceFedGuid = sourceHasFedGuid ? undefined : Guid.empty;
      const sourceElem = new PhysicalObject({
        ...baseProps,
        code: Code.createEmpty(),
        federationGuid: sourceFedGuid,
      }, generatedIModel).insert();

      const targetFedGuid = targetHasFedGuid ? undefined : Guid.empty;
      const targetElem = new PhysicalObject({
        ...baseProps,
        code: Code.createEmpty(),
        federationGuid: targetFedGuid,
      }, generatedIModel).insert();

      generatedIModel.saveChanges();

      sourceTargetFedGuidToElemIds.set([sourceHasFedGuid, targetHasFedGuid], [sourceElem, targetElem]);

      const rel = new ElementGroupsMembers({
        classFullName: ElementGroupsMembers.classFullName,
        sourceId: sourceElem,
        targetId: targetElem,
        memberPriority: 1,
      }, generatedIModel);
      rel.insert();
      generatedIModel.saveChanges();
      generatedIModel.performCheckpoint();
    }
  }
  return [generatedIModel, sourceTargetFedGuidToElemIds];
}

async function classicalTransformerBranchInit(args: ProvenanceInitArgs): Promise<ProvenanceInitResult> {
  // create an external source and owning repository link to use as our *Target Scope Element* for future synchronizations
  const masterLinkRepoId = args.branch.constructEntity<RepositoryLink, RepositoryLinkProps>({
    classFullName: RepositoryLink.classFullName,
    code: RepositoryLink.createCode(args.branch, IModelDb.repositoryModelId, "test-imodel"),
    model: IModelDb.repositoryModelId,
    url: args.masterUrl,
    format: "iModel",
    repositoryGuid: args.master.iModelId,
    description: args.masterDescription,
  }).insert();

  const masterExternalSourceId = args.branch.constructEntity<ExternalSource, ExternalSourceProps>({
    classFullName: ExternalSource.classFullName,
    model: IModelDb.rootSubjectId,
    code: Code.createEmpty(),
    repository: new ExternalSourceIsInRepository(masterLinkRepoId),
    // eslint-disable-next-line @typescript-eslint/no-var-requires
    connectorName: require("../../../../package.json").name,
    // eslint-disable-next-line @typescript-eslint/no-var-requires
    connectorVersion: require("../../../../package.json").version,
  }).insert();

  // initialize the branch provenance
  const branchInitializer = new IModelTransformer(args.master, args.branch, {
    // tells the transformer that we have a raw copy of a source and the target should receive
    // provenance from the source that is necessary for performing synchronizations in the future
    wasSourceIModelCopiedToTarget: true,
    // store the synchronization provenance in the scope of our representation of the external source, master
    targetScopeElementId: masterExternalSourceId,
  });

  await branchInitializer.processAll();
  // save+push our changes to whatever hub we're using
  const description = "initialized branch iModel";
  args.branch.saveChanges(description);

  branchInitializer.dispose();

  return {
    masterExternalSourceId,
    targetScopeElementId: masterExternalSourceId,
    masterRepositoryLinkId: masterLinkRepoId,
  };
}

function setToStandalone(iModelName: string) {
  const nativeDb = new IModelHost.platform.DgnDb();
  nativeDb.openIModel(iModelName, OpenMode.ReadWrite);
  nativeDb.setITwinId(Guid.empty); // empty iTwinId means "standalone"
  nativeDb.saveChanges(); // save change to iTwinId
  nativeDb.deleteAllTxns(); // necessary before resetting briefcaseId
  nativeDb.resetBriefcaseId(BriefcaseIdValue.Unassigned); // standalone iModels should always have BriefcaseId unassigned
  nativeDb.saveLocalValue("StandaloneEdit", JSON.stringify({ txns: true }));
  nativeDb.saveChanges(); // save change to briefcaseId
  nativeDb.closeIModel();
}<|MERGE_RESOLUTION|>--- conflicted
+++ resolved
@@ -130,16 +130,9 @@
   }
 }
 
-<<<<<<< HEAD
-// NOTE: This test has to run last in this suite! It relies on the previous tests to set 4 variables when createFedGuidsForMaster is false.
-// See first line of this test for the necessary variables to be set.
-it(`should have identityTransformation between branchProvenance and classic transformer provenance when createFedGuidsForMaster is false`, async () => {
-    assert(transformerForkDb !== undefined && noTransformerForkDb !== undefined && transformerBranchInitResult !== undefined && noTransformerBranchInitResult !== undefined);
-=======
 it(`should have identityTransformation between branchProvenance and classic transformer provenance when createFedGuidsForMaster is false`, async () => {
     assert(transformerForkDb !== undefined && noTransformerForkDb !== undefined && transformerBranchInitResult !== undefined && noTransformerBranchInitResult !== undefined,
       "This test has to run last in this suite. It relies on the previous tests to set transfomerForkDb, noTransformerForkDb, transformerBranchInitResult, and noTransformerBranchInitResult when createFedGuidsForMaster is false.");
->>>>>>> 25b9b996
     try {
       await assertIdentityTransformation(transformerForkDb, noTransformerForkDb, undefined, {
         allowPropChange(inSourceElem, inTargetElem, propName) {
