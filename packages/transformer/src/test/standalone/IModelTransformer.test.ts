--- conflicted
+++ resolved
@@ -195,14 +195,9 @@
       assert.equal(targetImporter.numModelsInserted, 0);
       assert.equal(targetImporter.numModelsUpdated, 0);
       assert.equal(targetImporter.numElementsInserted, 1);
-<<<<<<< HEAD
       assert.equal(targetImporter.numElementsUpdated, 33);
       // FIXME: upgrade this test to use a briefcase so that we can detect element deletes
-      //assert.equal(targetImporter.numElementsDeleted, 2);
-=======
-      assert.equal(targetImporter.numElementsUpdated, 5);
-      assert.equal(targetImporter.numElementsDeleted, 4);
->>>>>>> bfa72488
+      //assert.equal(targetImporter.numElementsDeleted, 5);
       assert.equal(targetImporter.numElementAspectsInserted, 0);
       assert.equal(targetImporter.numElementAspectsUpdated, 2);
       assert.equal(targetImporter.numRelationshipsInserted, 2);
@@ -2188,20 +2183,12 @@
     expect(targetDb.elements.getElement(physObjectInTargetId).code.value).to.equal("PhysicalObject");
 
     // eslint-disable-next-line @typescript-eslint/no-shadow
-<<<<<<< HEAD
-    for (const [label, count] of [["SpatialCategory",2], ["PhysicalModel",1], ["PhysicalObject",1]] as const) {
-      // itwin.js 4.x will also trim the code value of utf-8 spaces in the native layer
-      const inItjs4x = Semver.gte(coreBackendPkgJson.version, "4.0.0");
-      getCodeValRawSqlite(targetDb, label, inItjs4x ? label : `${label}\xa0`, count);
-      getCodeValEcSql(targetDb, label, inItjs4x ? label : `${label}\xa0`, count);
-=======
     for (const [initialVal, expectedMatchCount] of [["SpatialCategory",2], ["PhysicalModel",1], ["PhysicalObject",1]] as const) {
       // some versions of itwin.js do not have a code path for the transformer to preserve bad codes
       const inITwinJsVersionWithExactCodeFeature = Semver.satisfies(coreBackendPkgJson.version, "^3.0.0 || ^4.1.1");
       const expected = inITwinJsVersionWithExactCodeFeature ? `${initialVal}\xa0` : initialVal;
       getCodeValRawSqlite(targetDb, { initialVal, expected, expectedMatchCount });
       getCodeValEcSql(targetDb, { initialVal, expected, expectedMatchCount });
->>>>>>> bfa72488
     }
 
     transformer.dispose();
