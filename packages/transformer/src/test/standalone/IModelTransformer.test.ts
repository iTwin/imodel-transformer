--- conflicted
+++ resolved
@@ -194,14 +194,9 @@
       assert.equal(targetImporter.numModelsInserted, 0);
       assert.equal(targetImporter.numModelsUpdated, 0);
       assert.equal(targetImporter.numElementsInserted, 1);
-<<<<<<< HEAD
       assert.equal(targetImporter.numElementsUpdated, 33);
       // FIXME: upgrade this test to use a briefcase so that we can detect element deletes
       //assert.equal(targetImporter.numElementsDeleted, 2);
-=======
-      assert.equal(targetImporter.numElementsUpdated, 5);
-      assert.equal(targetImporter.numElementsDeleted, 3);
->>>>>>> b165090f
       assert.equal(targetImporter.numElementAspectsInserted, 0);
       assert.equal(targetImporter.numElementAspectsUpdated, 2);
       assert.equal(targetImporter.numRelationshipsInserted, 2);
