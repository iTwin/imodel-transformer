--- conflicted
+++ resolved
@@ -3817,13 +3817,10 @@
     });
 
     // clone
-<<<<<<< HEAD
-    const transformer = new IModelTransformer(sourceDb, targetDb, { includeSourceProvenance: true, forceExternalSourceAspectProvenance: true });
-=======
     const transformer = new IModelTransformer(sourceDb, targetDb, {
       includeSourceProvenance: true,
-    });
->>>>>>> 187d8bee
+      forceExternalSourceAspectProvenance: true,
+    });
     await transformer.processAll();
     targetDb.saveChanges();
 
@@ -4108,7 +4105,7 @@
     );
     const transformer = new IModelTransformer(exporter, targetDb, {
       includeSourceProvenance: true,
-      forceExternalSourceAspectProvenance: true
+      forceExternalSourceAspectProvenance: true,
     });
 
     // act
