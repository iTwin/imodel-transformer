--- conflicted
+++ resolved
@@ -2014,8 +2014,6 @@
     await tearDown();
     sinon.restore();
   });
-<<<<<<< HEAD
-=======
 
   it("should successfully process changes when codeValues are switched around between elements", async () => {
     const timeline: Timeline = [
@@ -2092,5 +2090,4 @@
     const { tearDown } = await runTimeline(timeline, { iTwinId, accessToken });
     await tearDown();
   });
->>>>>>> 6d587f35
 });