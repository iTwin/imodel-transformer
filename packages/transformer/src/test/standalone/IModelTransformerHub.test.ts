--- conflicted
+++ resolved
@@ -845,61 +845,8 @@
 
     const { trackedIModels, tearDown } = await runTimeline(timeline, { iTwinId, accessToken });
 
-<<<<<<< HEAD
-      for (const [iModelName, event] of iModelChanges) {
-        if ("branch" in event || "seed" in event) {
-          // "branch" and "seed" event has already been handled in the new imodels loop above
-          continue;
-        } else if ("sync" in event) {
-          const [syncSource, startIndex] = event.sync;
-          // if the synchronization source is master, it's a normal sync
-          const isForwardSync = masterOfBranch.get(iModelName) === syncSource;
-          const target = trackedIModels.get(iModelName)!;
-          const source = trackedIModels.get(syncSource)!;
-          const targetStateBefore = getPhysicalObjects(target.db);
-          const syncer = new IModelTransformer(source.db, target.db, { isReverseSynchronization: !isForwardSync });
-          const startChangesetId = timelineStates.get(startIndex)?.changesets[syncSource].id;
-          await syncer.processChanges({ accessToken, startChangesetId });
-          syncer.dispose();
-
-          const stateMsg = `synced changes from ${syncSource} to ${iModelName} at ${i}`;
-          if (process.env.TRANSFORMER_BRANCH_TEST_DEBUG) {
-            /* eslint-disable no-console */
-            console.log(stateMsg);
-            console.log(` source range state: ${JSON.stringify(source.state)}`);
-            const targetState = getPhysicalObjects(target.db);
-            console.log(`target before state: ${JSON.stringify(targetStateBefore)}`);
-            console.log(` target after state: ${JSON.stringify(targetState)}`);
-            /* eslint-enable no-console */
-          }
-          // subset because we don't care about elements that the target added itself
-          assertPhysicalObjects(target.db, source.state, { subset: true });
-          target.state = source.state; // update the tracking state
-
-          await saveAndPushChanges(target.db, stateMsg);
-        } else {
-          const newState = event;
-          const alreadySeenIModel = trackedIModels.get(iModelName)!;
-          const prevState = alreadySeenIModel.state;
-          alreadySeenIModel.state = event;
-          // `(maintain|assert)PhysicalObjects` use negative to mean deleted
-          const additions = Object.keys(newState).filter((s) => !(s in prevState)).map(Number);
-          const deletions = Object.keys(prevState).filter((s) => !(s in newState)).map(Number);
-          const delta = [...additions, ...deletions.map((d) => -d)];
-
-          const stateMsg = `${iModelName} becomes: ${JSON.stringify(event)}, delta: [${delta}], at ${i}`;
-          if (process.env.TRANSFORMER_BRANCH_TEST_DEBUG) {
-            console.log(stateMsg); // eslint-disable-line no-console
-          }
-
-          maintainPhysicalObjects(alreadySeenIModel.db, newState);
-          await saveAndPushChanges(alreadySeenIModel.db, stateMsg);
-        }
-      }
-=======
     const master = trackedIModels.get("master")!;
     const branch = trackedIModels.get("branch")!;
->>>>>>> 857222ee
 
     expect(master.db.elements.tryGetElement(spatialViewDef!.code)).to.be.undefined;
     expect(master.db.elements.tryGetElement(displayStyle!.code)).to.be.undefined;
