--- conflicted
+++ resolved
@@ -7,11 +7,7 @@
 import * as path from "path";
 import * as semver from "semver";
 import {
-<<<<<<< HEAD
-  BisCoreSchema, BriefcaseDb, BriefcaseManager, ChangeSummaryManager, deleteElementTree, ECSqlStatement, Element, ElementOwnsChildElements, ElementRefersToElements,
-=======
   BisCoreSchema, BriefcaseDb, BriefcaseManager, CategorySelector, deleteElementTree, DisplayStyle3d, Element, ElementOwnsChildElements, ElementRefersToElements,
->>>>>>> 857222ee
   ExternalSourceAspect, GenericSchema, HubMock, IModelDb, IModelHost, IModelJsFs, IModelJsNative, ModelSelector, NativeLoggerCategory, PhysicalModel,
   PhysicalObject, SnapshotDb, SpatialCategory, SpatialViewDefinition, Subject,
 } from "@itwin/core-backend";
@@ -846,129 +842,10 @@
             const notDeleted = db.elements.deleteDefinitionElements([spatialViewDef.id, displayStyle.id]);
             assert(notDeleted.size === 0);
           },
-<<<<<<< HEAD
-        };
-        iModelDb.elements.insertElement(physicalObjectProps);
-      }
-    }
-    // TODO: iModelDb.performCheckpoint?
-    iModelDb.saveChanges();
-  }
-
-  interface TimelineIModelState {
-    state: Record<number, number>;
-    id: string;
-    db: BriefcaseDb;
-  }
-
-  type TimelineStateChange =
-    // update the state of that model to match and push a changeset
-    | Record<number, number>
-    // create a new iModel from a seed
-    | { seed: TimelineIModelState }
-    // create a branch from an existing iModel with a given name
-    | { branch: string }
-    // synchronize with the changes in an iModel of a given name from a starting timeline point
-    // to the given ending point, inclusive. (end defaults to current point in time)
-    | { sync: [string, number] };
-
-  /** For each step in timeline, an object of iModels mapping to the event that occurs for them:
-   * - a 'seed' event with an iModel to seed from, creating the iModel
-   * - a 'branch' event with the name of an iModel to seed from, creating the iModel
-   * - a 'sync' event with the name of an iModel and timeline point to sync from
-   * - an object containing the content of the iModel that it updates to,
-   *   creating the iModel with this initial state if it didn't exist before
-   * - an 'assert' function to run on the state of all the iModels in the timeline
-   *
-   * @note because the timeline manages PhysicalObjects for the state, any seed must contain the necessary
-   * model and category, which can be added to your seed by calling @see populateTimelineSeed
-   */
-  type Timeline = Record<number, {
-    assert?: (imodels: Record<string, TimelineIModelState>) => void;
-    [modelName: string]: | undefined // only necessary for the previous optional properties
-    | ((imodels: Record<string, TimelineIModelState>) => void) // only necessary for the assert property
-    | TimelineStateChange;
-  }>;
-
-  /**
-   * Run the branching and synchronization events in a @see Timeline object
-   * you can print additional debug info from this by setting in your env TRANSFORMER_BRANCH_TEST_DEBUG=1
-   */
-  async function runTimeline(timeline: Timeline) {
-    const trackedIModels = new Map<string, TimelineIModelState>();
-    const masterOfBranch = new Map<string, string>();
-
-    /* eslint-disable @typescript-eslint/indent */
-    const timelineStates = new Map<
-      number,
-      {
-        states: { [iModelName: string]: Record<number, number> };
-        changesets: { [iModelName: string]: ChangesetIdWithIndex };
-      }
-    >();
-    /* eslint-enable @typescript-eslint/indent */
-
-    for (let i = 0; i < Object.values(timeline).length; ++i) {
-      const pt = timeline[i];
-      const iModelChanges = Object.entries(pt)
-        .filter((entry): entry is [string, TimelineStateChange] => entry[0] !== "assert" && trackedIModels.has(entry[0]));
-
-      const newIModels = Object.keys(pt).filter((s) => s !== "assert" && !trackedIModels.has(s));
-
-      for (const newIModelName of newIModels) {
-        assert(newIModelName !== "assert", "should have already been filtered out");
-
-        const newIModelEvent = pt[newIModelName];
-        assert(typeof newIModelEvent === "object");
-        assert(!("sync" in newIModelEvent), "cannot sync an iModel that hasn't been created yet!");
-
-        const seed
-          = "seed" in newIModelEvent
-            ? newIModelEvent.seed
-            : "branch" in newIModelEvent
-              ? trackedIModels.get(newIModelEvent.branch)!
-              : undefined;
-
-        const newIModelId = await IModelHost.hubAccess.createNewIModel({ iTwinId, iModelName: newIModelName, version0: seed?.db.pathName, noLocks: true });
-
-        const newIModelDb = await HubWrappers.downloadAndOpenBriefcase({ accessToken, iTwinId, iModelId: newIModelId });
-        assert.isTrue(newIModelDb.isBriefcaseDb());
-        assert.equal(newIModelDb.iTwinId, iTwinId);
-
-        trackedIModels.set(newIModelName, {
-          state: seed?.state ?? newIModelEvent as number[],
-          db: newIModelDb,
-          id: newIModelId,
-        });
-
-        const isNewBranch = "branch" in newIModelEvent;
-        if (isNewBranch) {
-          assert(seed);
-          masterOfBranch.set(newIModelName, newIModelEvent.branch);
-          const master = seed;
-          const branchDb = newIModelDb;
-          // record branch provenance
-          const provenanceInserter = new IModelTransformer(master.db, branchDb, { wasSourceIModelCopiedToTarget: true });
-          await provenanceInserter.processAll();
-          provenanceInserter.dispose();
-          assert.equal(count(master.db, ExternalSourceAspect.classFullName), 0);
-          // even though external source aspects are not the default provenance storage mechanism,
-          // they are still added to a few elements, especially those without fedguids
-          // FIXME: clarify which ones
-          assert.equal(count(branchDb, ExternalSourceAspect.classFullName), 3);
-          await saveAndPushChanges(branchDb, "initialized branch provenance");
-        } else if ("seed" in newIModelEvent) {
-          await saveAndPushChanges(newIModelDb, `seeded from '${newIModelEvent.seed.id}' at point ${i}`);
-        } else {
-          populateTimelineSeed(newIModelDb, newIModelEvent);
-          await saveAndPushChanges(newIModelDb, `new with state [${newIModelEvent}] at point ${i}`);
-        }
-=======
         },
       },
       3: { branch: { sync: ["master", 2] } },
     };
->>>>>>> 857222ee
 
     const { trackedIModels, tearDown } = await runTimeline(timeline, { iTwinId, accessToken });
 
