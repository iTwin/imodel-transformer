/* eslint-disable @typescript-eslint/dot-notation */
/*---------------------------------------------------------------------------------------------
 * Copyright (c) Bentley Systems, Incorporated. All rights reserved.
 * See LICENSE.md in the project root for license terms and full copyright notice.
 *--------------------------------------------------------------------------------------------*/

import { assert, expect } from "chai";
import * as path from "path";
import * as semver from "semver";
import {
  BisCoreSchema,
  BriefcaseDb,
  BriefcaseManager,
  CategorySelector,
  DefinitionContainer,
  DefinitionModel,
  DefinitionPartition,
  deleteElementTree,
  DisplayStyle3d,
  ECSqlStatement,
  // eslint-disable-next-line @typescript-eslint/no-redeclare
  Element,
  ElementGroupsMembers,
  ElementOwnsChildElements,
  ElementOwnsExternalSourceAspects,
  ElementRefersToElements,
  ExternalSourceAspect,
  GenericSchema,
  HubMock,
  IModelDb,
  IModelHost,
  IModelJsFs,
  ModelSelector,
  NativeLoggerCategory,
  PhysicalModel,
  PhysicalObject,
  PhysicalPartition,
  SnapshotDb,
  SpatialCategory,
  SpatialViewDefinition,
  Subject,
  SubjectOwnsPartitionElements,
  SubjectOwnsSubjects,
} from "@itwin/core-backend";

import * as TestUtils from "../TestUtils";
import {
  AccessToken,
  DbResult,
  Guid,
  GuidString,
  Id64,
  Id64Array,
  Id64String,
  Logger,
  LogLevel,
} from "@itwin/core-bentley";
import {
  Code,
  ColorDef,
  DefinitionElementProps,
  ElementProps,
  ExternalSourceAspectProps,
  IModel,
  IModelError,
  IModelVersion,
  InformationPartitionElementProps,
  ModelProps,
  PhysicalElementProps,
  Placement3d,
  SpatialViewDefinitionProps,
  SubCategoryAppearance,
  SubjectProps,
} from "@itwin/core-common";
import { Point3d, YawPitchRollAngles } from "@itwin/core-geometry";
import {
  ChangedInstanceIds,
  IModelExporter,
  IModelImporter,
  IModelTransformer,
  ProcessChangesOptions,
  TransformerLoggerCategory,
} from "../../imodel-transformer";
import {
  CountingIModelImporter,
  HubWrappers,
  IModelToTextFileExporter,
  IModelTransformerTestUtils,
  PhysicalModelConsolidator,
  TestIModelTransformer,
  TransformerExtensiveTestScenario as TransformerExtensiveTestScenario,
} from "../IModelTransformerUtils";
import { KnownTestLocations } from "../TestUtils/KnownTestLocations";
import { IModelTestUtils } from "../TestUtils/IModelTestUtils";

import "./TransformerTestStartup"; // calls startup/shutdown IModelHost before/after all tests
import * as sinon from "sinon";
import {
  assertElemState,
  deleted,
  populateTimelineSeed,
  runTimeline,
  Timeline,
  TimelineIModelElemState,
  TimelineIModelState,
} from "../TestUtils/TimelineTestUtil";
import { DetachedExportElementAspectsStrategy } from "../../DetachedExportElementAspectsStrategy";

const { count } = IModelTestUtils;

describe("IModelTransformerHub", () => {
  const outputDir = path.join(
    KnownTestLocations.outputDir,
    "IModelTransformerHub"
  );
  let iTwinId: GuidString;
  let accessToken: AccessToken;

  let saveAndPushChanges: (db: BriefcaseDb, desc: string) => Promise<void>;

  before(async () => {
    HubMock.startup("IModelTransformerHub", KnownTestLocations.outputDir);
    iTwinId = HubMock.iTwinId;
    IModelJsFs.recursiveMkDirSync(outputDir);

    accessToken = await HubWrappers.getAccessToken(
      TestUtils.TestUserType.Regular
    );

    saveAndPushChanges = IModelTestUtils.saveAndPushChanges.bind(
      IModelTestUtils,
      accessToken
    );

    // initialize logging
    if (process.env.TRANSFORMER_TESTS_USE_LOG) {
      Logger.initializeToConsole();
      Logger.setLevelDefault(LogLevel.Error);
      Logger.setLevel(TransformerLoggerCategory.IModelExporter, LogLevel.Trace);
      Logger.setLevel(TransformerLoggerCategory.IModelImporter, LogLevel.Trace);
      Logger.setLevel(
        TransformerLoggerCategory.IModelTransformer,
        LogLevel.Trace
      );
      Logger.setLevel(NativeLoggerCategory.Changeset, LogLevel.Trace);
    }
  });
  after(() => HubMock.shutdown());

  const createPopulatedIModelHubIModel = async (
    iModelName: string,
    prepareIModel?: (iModel: SnapshotDb) => void | Promise<void>
  ): Promise<string> => {
    // Create and push seed of IModel
    const seedFileName = path.join(outputDir, `${iModelName}.bim`);
    if (IModelJsFs.existsSync(seedFileName))
      IModelJsFs.removeSync(seedFileName);

    const seedDb = SnapshotDb.createEmpty(seedFileName, {
      rootSubject: { name: iModelName },
    });
    assert.isTrue(IModelJsFs.existsSync(seedFileName));
    await prepareIModel?.(seedDb);
    seedDb.saveChanges();
    seedDb.close();

    const iModelId = await IModelHost.hubAccess.createNewIModel({
      iTwinId,
      iModelName,
      description: "source",
      version0: seedFileName,
      noLocks: true,
    });
    return iModelId;
  };

  it("save reverse sync version for processAll transformations", async () => {
    const sourceIModelId = await HubWrappers.createIModel(
      accessToken,
      iTwinId,
      "source"
    );

    const targetIModelId = await HubWrappers.createIModel(
      accessToken,
      iTwinId,
      "target"
    );
    assert.isTrue(Guid.isGuid(sourceIModelId));
    assert.isTrue(Guid.isGuid(targetIModelId));
    try {
      // download and open briefcase on source imodel
      const sourceBriefcase = await HubWrappers.downloadAndOpenBriefcase({
        accessToken: await IModelHost.getAccessToken(),
        iTwinId,
        iModelId: sourceIModelId,
        asOf: IModelVersion.latest().toJSON(),
      });
      await sourceBriefcase.locks.acquireLocks({
        shared: "0x10",
        exclusive: "0x1",
      });
      assert.isTrue(sourceBriefcase.isBriefcaseDb());
      assert.isFalse(sourceBriefcase.isSnapshot);

      // set up physical models
      const sourceModelId0 = PhysicalModel.insert(
        sourceBriefcase,
        IModel.rootSubjectId,
        "M0"
      );
      const sourceModelId1 = PhysicalModel.insert(
        sourceBriefcase,
        IModel.rootSubjectId,
        "M1"
      );
      assert.isDefined(sourceModelId0);
      assert.isDefined(sourceModelId1);

      sourceBriefcase.saveChanges();
      await sourceBriefcase.pushChanges({
        description: "source changes for inserting physical elements M0 and M1",
        retainLocks: true,
      });

      // download and open briefcase on target imodel
      const targetBriefcase = await HubWrappers.downloadAndOpenBriefcase({
        accessToken: await IModelHost.getAccessToken(),
        iTwinId,
        iModelId: targetIModelId,
        asOf: IModelVersion.latest().toJSON(),
      });
      assert.isTrue(targetBriefcase.isBriefcaseDb());
      assert.isFalse(targetBriefcase.isSnapshot);

      await targetBriefcase.locks.acquireLocks({
        shared: "0x10",
        exclusive: "0x1",
      });

      // we do not expect to save reverse sync version by default for processAll transformations
      const transformer1 = new IModelTransformer(
        sourceBriefcase,
        targetBriefcase
      );
      await transformer1.process();
      const scopingEsa1 = transformer1["_targetScopeProvenanceProps"];
      const reverseSyncVersion1 =
        scopingEsa1?.jsonProperties.reverseSyncVersion;
      assert.isEmpty(reverseSyncVersion1);
      targetBriefcase.saveChanges();
      await targetBriefcase.pushChanges({
        description: "target changes for transformation 1",
        retainLocks: true,
      });

      const sourceModelId2 = PhysicalModel.insert(
        sourceBriefcase,
        IModel.rootSubjectId,
        "M2"
      );
      assert.isDefined(sourceModelId2);
      sourceBriefcase.saveChanges();
      await sourceBriefcase.pushChanges({
        description: "source changes for inserting physical elements M2",
        retainLocks: true,
      });

      // when initializeReverseSyncVersion is set to true, we expect to save reverse sync version
      const transformer2 = new IModelTransformer(
        sourceBriefcase,
        targetBriefcase
      );
      await transformer2.process();
      transformer2.updateSynchronizationVersion({
        initializeReverseSyncVersion: true,
      });
      const scopingEsa2 = transformer2["_targetScopeProvenanceProps"];
      const reverseSyncVersion2 =
        scopingEsa2?.jsonProperties.reverseSyncVersion;
      assert.isNotEmpty(reverseSyncVersion2);
      const expectedReverseSyncVersion1 = `${targetBriefcase.changeset.id};${targetBriefcase.changeset.index}`;
      assert.equal(reverseSyncVersion2, expectedReverseSyncVersion1);
      // the recently pushed PendingReverseSync index should be equal to the latest target changeset index + 1
      const lastPendingReverseSyncIndex1 =
        scopingEsa2?.jsonProperties.pendingReverseSyncChangesetIndices.pop();
      assert.equal(
        lastPendingReverseSyncIndex1,
        (targetBriefcase.changeset.index ?? 0) + 1
      );
      targetBriefcase.saveChanges();
      await targetBriefcase.pushChanges({
        description: "target changes for transformation 2",
        retainLocks: true,
      });
    } finally {
      try {
        await IModelHost.hubAccess.deleteIModel({
          iTwinId,
          iModelId: sourceIModelId,
        });
        await IModelHost.hubAccess.deleteIModel({
          iTwinId,
          iModelId: targetIModelId,
        });
      } catch (err) {
        // eslint-disable-next-line no-console
        console.log("can't destroy", err);
      }
    }
  });

  it("Transform source iModel to target iModel", async () => {
    const sourceIModelId = await createPopulatedIModelHubIModel(
      "TransformerSource",
      async (sourceSeedDb) => {
        await TestUtils.ExtensiveTestScenario.prepareDb(sourceSeedDb);
      }
    );

    const targetIModelId = await createPopulatedIModelHubIModel(
      "TransformerTarget",
      async (targetSeedDb) => {
        await TransformerExtensiveTestScenario.prepareTargetDb(targetSeedDb);
        assert.isTrue(targetSeedDb.codeSpecs.hasName("TargetCodeSpec")); // inserted by prepareTargetDb
      }
    );

    try {
      const sourceDb = await HubWrappers.downloadAndOpenBriefcase({
        accessToken,
        iTwinId,
        iModelId: sourceIModelId,
      });
      const targetDb = await HubWrappers.downloadAndOpenBriefcase({
        accessToken,
        iTwinId,
        iModelId: targetIModelId,
      });
      assert.isTrue(sourceDb.isBriefcaseDb());
      assert.isTrue(targetDb.isBriefcaseDb());
      assert.isFalse(sourceDb.isSnapshot);
      assert.isFalse(targetDb.isSnapshot);
      assert.isTrue(targetDb.codeSpecs.hasName("TargetCodeSpec")); // make sure prepareTargetDb changes were saved and pushed to iModelHub

      if (true) {
        // initial import
        TestUtils.ExtensiveTestScenario.populateDb(sourceDb);
        sourceDb.saveChanges();
        await sourceDb.pushChanges({
          accessToken,
          description: "Populate source",
        });

        // Use IModelExporter.exportChanges to verify the changes to the sourceDb
        const sourceExportFileName: string =
          IModelTransformerTestUtils.prepareOutputFile(
            "IModelTransformer",
            "TransformerSource-ExportChanges-1.txt"
          );
        assert.isFalse(IModelJsFs.existsSync(sourceExportFileName));
        const sourceExporter = new IModelToTextFileExporter(
          sourceDb,
          sourceExportFileName
        );
        sourceExporter.exporter["_resetChangeDataOnExport"] = false;
        await sourceExporter.exportChanges({});
        assert.isTrue(IModelJsFs.existsSync(sourceExportFileName));
        const sourceDbChanges = (sourceExporter.exporter as any)
          ._sourceDbChanges; // access private member for testing purposes
        assert.exists(sourceDbChanges);
        // expect inserts and 1 update from populateSourceDb
        assert.isAtLeast(sourceDbChanges.codeSpec.insertIds.size, 1);
        assert.isAtLeast(sourceDbChanges.element.insertIds.size, 1);
        assert.isAtLeast(sourceDbChanges.aspect.insertIds.size, 1);
        assert.isAtLeast(sourceDbChanges.model.insertIds.size, 1);
        assert.equal(
          sourceDbChanges.model.updateIds.size,
          1,
          "Expect the RepositoryModel to be updated"
        );
        assert.isTrue(
          sourceDbChanges.model.updateIds.has(IModel.repositoryModelId)
        );
        assert.isAtLeast(sourceDbChanges.relationship.insertIds.size, 1);
        // expect no other updates nor deletes from populateSourceDb
        assert.equal(sourceDbChanges.codeSpec.updateIds.size, 0);
        assert.equal(sourceDbChanges.codeSpec.deleteIds.size, 0);
        assert.equal(sourceDbChanges.element.updateIds.size, 0);
        assert.equal(sourceDbChanges.element.deleteIds.size, 0);
        assert.equal(sourceDbChanges.aspect.updateIds.size, 0);
        assert.equal(sourceDbChanges.aspect.deleteIds.size, 0);
        assert.equal(sourceDbChanges.model.deleteIds.size, 0);
        assert.equal(sourceDbChanges.relationship.updateIds.size, 0);
        assert.equal(sourceDbChanges.relationship.deleteIds.size, 0);

        const transformer = new TestIModelTransformer(sourceDb, targetDb, {
          argsForProcessChanges: {
            startChangeset: { id: sourceDb.changeset.id },
          },
        });
        transformer["_allowNoScopingESA"] = true;
        await transformer.process();
        transformer.dispose();
        targetDb.saveChanges();
        await targetDb.pushChanges({ accessToken, description: "Import #1" });
        TransformerExtensiveTestScenario.assertTargetDbContents(
          sourceDb,
          targetDb
        );

        // Use IModelExporter.exportChanges to verify the changes to the targetDb
        const targetExportFileName: string =
          IModelTransformerTestUtils.prepareOutputFile(
            "IModelTransformer",
            "TransformerTarget-ExportChanges-1.txt"
          );
        assert.isFalse(IModelJsFs.existsSync(targetExportFileName));
        const targetExporter = new IModelToTextFileExporter(
          targetDb,
          targetExportFileName
        );
        targetExporter.exporter["_resetChangeDataOnExport"] = false;
        await targetExporter.exportChanges({});
        assert.isTrue(IModelJsFs.existsSync(targetExportFileName));
        const targetDbChanges: any = (targetExporter.exporter as any)
          ._sourceDbChanges; // access private member for testing purposes
        assert.exists(targetDbChanges);
        // expect inserts and a few updates from transforming the result of populateSourceDb
        assert.isAtLeast(targetDbChanges.codeSpec.insertIds.size, 1);
        assert.isAtLeast(targetDbChanges.element.insertIds.size, 1);
        assert.isAtMost(
          targetDbChanges.element.updateIds.size,
          1,
          "Expect the root Subject to be updated"
        );
        assert.isAtLeast(targetDbChanges.aspect.insertIds.size, 1);
        assert.isAtLeast(targetDbChanges.model.insertIds.size, 1);
        assert.isAtMost(
          targetDbChanges.model.updateIds.size,
          1,
          "Expect the RepositoryModel to be updated"
        );
        assert.isTrue(
          targetDbChanges.model.updateIds.has(IModel.repositoryModelId)
        );
        assert.isAtLeast(targetDbChanges.relationship.insertIds.size, 1);
        // expect no other changes from transforming the result of populateSourceDb
        assert.equal(targetDbChanges.codeSpec.updateIds.size, 0);
        assert.equal(targetDbChanges.codeSpec.deleteIds.size, 0);
        assert.equal(targetDbChanges.element.deleteIds.size, 0);
        assert.equal(targetDbChanges.aspect.updateIds.size, 0);
        assert.equal(targetDbChanges.aspect.deleteIds.size, 0);
        assert.equal(targetDbChanges.model.deleteIds.size, 0);
        assert.equal(targetDbChanges.relationship.updateIds.size, 0);
        assert.equal(targetDbChanges.relationship.deleteIds.size, 0);
      }

      if (true) {
        // second import with no changes to source, should be a no-op
        const numTargetElements: number = count(
          targetDb,
          Element.classFullName
        );
        const numTargetExternalSourceAspects: number = count(
          targetDb,
          ExternalSourceAspect.classFullName
        );
        const numTargetRelationships: number = count(
          targetDb,
          ElementRefersToElements.classFullName
        );
        const targetImporter = new CountingIModelImporter(targetDb);
        const transformer = new TestIModelTransformer(
          sourceDb,
          targetImporter,
          { argsForProcessChanges: {} }
        );
        await transformer.process();
        assert.equal(targetImporter.numModelsInserted, 0);
        assert.equal(targetImporter.numModelsUpdated, 0);
        assert.equal(targetImporter.numElementsInserted, 0);
        expect(targetImporter.numElementsUpdated).to.equal(0);
        assert.equal(targetImporter.numElementsExplicitlyDeleted, 0);
        assert.equal(targetImporter.numElementAspectsInserted, 0);
        assert.equal(targetImporter.numElementAspectsUpdated, 0);
        assert.equal(targetImporter.numRelationshipsInserted, 0);
        assert.equal(targetImporter.numRelationshipsUpdated, 0);
        assert.equal(
          numTargetElements,
          count(targetDb, Element.classFullName),
          "Second import should not add elements"
        );
        assert.equal(
          numTargetExternalSourceAspects,
          count(targetDb, ExternalSourceAspect.classFullName),
          "Second import should not add aspects"
        );
        assert.equal(
          numTargetRelationships,
          count(targetDb, ElementRefersToElements.classFullName),
          "Second import should not add relationships"
        );
        targetDb.saveChanges();
        // eslint-disable-next-line deprecation/deprecation
        assert.isFalse(targetDb.nativeDb.hasPendingTxns());
        await targetDb.pushChanges({
          accessToken,
          description: "Should not actually push because there are no changes",
        });
        transformer.dispose();
      }

      if (true) {
        // update source db, then import again
        TestUtils.ExtensiveTestScenario.updateDb(sourceDb);
        sourceDb.saveChanges();
        await sourceDb.pushChanges({
          accessToken,
          description: "Update source",
        });

        // Use IModelExporter.exportChanges to verify the changes to the sourceDb
        const sourceExportFileName: string =
          IModelTransformerTestUtils.prepareOutputFile(
            "IModelTransformer",
            "TransformerSource-ExportChanges-2.txt"
          );
        assert.isFalse(IModelJsFs.existsSync(sourceExportFileName));
        const sourceExporter = new IModelToTextFileExporter(
          sourceDb,
          sourceExportFileName
        );
        sourceExporter.exporter["_resetChangeDataOnExport"] = false;
        await sourceExporter.exportChanges({});
        assert.isTrue(IModelJsFs.existsSync(sourceExportFileName));
        const sourceDbChanges: any = (sourceExporter.exporter as any)
          ._sourceDbChanges; // access private member for testing purposes
        assert.exists(sourceDbChanges);
        // expect some inserts from updateDb
        assert.equal(sourceDbChanges.codeSpec.insertIds.size, 0);
        assert.equal(sourceDbChanges.element.insertIds.size, 1);
        assert.equal(sourceDbChanges.aspect.insertIds.size, 0);
        assert.equal(sourceDbChanges.model.insertIds.size, 0);
        assert.equal(sourceDbChanges.relationship.insertIds.size, 2);
        // expect some updates from updateDb
        assert.isAtLeast(sourceDbChanges.element.updateIds.size, 1);
        assert.isAtLeast(sourceDbChanges.aspect.updateIds.size, 1);
        assert.isAtLeast(sourceDbChanges.model.updateIds.size, 1);
        assert.isAtLeast(sourceDbChanges.relationship.updateIds.size, 1);
        // expect some deletes from updateDb
        assert.isAtLeast(sourceDbChanges.element.deleteIds.size, 1);
        assert.equal(sourceDbChanges.relationship.deleteIds.size, 1);
        assert.equal(sourceDbChanges.model.deleteIds.size, 1);
        // don't expect other changes from updateDb
        assert.equal(sourceDbChanges.codeSpec.updateIds.size, 0);
        assert.equal(sourceDbChanges.codeSpec.deleteIds.size, 0);
        assert.equal(sourceDbChanges.aspect.deleteIds.size, 0);

        const transformer = new TestIModelTransformer(sourceDb, targetDb, {
          argsForProcessChanges: {},
        });
        await transformer.process();
        transformer.dispose();
        targetDb.saveChanges();
        await targetDb.pushChanges({ accessToken, description: "Import #2" });
        TestUtils.ExtensiveTestScenario.assertUpdatesInDb(targetDb);

        // Use IModelExporter.exportChanges to verify the changes to the targetDb
        const targetExportFileName: string =
          IModelTransformerTestUtils.prepareOutputFile(
            "IModelTransformer",
            "TransformerTarget-ExportChanges-2.txt"
          );
        assert.isFalse(IModelJsFs.existsSync(targetExportFileName));
        const targetExporter = new IModelToTextFileExporter(
          targetDb,
          targetExportFileName
        );
        targetExporter.exporter["_resetChangeDataOnExport"] = false;
        await targetExporter.exportChanges({});
        assert.isTrue(IModelJsFs.existsSync(targetExportFileName));
        const targetDbChanges: any = (targetExporter.exporter as any)
          ._sourceDbChanges; // access private member for testing purposes
        assert.exists(targetDbChanges);
        // expect some inserts from transforming the result of updateDb
        assert.equal(targetDbChanges.codeSpec.insertIds.size, 0);
        assert.equal(targetDbChanges.element.insertIds.size, 1);
        assert.equal(targetDbChanges.aspect.insertIds.size, 0);
        assert.equal(targetDbChanges.model.insertIds.size, 0);
        assert.equal(targetDbChanges.relationship.insertIds.size, 2);
        // expect some updates from transforming the result of updateDb
        assert.isAtLeast(targetDbChanges.element.updateIds.size, 1);
        assert.isAtLeast(targetDbChanges.aspect.updateIds.size, 1);
        assert.isAtLeast(targetDbChanges.model.updateIds.size, 1);
        assert.isAtLeast(targetDbChanges.relationship.updateIds.size, 1);
        // expect some deletes from transforming the result of updateDb
        assert.isAtLeast(targetDbChanges.element.deleteIds.size, 1);
        assert.isAtLeast(targetDbChanges.aspect.deleteIds.size, 0);
        assert.equal(targetDbChanges.relationship.deleteIds.size, 1);
        assert.equal(targetDbChanges.model.deleteIds.size, 1);
        // don't expect other changes from transforming the result of updateDb
        assert.equal(targetDbChanges.codeSpec.updateIds.size, 0);
        assert.equal(targetDbChanges.codeSpec.deleteIds.size, 0);
      }

      const sourceIModelChangeSets = await IModelHost.hubAccess.queryChangesets(
        { accessToken, iModelId: sourceIModelId }
      );
      const targetIModelChangeSets = await IModelHost.hubAccess.queryChangesets(
        { accessToken, iModelId: targetIModelId }
      );
      assert.equal(sourceIModelChangeSets.length, 2);
      assert.equal(targetIModelChangeSets.length, 2);

      await HubWrappers.closeAndDeleteBriefcaseDb(accessToken, sourceDb);
      await HubWrappers.closeAndDeleteBriefcaseDb(accessToken, targetDb);
    } finally {
      try {
        await IModelHost.hubAccess.deleteIModel({
          iTwinId,
          iModelId: sourceIModelId,
        });
        await IModelHost.hubAccess.deleteIModel({
          iTwinId,
          iModelId: targetIModelId,
        });
      } catch (err) {
        // eslint-disable-next-line no-console
        console.log("can't destroy", err);
      }
    }
  });

  it("should consolidate PhysicalModels", async () => {
    const sourceIModelName: string =
      IModelTransformerTestUtils.generateUniqueName("ConsolidateModelsSource");
    const sourceIModelId = await HubWrappers.recreateIModel({
      accessToken,
      iTwinId,
      iModelName: sourceIModelName,
      noLocks: true,
    });
    assert.isTrue(Guid.isGuid(sourceIModelId));
    const targetIModelName: string =
      IModelTransformerTestUtils.generateUniqueName("ConsolidateModelsTarget");
    const targetIModelId = await HubWrappers.recreateIModel({
      accessToken,
      iTwinId,
      iModelName: targetIModelName,
      noLocks: true,
    });
    assert.isTrue(Guid.isGuid(targetIModelId));

    try {
      // open/upgrade sourceDb
      const sourceDb = await HubWrappers.downloadAndOpenBriefcase({
        accessToken,
        iTwinId,
        iModelId: sourceIModelId,
      });
      const categoryId: Id64String = SpatialCategory.insert(
        sourceDb,
        IModel.dictionaryId,
        "SpatialCategory",
        { color: ColorDef.green.toJSON() }
      );
      const sourceModelIds: Id64Array = [];

      const insertPhysicalObject = (
        physicalModelId: Id64String,
        modelIndex: number,
        originX: number,
        originY: number,
        undefinedFederationGuid: boolean = false
      ) => {
        const physicalObjectProps1: PhysicalElementProps = {
          classFullName: PhysicalObject.classFullName,
          model: physicalModelId,
          category: categoryId,
          code: Code.createEmpty(),
          userLabel: `M${modelIndex}-PhysicalObject(${originX},${originY})`,
          geom: IModelTransformerTestUtils.createBox(Point3d.create(1, 1, 1)),
          placement: Placement3d.fromJSON({
            origin: { x: originX, y: originY },
            angles: {},
          }),
        };
        if (undefinedFederationGuid)
          physicalObjectProps1.federationGuid = Guid.empty;
        sourceDb.elements.insertElement(physicalObjectProps1);
      };

      const insertModelWithElements = (modelIndex: number): Id64String => {
        const sourceModelId: Id64String = PhysicalModel.insert(
          sourceDb,
          IModel.rootSubjectId,
          `PhysicalModel${modelIndex}`
        );
        const xArray: number[] = [
          20 * modelIndex + 1,
          20 * modelIndex + 3,
          20 * modelIndex + 5,
          20 * modelIndex + 7,
          20 * modelIndex + 9,
        ];
        const yArray: number[] = [0, 2, 4, 6, 8];
        let undefinedFederationGuid = false;
        for (const x of xArray) {
          for (const y of yArray) {
            insertPhysicalObject(
              sourceModelId,
              modelIndex,
              x,
              y,
              undefinedFederationGuid
            );
            undefinedFederationGuid = !undefinedFederationGuid;
          }
        }
        return sourceModelId;
      };

      // insert models 0-4 with 25 elements each (5*25).
      for (let i = 0; i < 5; i++) {
        sourceModelIds.push(insertModelWithElements(i));
      }

      sourceDb.saveChanges();
      assert.equal(5, count(sourceDb, PhysicalModel.classFullName));
      assert.equal(125, count(sourceDb, PhysicalObject.classFullName));
      await sourceDb.pushChanges({
        accessToken,
        description: "5 physical models",
      });

      const targetDb = await HubWrappers.downloadAndOpenBriefcase({
        accessToken,
        iTwinId,
        iModelId: targetIModelId,
      });
      const targetModelId: Id64String = PhysicalModel.insert(
        targetDb,
        IModel.rootSubjectId,
        "PhysicalModel"
      );
      assert.isTrue(Id64.isValidId64(targetModelId));
      targetDb.saveChanges();

      let transformer = new PhysicalModelConsolidator(
        sourceDb,
        targetDb,
        targetModelId
      );
      await transformer.process();

      assert.equal(1, count(targetDb, PhysicalModel.classFullName));
      const targetPartition =
        targetDb.elements.getElement<PhysicalPartition>(targetModelId);
      assert.equal(
        targetPartition.code.value,
        "PhysicalModel",
        "Target PhysicalModel name should not be overwritten during consolidation"
      );
      assert.equal(125, count(targetDb, PhysicalObject.classFullName));
      const aspects = targetDb.elements.getAspects(
        targetPartition.id,
        ExternalSourceAspect.classFullName
      ) as ExternalSourceAspect[];
      expect(aspects.map((aspect) => aspect.identifier)).to.have.members(
        sourceModelIds
      );
      expect(aspects.length).to.equal(
        5,
        "Provenance should be recorded for each source PhysicalModel"
      );

      // Insert 10 objects under model-1
      const xArr: number[] = [101, 105];
      const yArr: number[] = [0, 2, 4, 6, 8];
      let undefinedFedGuid = false;
      for (const x of xArr) {
        for (const y of yArr) {
          insertPhysicalObject(sourceModelIds[1], 1, x, y, undefinedFedGuid);
          undefinedFedGuid = !undefinedFedGuid;
        }
      }

      // Update model2 and partition2
      const model2 = sourceDb.models.getModel(sourceModelIds[2]);
      model2.isPrivate = true;
      model2.update();

      const partition2 = sourceDb.elements.getElement(sourceModelIds[2]);
      partition2.userLabel = "Element-Updated";
      partition2.update();

      // insert model 5 & 6 and 50 physical objects
      for (let i = 5; i < 7; i++) {
        sourceModelIds.push(insertModelWithElements(i));
      }

      sourceDb.saveChanges();
      await sourceDb.pushChanges({ description: "additional PhysicalModels" });
      // 2 models added
      assert.equal(7, count(sourceDb, PhysicalModel.classFullName));
      // 60 elements added
      assert.equal(185, count(sourceDb, PhysicalObject.classFullName));
<<<<<<< HEAD
      transformer.exporter["_initialized"] = false;
      await transformer.processChanges({
        accessToken,
        startChangeset: sourceDb.changeset,
      });
=======
      transformer = new PhysicalModelConsolidator(
        sourceDb,
        targetDb,
        targetModelId,
        {
          startChangeset: sourceDb.changeset,
        }
      );
      await transformer.process();
>>>>>>> 72ad128a
      transformer.dispose();

      const sql = `SELECT ECInstanceId, Model.Id FROM ${PhysicalObject.classFullName}`;
      targetDb.withPreparedStatement(sql, (statement: ECSqlStatement) => {
        let objectCounter = 0;
        while (DbResult.BE_SQLITE_ROW === statement.step()) {
          const targetElementId = statement.getValue(0).getId();
          const targetElement = targetDb.elements.getElement<PhysicalObject>({
            id: targetElementId,
            wantGeometry: true,
          });
          assert.exists(targetElement.geom);
          assert.isFalse(targetElement.calculateRange3d().isNull);
          const targetElementModelId = statement.getValue(1).getId();
          assert.equal(targetModelId, targetElementModelId);
          ++objectCounter;
        }
        assert.equal(185, objectCounter);
      });

      assert.equal(1, count(targetDb, PhysicalModel.classFullName));
      const modelId = targetDb.withPreparedStatement(
        `SELECT ECInstanceId, isPrivate FROM ${PhysicalModel.classFullName}`,
        (statement: ECSqlStatement) => {
          if (DbResult.BE_SQLITE_ROW === statement.step()) {
            const isPrivate = statement.getValue(1).getBoolean();
            assert.isFalse(isPrivate);
            return statement.getValue(0).getId();
          }
          return Id64.invalid;
        }
      );
      assert.isTrue(Id64.isValidId64(modelId));

      const physicalPartition =
        targetDb.elements.getElement<PhysicalPartition>(modelId);
      assert.equal("PhysicalModel", physicalPartition.code.value);

      const sourceAspects = targetDb.elements.getAspects(
        modelId,
        ExternalSourceAspect.classFullName
      ) as ExternalSourceAspect[];
      expect(sourceAspects.map((aspect) => aspect.identifier)).to.have.members(
        sourceModelIds
      );

      // close iModel briefcases
      await HubWrappers.closeAndDeleteBriefcaseDb(accessToken, sourceDb);
      await HubWrappers.closeAndDeleteBriefcaseDb(accessToken, targetDb);
    } finally {
      try {
        // delete iModel briefcases
        await IModelHost.hubAccess.deleteIModel({
          iTwinId,
          iModelId: sourceIModelId,
        });
        await IModelHost.hubAccess.deleteIModel({
          iTwinId,
          iModelId: targetIModelId,
        });
      } catch (err) {
        // eslint-disable-next-line no-console
        console.log("can't destroy", err);
      }
    }
  });

  it("Clone/upgrade test", async () => {
    const sourceIModelName: string =
      IModelTransformerTestUtils.generateUniqueName("CloneSource");
    const sourceIModelId = await HubWrappers.recreateIModel({
      accessToken,
      iTwinId,
      iModelName: sourceIModelName,
      noLocks: true,
    });
    assert.isTrue(Guid.isGuid(sourceIModelId));
    const targetIModelName: string =
      IModelTransformerTestUtils.generateUniqueName("CloneTarget");
    const targetIModelId = await HubWrappers.recreateIModel({
      accessToken,
      iTwinId,
      iModelName: targetIModelName,
      noLocks: true,
    });
    assert.isTrue(Guid.isGuid(targetIModelId));

    try {
      // open/upgrade sourceDb
      const sourceDb = await HubWrappers.downloadAndOpenBriefcase({
        accessToken,
        iTwinId,
        iModelId: sourceIModelId,
      });
      const seedBisCoreVersion = sourceDb.querySchemaVersion(
        BisCoreSchema.schemaName
      )!;
      assert.isTrue(semver.satisfies(seedBisCoreVersion, ">= 1.0.1"));
      await sourceDb.importSchemas([
        BisCoreSchema.schemaFilePath,
        GenericSchema.schemaFilePath,
      ]);
      const updatedBisCoreVersion = sourceDb.querySchemaVersion(
        BisCoreSchema.schemaName
      )!;
      assert.isTrue(semver.satisfies(updatedBisCoreVersion, ">= 1.0.10"));
      assert.isTrue(
        sourceDb.containsClass(ExternalSourceAspect.classFullName),
        "Expect BisCore to be updated and contain ExternalSourceAspect"
      );
      const expectedHasPendingTxns: boolean =
        seedBisCoreVersion !== updatedBisCoreVersion;

      // push sourceDb schema changes
      /* eslint-disable deprecation/deprecation */
      assert.equal(
        sourceDb.nativeDb.hasPendingTxns(),
        expectedHasPendingTxns,
        "Expect importSchemas to have saved changes"
      );
      assert.isFalse(
        sourceDb.nativeDb.hasUnsavedChanges(),
        "Expect no unsaved changes after importSchemas"
      );
      await sourceDb.pushChanges({
        accessToken,
        description: "Import schemas to upgrade BisCore",
      }); // may push schema changes

      // import schemas again to test common scenario of not knowing whether schemas are up-to-date or not..
      await sourceDb.importSchemas([
        BisCoreSchema.schemaFilePath,
        GenericSchema.schemaFilePath,
      ]);
      assert.isFalse(
        sourceDb.nativeDb.hasPendingTxns(),
        "Expect importSchemas to be a no-op"
      );
      assert.isFalse(
        sourceDb.nativeDb.hasUnsavedChanges(),
        "Expect importSchemas to be a no-op"
      );
      /* eslint-enable deprecation/deprecation */
      sourceDb.saveChanges(); // will be no changes to save in this case
      await sourceDb.pushChanges({
        accessToken,
        description: "Import schemas again",
      }); // will be no changes to push in this case

      // populate sourceDb
      IModelTransformerTestUtils.populateTeamIModel(
        sourceDb,
        "Test",
        Point3d.createZero(),
        ColorDef.green
      );
      IModelTransformerTestUtils.assertTeamIModelContents(sourceDb, "Test");
      sourceDb.saveChanges();
      await sourceDb.pushChanges({
        accessToken,
        description: "Populate Source",
      });

      // open/upgrade targetDb
      const targetDb = await HubWrappers.downloadAndOpenBriefcase({
        accessToken,
        iTwinId,
        iModelId: targetIModelId,
      });
      await targetDb.importSchemas([
        BisCoreSchema.schemaFilePath,
        GenericSchema.schemaFilePath,
      ]);
      assert.isTrue(
        targetDb.containsClass(ExternalSourceAspect.classFullName),
        "Expect BisCore to be updated and contain ExternalSourceAspect"
      );

      // push targetDb schema changes
      targetDb.saveChanges();
      await targetDb.pushChanges({
        accessToken,
        description: "Upgrade BisCore",
      });

      // import sourceDb changes into targetDb
      const transformer = new IModelTransformer(
        new IModelExporter(sourceDb),
        targetDb
      );
      await transformer.process();
      transformer.dispose();
      IModelTransformerTestUtils.assertTeamIModelContents(targetDb, "Test");
      targetDb.saveChanges();
      await targetDb.pushChanges({
        accessToken,
        description: "Import changes from sourceDb",
      });

      // close iModel briefcases
      await HubWrappers.closeAndDeleteBriefcaseDb(accessToken, sourceDb);
      await HubWrappers.closeAndDeleteBriefcaseDb(accessToken, targetDb);
    } finally {
      try {
        // delete iModel briefcases
        await IModelHost.hubAccess.deleteIModel({
          iTwinId,
          iModelId: sourceIModelId,
        });
        await IModelHost.hubAccess.deleteIModel({
          iTwinId,
          iModelId: targetIModelId,
        });
      } catch (err) {
        // eslint-disable-next-line no-console
        console.log("can't destroy", err);
      }
    }
  });

  it("should be able to handle relationship delete using fedguids", async () => {
    const masterIModelName = "MasterNewRelProvenanceFedGuids";
    const masterSeedFileName = path.join(outputDir, `${masterIModelName}.bim`);
    if (IModelJsFs.existsSync(masterSeedFileName))
      IModelJsFs.removeSync(masterSeedFileName);
    const masterSeedState = { 1: 1, 2: 1 };
    const masterSeedDb = SnapshotDb.createEmpty(masterSeedFileName, {
      rootSubject: { name: masterIModelName },
    });
    // eslint-disable-next-line deprecation/deprecation
    masterSeedDb.nativeDb.setITwinId(iTwinId); // workaround for "ContextId was not properly setup in the checkpoint" issue
    populateTimelineSeed(masterSeedDb, masterSeedState);

    const masterSeed: TimelineIModelState = {
      // HACK: we know this will only be used for seeding via its path and performCheckpoint
      db: masterSeedDb as any as BriefcaseDb,
      id: "master-seed",
      state: masterSeedState,
    };
    let relIdInBranch: string | undefined;
    const timeline: Timeline = [
      { master: { seed: masterSeed } }, // masterSeedState is above
      { branch1: { branch: "master" } },
      {
        branch1: {
          manualUpdate(db) {
            // Create relationship in branch iModel
            const sourceId = IModelTestUtils.queryByUserLabel(db, "1");
            const targetId = IModelTestUtils.queryByUserLabel(db, "2");
            const rel = ElementGroupsMembers.create(db, sourceId, targetId);
            relIdInBranch = rel.insert();
          },
        },
      },
      {
        master: {
          sync: ["branch1"],
        },
      }, // first master<-branch1 reverse sync picking up new relationship from branch imodel
      {
        assert({ branch1 }) {
          const aspects = branch1.db.elements.getAspects(
            IModelTestUtils.queryByUserLabel(branch1.db, "1"),
            ExternalSourceAspect.classFullName
          ) as ExternalSourceAspect[];
          expect(aspects.length).to.be.equal(0);
        },
      },
      {
        master: {
          manualUpdate(db) {
            // Delete relationship in master iModel
            const rel = db.relationships.getInstance<ElementGroupsMembers>(
              ElementGroupsMembers.classFullName,
              {
                sourceId: IModelTestUtils.queryByUserLabel(db, "1"),
                targetId: IModelTestUtils.queryByUserLabel(db, "2"),
              }
            );
            rel.delete();
          },
        },
      },
      {
        branch1: {
          sync: ["master"],
        },
      }, // forward sync master->branch1 to pick up delete of relationship
      {
        assert({ branch1 }) {
          // Expect relationship to be gone in branch iModel.
          expect(relIdInBranch, "expected relationship id in branch to be set")
            .to.not.be.undefined;
          expect(() =>
            branch1.db.relationships.getInstance<ElementGroupsMembers>(
              ElementGroupsMembers.classFullName,
              relIdInBranch!
            )
          ).to.throw(IModelError);
        },
      },
    ];

    const { tearDown } = await runTimeline(timeline, { iTwinId, accessToken });
    await tearDown();
  });

  it("should be able to handle relationship delete using new relationship provenance method with no fedguids", async () => {
    // SEE: https://github.com/iTwin/imodel-transformer/issues/54 for the scenario this test exercises
    /** This test does the following:
     *  sync master to branch with two elements, x and y, with NULL fed guid to force ESAs to be generated (For future relationship)
     *  create relationship between x and y in branch imodel
     *  reverse sync branch to master
     *  delete relationship between x and y in master
     *  forward sync to branch
     *  expect relationship gets deleted in branch imodel.
     */
    const masterIModelName = "MasterNewRelProvenanceNoFedGuids";
    const masterSeedFileName = path.join(outputDir, `${masterIModelName}.bim`);
    if (IModelJsFs.existsSync(masterSeedFileName))
      IModelJsFs.removeSync(masterSeedFileName);
    const masterSeedState = { 1: 1, 2: 1 };
    const masterSeedDb = SnapshotDb.createEmpty(masterSeedFileName, {
      rootSubject: { name: masterIModelName },
    });
    // eslint-disable-next-line deprecation/deprecation
    masterSeedDb.nativeDb.setITwinId(iTwinId); // workaround for "ContextId was not properly setup in the checkpoint" issue
    populateTimelineSeed(masterSeedDb, masterSeedState);
    const noFedGuidElemIds = masterSeedDb.queryEntityIds({
      from: "Bis.Element",
      where: "UserLabel IN ('1','2')",
    });
    for (const elemId of noFedGuidElemIds)
      masterSeedDb.withSqliteStatement(
        `UPDATE bis_Element SET FederationGuid=NULL WHERE Id=${elemId}`,
        (s) => {
          expect(s.step()).to.equal(DbResult.BE_SQLITE_DONE);
        }
      );
    masterSeedDb.saveChanges();
    masterSeedDb.performCheckpoint();

    const masterSeed: TimelineIModelState = {
      // HACK: we know this will only be used for seeding via its path and performCheckpoint
      db: masterSeedDb as any as BriefcaseDb,
      id: "master-seed",
      state: masterSeedState,
    };
    let relIdInBranch: string | undefined;
    const timeline: Timeline = [
      { master: { seed: masterSeed } }, // masterSeedState is above
      { branch1: { branch: "master" } },
      {
        branch1: {
          manualUpdate(db) {
            // Create relationship in branch iModel
            const sourceId = IModelTestUtils.queryByUserLabel(db, "1");
            const targetId = IModelTestUtils.queryByUserLabel(db, "2");
            const rel = ElementGroupsMembers.create(db, sourceId, targetId);
            relIdInBranch = rel.insert();
          },
        },
      },
      {
        master: {
          sync: ["branch1"],
        },
      }, // first master<-branch1 reverse sync picking up new relationship from branch imodel
      {
        assert({ branch1 }) {
          const aspects = branch1.db.elements.getAspects(
            IModelTestUtils.queryByUserLabel(branch1.db, "1"),
            ExternalSourceAspect.classFullName
          ) as ExternalSourceAspect[];
          expect(aspects.length).to.be.equal(2);
          for (const aspect of aspects) {
            if (aspect.kind === "Relationship") {
              // When forceOldRelationshipProvenanceMethod is not set to true, provenanceRelInstanceId is defined on jsonProperties.
              expect(aspect.jsonProperties).to.not.be.undefined;
              expect(JSON.parse(aspect.jsonProperties!).provenanceRelInstanceId)
                .to.not.be.undefined;
            }
          }
        },
      },
      {
        master: {
          manualUpdate(db) {
            // Delete relationship in master iModel
            const rel = db.relationships.getInstance<ElementGroupsMembers>(
              ElementGroupsMembers.classFullName,
              {
                sourceId: IModelTestUtils.queryByUserLabel(db, "1"),
                targetId: IModelTestUtils.queryByUserLabel(db, "2"),
              }
            );
            rel.delete();
          },
        },
      },
      {
        branch1: {
          sync: ["master"],
        },
      }, // forward sync master->branch1 to pick up delete of relationship
      {
        assert({ branch1 }) {
          // Expect relationship to be gone in branch iModel.
          expect(relIdInBranch, "expected relationship id in branch to be set")
            .to.not.be.undefined;
          expect(() =>
            branch1.db.relationships.getInstance<ElementGroupsMembers>(
              ElementGroupsMembers.classFullName,
              relIdInBranch!
            )
          ).to.throw(IModelError);
        },
      },
    ];

    const { tearDown } = await runTimeline(timeline, { iTwinId, accessToken });
    await tearDown();
  });

  it("should be able to handle relationship delete using old relationship provenance method with no fedguids", async () => {
    // SEE: https://github.com/iTwin/imodel-transformer/issues/54 for the scenario this test exercises
    /** This test does the following:
     *  sync master to branch with two elements, x and y, with NULL fed guid to force ESAs to be generated (For future relationship)
     *  create relationship between x and y in branch imodel
     *  reverse sync branch to master with forceOldRelationshipProvenanceMethod = true
     *  delete relationship between x and y in master
     *  forward sync to branch
     *  expect relationship gets deleted in branch imodel.
     */
    const masterIModelName = "MasterOldRelProvenanceNoFedGuids";
    const masterSeedFileName = path.join(outputDir, `${masterIModelName}.bim`);
    if (IModelJsFs.existsSync(masterSeedFileName))
      IModelJsFs.removeSync(masterSeedFileName);
    const masterSeedState = { 1: 1, 2: 1 };
    const masterSeedDb = SnapshotDb.createEmpty(masterSeedFileName, {
      rootSubject: { name: masterIModelName },
    });
    // eslint-disable-next-line deprecation/deprecation
    masterSeedDb.nativeDb.setITwinId(iTwinId); // workaround for "ContextId was not properly setup in the checkpoint" issue
    populateTimelineSeed(masterSeedDb, masterSeedState);
    const noFedGuidElemIds = masterSeedDb.queryEntityIds({
      from: "Bis.Element",
      where: "UserLabel IN ('1','2')",
    });
    for (const elemId of noFedGuidElemIds)
      masterSeedDb.withSqliteStatement(
        `UPDATE bis_Element SET FederationGuid=NULL WHERE Id=${elemId}`,
        (s) => {
          expect(s.step()).to.equal(DbResult.BE_SQLITE_DONE);
        }
      );
    masterSeedDb.saveChanges();
    masterSeedDb.performCheckpoint();

    const masterSeed: TimelineIModelState = {
      // HACK: we know this will only be used for seeding via its path and performCheckpoint
      db: masterSeedDb as any as BriefcaseDb,
      id: "master-seed",
      state: masterSeedState,
    };
    let relIdInBranch: string | undefined;
    const setForceOldRelationshipProvenanceMethod = (
      transformer: IModelTransformer
    ) => (transformer["_forceOldRelationshipProvenanceMethod"] = true);
    const timeline: Timeline = [
      { master: { seed: masterSeed } }, // masterSeedState is above
      { branch1: { branch: "master" } },
      {
        branch1: {
          manualUpdate(db) {
            // Create relationship in branch iModel
            const sourceId = IModelTestUtils.queryByUserLabel(db, "1");
            const targetId = IModelTestUtils.queryByUserLabel(db, "2");
            const rel = ElementGroupsMembers.create(db, sourceId, targetId);
            relIdInBranch = rel.insert();
          },
        },
      },
      {
        master: {
          sync: [
            "branch1",
            {
              init: {
                initTransformer: setForceOldRelationshipProvenanceMethod,
              },
            },
          ],
        },
      }, // first master<-branch1 reverse sync picking up new relationship from branch imodel
      {
        assert({ branch1 }) {
          // Lets make sure that forceOldRelationshipProvenance worked by reading the json properties of the ESA for the relationship.
          const aspects = branch1.db.elements.getAspects(
            IModelTestUtils.queryByUserLabel(branch1.db, "1"),
            ExternalSourceAspect.classFullName
          ) as ExternalSourceAspect[];
          expect(aspects.length).to.be.equal(2);
          let foundRelationshipAspect = false;
          for (const aspect of aspects) {
            if (aspect.kind === "Relationship") {
              foundRelationshipAspect = true;
              // When forceOldRelationshipProvenanceMethod is true, targetRelInstanceId is defined on jsonProperties.
              expect(aspect.jsonProperties).to.not.be.undefined;
              expect(JSON.parse(aspect.jsonProperties!).targetRelInstanceId).to
                .not.be.undefined;
            }
          }
          expect(foundRelationshipAspect).to.be.true;
        },
      },
      {
        master: {
          manualUpdate(db) {
            // Delete relationship in master iModel
            const rel = db.relationships.getInstance<ElementGroupsMembers>(
              ElementGroupsMembers.classFullName,
              {
                sourceId: IModelTestUtils.queryByUserLabel(db, "1"),
                targetId: IModelTestUtils.queryByUserLabel(db, "2"),
              }
            );
            rel.delete();
          },
        },
      },
      {
        branch1: {
          sync: [
            "master",
            {
              init: {
                initTransformer: setForceOldRelationshipProvenanceMethod,
              },
            },
          ],
        },
      }, // forward sync master->branch1 to pick up delete of relationship
      {
        assert({ branch1 }) {
          // Expect relationship to be gone in branch iModel.
          expect(relIdInBranch, "expected relationship id in branch to be set")
            .to.not.be.undefined;
          expect(() =>
            branch1.db.relationships.getInstance<ElementGroupsMembers>(
              ElementGroupsMembers.classFullName,
              relIdInBranch!
            )
          ).to.throw(IModelError);
        },
      },
    ];

    const { tearDown } = await runTimeline(timeline, { iTwinId, accessToken });
    await tearDown();
  });

  it("should not include 'initialized branch provenance' changeset in a reverse sync", async () => {
    const validateCsFileProps = (transformer: IModelTransformer) => {
      const csFileProps = transformer["_csFileProps"];
      expect(
        csFileProps?.some((csFileProp) =>
          csFileProp.description.includes("initialized branch provenance")
        )
      ).to.be.false;
    };
    const timeline: Timeline = [
      { master: { 1: 1, 2: 2, 3: 1 } },
      { branch: { branch: "master" } },
      { branch: { 1: 2, 4: 1 } },
      {
        master: {
          sync: [
            "branch",
            { assert: { afterProcessChanges: validateCsFileProps } },
          ],
        },
      },
    ];

    const { tearDown } = await runTimeline(timeline, {
      iTwinId,
      accessToken,
    });

    await tearDown();
  });

  it("should merge changes made on a branch back to master", async () => {
    const masterIModelName = "Master";
    const masterSeedFileName = path.join(outputDir, `${masterIModelName}.bim`);
    if (IModelJsFs.existsSync(masterSeedFileName))
      IModelJsFs.removeSync(masterSeedFileName);
    const masterSeedState = { 1: 1, 2: 1, 20: 1, 21: 1, 40: 1, 41: 2, 42: 3 };
    const masterSeedDb = SnapshotDb.createEmpty(masterSeedFileName, {
      rootSubject: { name: masterIModelName },
    });
    // eslint-disable-next-line deprecation/deprecation
    masterSeedDb.nativeDb.setITwinId(iTwinId); // workaround for "ContextId was not properly setup in the checkpoint" issue
    populateTimelineSeed(masterSeedDb, masterSeedState);

    // 20 will be deleted, so it's important to know remapping deleted elements still works if there is no fedguid
    const noFedGuidElemIds = masterSeedDb.queryEntityIds({
      from: "Bis.Element",
      where: "UserLabel IN ('1','20','41','42')",
    });
    for (const elemId of noFedGuidElemIds)
      masterSeedDb.withSqliteStatement(
        `UPDATE bis_Element SET FederationGuid=NULL WHERE Id=${elemId}`,
        (s) => {
          expect(s.step()).to.equal(DbResult.BE_SQLITE_DONE);
        }
      );
    masterSeedDb.performCheckpoint();

    // hard to check this without closing the db...
    const seedSecondConn = SnapshotDb.openFile(masterSeedDb.pathName);
    for (const elemId of noFedGuidElemIds)
      expect(seedSecondConn.elements.getElement(elemId).federationGuid).to.be
        .undefined;
    seedSecondConn.close();

    const expectedRelationships = [
      {
        sourceLabel: "40",
        targetLabel: "2",
        idInBranch1: "not inserted yet",
        sourceFedGuid: true,
        targetFedGuid: true,
      },
      {
        sourceLabel: "41",
        targetLabel: "42",
        idInBranch1: "not inserted yet",
        sourceFedGuid: false,
        targetFedGuid: false,
      },
    ];

    const masterSeed: TimelineIModelState = {
      // HACK: we know this will only be used for seeding via its path and performCheckpoint
      db: masterSeedDb as any as BriefcaseDb,
      id: "master-seed",
      state: masterSeedState,
    };

    const timeline: Timeline = [
      { master: { seed: masterSeed } }, // masterSeedState is above
      { branch1: { branch: "master" } },
      { master: { 40: 5 } },
      { branch2: { branch: "master" } },
      { branch1: { 2: 2, 3: 1, 4: 1 } },
      {
        branch1: {
          manualUpdate(db) {
            expectedRelationships.map(({ sourceLabel, targetLabel }, i) => {
              const sourceId = IModelTestUtils.queryByUserLabel(
                db,
                sourceLabel
              );
              const targetId = IModelTestUtils.queryByUserLabel(
                db,
                targetLabel
              );
              assert(sourceId && targetId);
              const rel = ElementGroupsMembers.create(
                db,
                sourceId,
                targetId,
                0
              );
              expectedRelationships[i].idInBranch1 = rel.insert();
            });
          },
        },
      },
      {
        branch1: {
          manualUpdate(db) {
            const rel = db.relationships.getInstance<ElementGroupsMembers>(
              ElementGroupsMembers.classFullName,
              expectedRelationships[0].idInBranch1
            );
            rel.memberPriority = 1;
            rel.update();
          },
        },
      },
      { branch1: { 1: 2, 3: deleted, 5: 1, 6: 1, 20: deleted, 21: 2 } },
      { branch1: { 21: deleted, 30: 1 } },
      { master: { sync: ["branch1"] } }, // first master<-branch1 reverse sync
      {
        assert({ master, branch1 }) {
          assertElemState(master.db, {
            // relationship props are a lot to type out so let's grab those from the branch
            ...branch1.state,
            // double check deletions propagated by sync
            20: undefined as any,
            21: undefined as any,
            40: 5, // this element was not changed in the branch, so the sync won't update it
          });
        },
      },
      { branch2: { sync: ["master"] } }, // first master->branch2 forward sync
      {
        assert({ master, branch2 }) {
          assertElemState(branch2.db, master.state);
        },
      },
      { branch2: { 7: 1, 8: 1 } },
      // insert 9 and a conflicting state for 7 on master
      { master: { 7: 2, 9: 1 } },
      { master: { sync: ["branch2"] } }, // first master<-branch2 reverse sync
      {
        assert({ master, branch1, branch2 }) {
          for (const { db } of [master, branch1, branch2]) {
            const elem1Id = IModelTestUtils.queryByUserLabel(db, "1");
            expect(db.elements.getElement(elem1Id).federationGuid).to.be
              .undefined;

            for (const rel of expectedRelationships) {
              const sourceId = IModelTestUtils.queryByUserLabel(
                db,
                rel.sourceLabel
              );
              const targetId = IModelTestUtils.queryByUserLabel(
                db,
                rel.targetLabel
              );
              expect(
                db.elements.getElement(sourceId).federationGuid !== undefined
              ).to.be.equal(rel.sourceFedGuid);
              expect(
                db.elements.getElement(targetId).federationGuid !== undefined
              ).to.be.equal(rel.targetFedGuid);
            }
          }

          expect(count(master.db, ExternalSourceAspect.classFullName)).to.equal(
            0
          );

          for (const branch of [branch1, branch2]) {
            const elem1Id = IModelTestUtils.queryByUserLabel(branch.db, "1");
            expect(branch.db.elements.getElement(elem1Id).federationGuid).to.be
              .undefined;
            const aspects = [
              ...branch.db.queryEntityIds({
                from: "BisCore.ExternalSourceAspect",
              }),
            ].map((aspectId) =>
              branch.db.elements.getAspect(aspectId).toJSON()
            ) as ExternalSourceAspectProps[];
            expect(aspects).to.deep.subsetEqual([
              {
                element: { id: IModelDb.rootSubjectId },
                identifier: master.db.iModelId,
              },
              {
                element: { id: elem1Id },
                identifier: elem1Id,
              },
            ]);
            expect(Date.parse(aspects[3].version!)).not.to.be.NaN;
          }

          // branch2 won the conflict since it is the synchronization source
          assertElemState(master.db, { 7: 1 }, { subset: true });
        },
      },
      { master: { 6: 2 } },
      {
        master: {
          manualUpdate(db) {
            expectedRelationships.forEach(({ sourceLabel, targetLabel }) => {
              const sourceId = IModelTestUtils.queryByUserLabel(
                db,
                sourceLabel
              );
              const targetId = IModelTestUtils.queryByUserLabel(
                db,
                targetLabel
              );
              assert(sourceId && targetId);
              const rel = db.relationships.getInstance(
                ElementGroupsMembers.classFullName,
                { sourceId, targetId }
              );
              return rel.delete();
            });
          },
        },
      },
      { branch1: { sync: ["master"] } }, // first master->branch1 forward sync
      {
        assert({ branch1 }) {
          for (const rel of expectedRelationships) {
            expect(
              branch1.db.relationships.tryGetInstance(
                ElementGroupsMembers.classFullName,
                rel.idInBranch1
              ),
              `had ${rel.sourceLabel}->${rel.targetLabel}`
            ).to.be.undefined;
            const sourceId = IModelTestUtils.queryByUserLabel(
              branch1.db,
              rel.sourceLabel
            );
            const targetId = IModelTestUtils.queryByUserLabel(
              branch1.db,
              rel.targetLabel
            );
            assert(sourceId && targetId);
            expect(
              branch1.db.relationships.tryGetInstance(
                ElementGroupsMembers.classFullName,
                { sourceId, targetId }
              ),
              `had ${rel.sourceLabel}->${rel.targetLabel}`
            ).to.be.undefined;

            // check rel aspect was deleted
            const srcElemAspects = branch1.db.elements.getAspects(
              sourceId,
              ExternalSourceAspect.classFullName
            ) as ExternalSourceAspect[];
            expect(
              !srcElemAspects.some((a) => a.identifier === rel.idInBranch1)
            ).to.be.true;
            expect(srcElemAspects.length).to.lessThanOrEqual(1);
          }
          assertElemState(branch1.db, { 7: 1 }, { subset: true });
        },
      },
      // 7 originally came from branch2. Modify it.
      { branch1: { 7: 10 } },
      // Reverse sync branch 1 to master with the change to 7.
      { master: { sync: ["branch1"] } },
      // Forward sync master to branch2 with the change to 7.
      { branch2: { sync: ["master"] } },
      {
        assert({ master, branch1, branch2 }) {
          for (const imodel of [master, branch1, branch2]) {
            assertElemState(imodel.db, { 7: 10 }, { subset: true });
          }
        },
      },
    ];

    const { trackedIModels, tearDown } = await runTimeline(timeline, {
      iTwinId,
      accessToken,
    });
    masterSeedDb.close();

    // create empty iModel meant to contain replayed master history
    const replayedIModelName = "Replayed";
    const replayedIModelId = await IModelHost.hubAccess.createNewIModel({
      iTwinId,
      iModelName: replayedIModelName,
      description: "blank",
      noLocks: true,
    });

    const replayedDb = await HubWrappers.downloadAndOpenBriefcase({
      accessToken,
      iTwinId,
      iModelId: replayedIModelId,
    });
    assert.isTrue(replayedDb.isBriefcaseDb());
    assert.equal(replayedDb.iTwinId, iTwinId);

    try {
      const master = trackedIModels.get("master");
      assert(master);

      const masterDbChangesets = await IModelHost.hubAccess.downloadChangesets({
        accessToken,
        iModelId: master.id,
        targetDir: BriefcaseManager.getChangeSetsPath(master.id),
      });
      assert.equal(masterDbChangesets.length, 7);
      const masterDeletedElementIds = new Set<Id64String>();
      const masterDeletedRelationshipIds = new Set<Id64String>();
      for (const masterDbChangeset of masterDbChangesets) {
        assert.isDefined(masterDbChangeset.id);
        assert.isDefined(masterDbChangeset.description); // test code above always included a change description when pushChanges was called
        // below is one way of determining the set of elements that were deleted in a specific changeset
        const changedInstanceIds = await ChangedInstanceIds.initialize({
          iModel: master.db,
          csFileProps: [masterDbChangeset],
        });
        const result = changedInstanceIds;
        if (result === undefined) throw Error("expected to be defined");

        if (result.element.deleteIds) {
          result.element.deleteIds.forEach((id: Id64String) =>
            masterDeletedElementIds.add(id)
          );
        }
        if (result.relationship.deleteIds) {
          result.relationship.deleteIds.forEach((id: Id64String) =>
            masterDeletedRelationshipIds.add(id)
          );
        }
      }
      expect(masterDeletedElementIds.size).to.equal(2); // elem '3' is never seen by master
      expect(masterDeletedRelationshipIds.size).to.equal(2);

      // replay master history to create replayed iModel
      const sourceDb = await HubWrappers.downloadAndOpenBriefcase({
        accessToken,
        iTwinId,
        iModelId: master.id,
        asOf: IModelVersion.first().toJSON(),
      });
      const makeReplayTransformer = (
        argsForProcessChanges?: ProcessChangesOptions
      ) => {
        const result = new IModelTransformer(sourceDb, replayedDb, {
          argsForProcessChanges,
        });
        // this replay strategy pretends that deleted elements never existed
        for (const elementId of masterDeletedElementIds) {
          result.exporter.excludeElement(elementId);
        }
        return result;
      };

      // NOTE: this test knows that there were no schema changes, so does not call `processSchemas`
      const replayInitTransformer = makeReplayTransformer();
      await replayInitTransformer.process(); // process any elements that were part of the "seed"
      replayInitTransformer.dispose();

      await saveAndPushChanges(replayedDb, "changes from source seed");
      for (const masterDbChangeset of masterDbChangesets) {
        await sourceDb.pullChanges({
          accessToken,
          toIndex: masterDbChangeset.index,
        });
        const replayTransformer = makeReplayTransformer({
          startChangeset: sourceDb.changeset,
        });
        await replayTransformer.process();
        await saveAndPushChanges(
          replayedDb,
          masterDbChangeset.description ?? ""
        );
        replayTransformer.dispose();
      }
      sourceDb.close();
      assertElemState(replayedDb, master.state); // should have same ending state as masterDb

      // make sure there are no deletes in the replay history (all elements that were eventually deleted from masterDb were excluded)
      const replayedDbChangesets =
        await IModelHost.hubAccess.downloadChangesets({
          accessToken,
          iModelId: replayedIModelId,
          targetDir: BriefcaseManager.getChangeSetsPath(replayedIModelId),
        });
      assert.isAtLeast(replayedDbChangesets.length, masterDbChangesets.length); // replayedDb will have more changesets when seed contains elements
      const replayedDeletedElementIds = new Set<Id64String>();
      for (const replayedDbChangeset of replayedDbChangesets) {
        assert.isDefined(replayedDbChangeset.id);
        const changesetPath = replayedDbChangeset.pathname;
        assert.isTrue(IModelJsFs.existsSync(changesetPath));
        // below is one way of determining the set of elements that were deleted in a specific changeset
        const changedInstanceIds = await ChangedInstanceIds.initialize({
          iModel: replayedDb,
          csFileProps: [replayedDbChangeset],
        });
        const result = changedInstanceIds;
        if (result === undefined) throw Error("expected to be defined");

        assert.isDefined(result.element);
        if (result.element.deleteIds) {
          result.element.deleteIds.forEach((id: Id64String) =>
            replayedDeletedElementIds.add(id)
          );
        }
      }
      assert.equal(replayedDeletedElementIds.size, 0);
    } finally {
      await tearDown();
      replayedDb.close();
      await IModelHost.hubAccess.deleteIModel({
        iTwinId,
        iModelId: replayedIModelId,
      });
    }
  });

  it("should propagate custom inserts and custom deletes", async () => {
    let ecClassIdOfRel: Id64String | undefined;
    let ecClassIdOfElement: Id64String | undefined;
    const masterIModelName = "Master";
    const masterSeedFileName = path.join(outputDir, `${masterIModelName}.bim`);
    if (IModelJsFs.existsSync(masterSeedFileName))
      IModelJsFs.removeSync(masterSeedFileName);
    const masterSeedState = { 1: 1, 2: 1, 20: 1, 21: 1, 40: 1, 41: 2, 42: 3 };
    const masterSeedDb = SnapshotDb.createEmpty(masterSeedFileName, {
      rootSubject: { name: masterIModelName },
    });
    masterSeedDb.nativeDb.setITwinId(iTwinId); // workaround for "ContextId was not properly setup in the checkpoint" issue
    for await (const row of masterSeedDb.createQueryReader(
      "SELECT ECInstanceId FROM ECdbMeta.ECClassDef WHERE Name LIKE 'ElementGroupsMembers'"
    )) {
      ecClassIdOfRel = row.ECInstanceId;
    }
    // Elements inserted by syntax like { master: {100: 100} } which this test uses, are PhysicalObjects.
    for await (const row of masterSeedDb.createQueryReader(
      "SELECT ECInstanceId FROM ECdbMeta.ECClassDef WHERE Name LIKE 'PhysicalObject'"
    )) {
      ecClassIdOfElement = row.ECInstanceId;
    }
    populateTimelineSeed(masterSeedDb, masterSeedState);

    const masterSeed: TimelineIModelState = {
      // HACK: we know this will only be used for seeding via its path and performCheckpoint
      db: masterSeedDb as any as BriefcaseDb,
      id: "master-seed",
      state: masterSeedState,
    };

    let relId: Id64String | undefined;
    let sourceIdOfRel: Id64String | undefined;
    let targetIdOfRel: Id64String | undefined;
    let elementIdInSource: Id64String | undefined;
    const timeline: Timeline = [
      { master: { seed: masterSeed } }, // masterSeedState is above
      { branch1: { branch: "master" } },
      { master: { 100: 100 } },
      {
        master: {
          manualUpdate(db) {
            // insert relationship into master
            sourceIdOfRel = IModelTestUtils.queryByUserLabel(db, "40");
            targetIdOfRel = IModelTestUtils.queryByUserLabel(db, "2");
            const rel = ElementGroupsMembers.create(
              db,
              sourceIdOfRel,
              targetIdOfRel,
              0
            );
            relId = rel.insert();

            elementIdInSource = IModelTestUtils.queryByUserLabel(db, "100");
          },
        },
      },
      { branch1: { sync: ["master"] } }, // master->branch1 forward sync to pick up relationship change
      {
        branch1: {
          // delete relationship from branch so that we can attempt to add it back in as a custom 'Inserted' change
          manualUpdate(db) {
            const sourceIdInTarget = IModelTestUtils.queryByUserLabel(db, "40");
            const targetIdInTarget = IModelTestUtils.queryByUserLabel(db, "2");
            const rel = db.relationships.getInstance<ElementGroupsMembers>(
              ElementGroupsMembers.classFullName,
              { sourceId: sourceIdInTarget, targetId: targetIdInTarget }
            );
            expect(rel).to.not.be.undefined;
            rel.delete();

            const idOfElement = IModelTestUtils.queryByUserLabel(db, "100");
            expect(idOfElement).to.not.be.undefined;
            db.elements.deleteElement(idOfElement);
          },
        },
      },
      {
        assert({ branch1 }) {
          // Extra assert to make sure relationship and element are deleted in branch1
          const sourceIdInTarget = IModelTestUtils.queryByUserLabel(
            branch1.db,
            "40"
          );
          const targetIdInTarget = IModelTestUtils.queryByUserLabel(
            branch1.db,
            "2"
          );
          const rel =
            branch1.db.relationships.tryGetInstance<ElementGroupsMembers>(
              ElementGroupsMembers.classFullName,
              { sourceId: sourceIdInTarget, targetId: targetIdInTarget }
            );
          expect(rel).to.be.undefined;
          const element = IModelTestUtils.queryByUserLabel(branch1.db, "100");
          expect(element).to.equal(Id64.invalid);
        },
      },
      { master: { 20: 6 } }, // need a changeset because transformer currently doesn't support no changesets.
      {
        branch1: {
          sync: [
            "master",
            {
              init: {
                initExporter: async (exporter) => {
                  // Add custom changes to re-insert relationship and element
                  await exporter.sourceDbChanges?.addCustomRelationshipChange(
                    ecClassIdOfRel!,
                    "Inserted",
                    relId!,
                    sourceIdOfRel!,
                    targetIdOfRel!
                  );
                  await exporter.sourceDbChanges?.addCustomChange(
                    ecClassIdOfElement!,
                    "Inserted",
                    "100"
                  );
                },
              },
            },
          ],
        },
      },
      {
        assert({ branch1 }) {
          // Validate custom changes worked and we can find the inserted elements in branch1
          const sourceIdInTarget = IModelTestUtils.queryByUserLabel(
            branch1.db,
            "40"
          );
          const targetIdInTarget = IModelTestUtils.queryByUserLabel(
            branch1.db,
            "2"
          );
          const rel =
            branch1.db.relationships.getInstance<ElementGroupsMembers>(
              ElementGroupsMembers.classFullName,
              { sourceId: sourceIdInTarget, targetId: targetIdInTarget }
            );
          expect(rel).to.not.be.undefined;
          const elementInTarget = IModelTestUtils.queryByUserLabel(
            branch1.db,
            "100"
          );
          expect(elementInTarget).to.not.be.undefined;
        },
      },
      { master: { 20: 7 } }, // need a changeset because transformer currently doesn't support no changesets.
      {
        branch1: {
          sync: [
            "master",
            {
              init: {
                initExporter: async (exporter) => {
                  // Add custom changes to delete relationship and element
                  await exporter.sourceDbChanges?.addCustomRelationshipChange(
                    ecClassIdOfRel!,
                    "Deleted",
                    relId!,
                    sourceIdOfRel!,
                    targetIdOfRel!
                  );
                  await exporter.sourceDbChanges?.addCustomChange(
                    ecClassIdOfElement!,
                    "Deleted",
                    elementIdInSource!
                  );
                },
              },
            },
          ],
        },
      },
      {
        assert({ branch1 }) {
          // Assert that they were deleted.
          const sourceIdInTarget = IModelTestUtils.queryByUserLabel(
            branch1.db,
            "40"
          );
          const targetIdInTarget = IModelTestUtils.queryByUserLabel(
            branch1.db,
            "2"
          );
          const rel =
            branch1.db.relationships.tryGetInstance<ElementGroupsMembers>(
              ElementGroupsMembers.classFullName,
              { sourceId: sourceIdInTarget, targetId: targetIdInTarget }
            );

          const element = IModelTestUtils.queryByUserLabel(branch1.db, "100");
          expect(element).to.equal(Id64.invalid);
          expect(rel).to.be.undefined;
        },
      },
    ];
    const { tearDown } = await runTimeline(timeline, {
      iTwinId,
      accessToken,
    });
    await tearDown();
  });

  it("ModelSelector processChanges", async () => {
    const sourceIModelName = "ModelSelectorSource";
    const sourceIModelId = await HubWrappers.recreateIModel({
      accessToken,
      iTwinId,
      iModelName: sourceIModelName,
      noLocks: true,
    });
    let targetIModelId!: GuidString;
    assert.isTrue(Guid.isGuid(sourceIModelId));

    try {
      const sourceDb = await HubWrappers.downloadAndOpenBriefcase({
        accessToken,
        iTwinId,
        iModelId: sourceIModelId,
      });

      // setup source
      const physModel1Id = PhysicalModel.insert(
        sourceDb,
        IModel.rootSubjectId,
        "phys-model-1"
      );
      const physModel2Id = PhysicalModel.insert(
        sourceDb,
        IModel.rootSubjectId,
        "phys-model-2"
      );
      const modelSelectorInSource = ModelSelector.create(
        sourceDb,
        IModelDb.dictionaryId,
        "model-selector",
        [physModel1Id]
      );
      const modelSelectorCode = modelSelectorInSource.code;
      const modelSelectorId = modelSelectorInSource.insert();
      sourceDb.saveChanges();
      await sourceDb.pushChanges({
        accessToken,
        description: "setup source models and selector",
      });

      // create target branch
      const targetIModelName = "ModelSelectorTarget";
      sourceDb.performCheckpoint();

      targetIModelId = await HubWrappers.recreateIModel({
        accessToken,
        iTwinId,
        iModelName: targetIModelName,
        noLocks: true,
        version0: sourceDb.pathName,
      });
      assert.isTrue(Guid.isGuid(targetIModelId));
      const targetDb = await HubWrappers.downloadAndOpenBriefcase({
        accessToken,
        iTwinId,
        iModelId: targetIModelId,
      });
      await targetDb.importSchemas([
        BisCoreSchema.schemaFilePath,
        GenericSchema.schemaFilePath,
      ]);
      assert.isTrue(
        targetDb.containsClass(ExternalSourceAspect.classFullName),
        "Expect BisCore to be updated and contain ExternalSourceAspect"
      );
      const provenanceInitializer = new IModelTransformer(sourceDb, targetDb, {
        wasSourceIModelCopiedToTarget: true,
      });
      await provenanceInitializer.processSchemas();
      await provenanceInitializer.process();
      provenanceInitializer.dispose();

      // update source (add model2 to model selector)
      // (it's important that we only change the model selector here to keep the changes isolated)
      const modelSelectorUpdate = sourceDb.elements.getElement<ModelSelector>(
        modelSelectorId,
        ModelSelector
      );
      modelSelectorUpdate.models = [
        ...modelSelectorUpdate.models,
        physModel2Id,
      ];
      modelSelectorUpdate.update();
      sourceDb.saveChanges();
      await sourceDb.pushChanges({
        accessToken,
        description: "add model2 to model selector",
      });

      // check that the model selector has the expected change in the source
      const modelSelectorUpdate2 = sourceDb.elements.getElement<ModelSelector>(
        modelSelectorId,
        ModelSelector
      );
      expect(modelSelectorUpdate2.models).to.have.length(2);

      // test extracted changed ids
      const sourceDbChangesets = await IModelHost.hubAccess.downloadChangesets({
        accessToken,
        iModelId: sourceIModelId,
        targetDir: BriefcaseManager.getChangeSetsPath(sourceIModelId),
      });
      expect(sourceDbChangesets).to.have.length(2);
      const latestChangeset = sourceDbChangesets[1];
      const changedInstanceIds = await ChangedInstanceIds.initialize({
        iModel: sourceDb,
        csFileProps: [latestChangeset],
      });
      const result = changedInstanceIds;
      if (result === undefined) throw Error("expected to be defined");
      const expectedElementUpdateIds = new Set<Id64String>([modelSelectorId]);
      const expectedModelUpdateIds = new Set<Id64String>([IModel.dictionaryId]); // containing model will also get last modification time updated

      expect(result.element.updateIds).to.deep.equal(expectedElementUpdateIds);
      expect(result.model.updateIds).to.deep.equal(expectedModelUpdateIds);

      // synchronize
      let didExportModelSelector = false,
        didImportModelSelector = false;
      class IModelImporterInjected extends IModelImporter {
        public override importElement(sourceElement: ElementProps): Id64String {
          if (sourceElement.id === modelSelectorId)
            didImportModelSelector = true;
          return super.importElement(sourceElement);
        }
      }
      class IModelTransformerInjected extends IModelTransformer {
        public override async onExportElement(sourceElement: Element) {
          if (sourceElement.id === modelSelectorId)
            didExportModelSelector = true;
          return super.onExportElement(sourceElement);
        }
      }

      const synchronizer = new IModelTransformerInjected(
        sourceDb,
        new IModelImporterInjected(targetDb),
        { argsForProcessChanges: {} }
      );
      await synchronizer.process();
      expect(didExportModelSelector).to.be.true;
      expect(didImportModelSelector).to.be.true;
      synchronizer.dispose();
      targetDb.saveChanges();
      await targetDb.pushChanges({ accessToken, description: "synchronize" });

      // check that the model selector has the expected change in the target
      const modelSelectorInTargetId =
        targetDb.elements.queryElementIdByCode(modelSelectorCode);
      assert(
        modelSelectorInTargetId !== undefined,
        `expected obj ${modelSelectorInTargetId} to be defined`
      );

      const modelSelectorInTarget = targetDb.elements.getElement<ModelSelector>(
        modelSelectorInTargetId,
        ModelSelector
      );
      expect(modelSelectorInTarget.models).to.have.length(2);

      // close iModel briefcases
      await HubWrappers.closeAndDeleteBriefcaseDb(accessToken, sourceDb);
      await HubWrappers.closeAndDeleteBriefcaseDb(accessToken, targetDb);
    } finally {
      try {
        // delete iModel briefcases
        await IModelHost.hubAccess.deleteIModel({
          iTwinId,
          iModelId: sourceIModelId,
        });
        await IModelHost.hubAccess.deleteIModel({
          iTwinId,
          iModelId: targetIModelId,
        });
      } catch (err) {
        assert.fail(err, undefined, "failed to clean up");
      }
    }
  });

  it("should correctly initialize provenance map for change processing", async () => {
    const sourceIModelName: string =
      IModelTransformerTestUtils.generateUniqueName("Source");
    const sourceIModelId = await HubWrappers.recreateIModel({
      accessToken,
      iTwinId,
      iModelName: sourceIModelName,
      noLocks: true,
    });
    assert.isTrue(Guid.isGuid(sourceIModelId));
    const targetIModelName: string =
      IModelTransformerTestUtils.generateUniqueName("Target");
    const targetIModelId = await HubWrappers.recreateIModel({
      accessToken,
      iTwinId,
      iModelName: targetIModelName,
      noLocks: true,
    });
    assert.isTrue(Guid.isGuid(targetIModelId));

    try {
      // open/upgrade sourceDb
      const sourceDb = await HubWrappers.downloadAndOpenBriefcase({
        accessToken,
        iTwinId,
        iModelId: sourceIModelId,
      });

      const subject1 = Subject.create(sourceDb, IModel.rootSubjectId, "S1");
      const subject2 = Subject.create(sourceDb, IModel.rootSubjectId, "S2");
      subject2.federationGuid = Guid.empty; // Empty guid will force the element to have an undefined federation guid.
      subject1.insert();
      const subject2Id = subject2.insert();
      PhysicalModel.insert(sourceDb, subject2Id, "PM1");

      sourceDb.saveChanges();
      await sourceDb.pushChanges({
        accessToken,
        description: "subject with no fed guid",
      });

      const targetDb = await HubWrappers.downloadAndOpenBriefcase({
        accessToken,
        iTwinId,
        iModelId: targetIModelId,
      });
      let transformer = new IModelTransformer(sourceDb, targetDb);
      await transformer.process();
      targetDb.saveChanges();
      transformer.dispose();

      PhysicalModel.insert(sourceDb, subject2Id, "PM2");
      sourceDb.saveChanges();
      await sourceDb.pushChanges({
        accessToken,
        description: "PhysicalPartition",
      });

      transformer = new IModelTransformer(sourceDb, targetDb, {
        argsForProcessChanges: {
          startChangeset: { id: sourceDb.changeset.id },
        },
      });
      await transformer.process();

      const elementCodeValueMap = new Map<Id64String, string>();
      targetDb.withStatement(
        `SELECT ECInstanceId, CodeValue FROM ${Element.classFullName} WHERE ECInstanceId NOT IN (0x1, 0x10, 0xe)`,
        (statement: ECSqlStatement) => {
          while (statement.step() === DbResult.BE_SQLITE_ROW) {
            elementCodeValueMap.set(
              statement.getValue(0).getId(),
              statement.getValue(1).getString()
            );
          }
        }
      );

      // make sure provenance was tracked for all elements
      expect(count(sourceDb, Element.classFullName)).to.equal(4 + 3); // 2 Subjects, 2 PhysicalPartitions + 0x1, 0x10, 0xe
      expect(elementCodeValueMap.size).to.equal(4);
      elementCodeValueMap.forEach(
        (codeValue: string, elementId: Id64String) => {
          const sourceElementId =
            transformer.context.findTargetElementId(elementId);
          expect(sourceElementId).to.not.be.undefined;
          const sourceElement = sourceDb.elements.getElement(sourceElementId);
          expect(sourceElement.code.value).to.equal(codeValue);
        }
      );

      transformer.dispose();

      // close iModel briefcases
      await HubWrappers.closeAndDeleteBriefcaseDb(accessToken, sourceDb);
      await HubWrappers.closeAndDeleteBriefcaseDb(accessToken, targetDb);
    } finally {
      try {
        // delete iModel briefcases
        await IModelHost.hubAccess.deleteIModel({
          iTwinId,
          iModelId: sourceIModelId,
        });
        await IModelHost.hubAccess.deleteIModel({
          iTwinId,
          iModelId: targetIModelId,
        });
      } catch (err) {
        // eslint-disable-next-line no-console
        console.log("can't destroy", err);
      }
    }
  });

  it("should be able to synchronize iModel that is not at the tip", async () => {
    const pushChangesets = async (
      db: BriefcaseDb,
      category: Id64String,
      model: Id64String,
      numChangesets: number
    ) => {
      for (let i = 0; i < numChangesets; i++) {
        const physicalElementProps: PhysicalElementProps = {
          category,
          model,
          classFullName: PhysicalObject.classFullName,
          code: Code.createEmpty(),
        };
        db.elements.insertElement(physicalElementProps);
        db.saveChanges();
        await db.pushChanges({
          description: `Inserted ${i} PhysicalObject`,
        });
      }
    };

    const seedFileName = path.join(outputDir, "notAtTipTestSeed.bim");
    if (IModelJsFs.existsSync(seedFileName))
      IModelJsFs.removeSync(seedFileName);

    const seedDb = SnapshotDb.createEmpty(seedFileName, {
      rootSubject: { name: "TransformerSource" },
    });
    const subjectId1 = Subject.insert(seedDb, IModel.rootSubjectId, "S1");
    const modelId1 = PhysicalModel.insert(seedDb, subjectId1, "PM1");
    const categoryId1 = SpatialCategory.insert(
      seedDb,
      IModel.dictionaryId,
      "C1",
      {}
    );
    const physicalElementProps1: PhysicalElementProps = {
      category: categoryId1,
      model: modelId1,
      classFullName: PhysicalObject.classFullName,
      code: Code.createEmpty(),
    };
    seedDb.elements.insertElement(physicalElementProps1);
    seedDb.saveChanges();
    seedDb.close();

    const sourceIModelId = await IModelHost.hubAccess.createNewIModel({
      iTwinId,
      iModelName: "TransformerSource",
      description: "source",
      version0: seedFileName,
      noLocks: true,
    });

    // open/upgrade sourceDb
    const sourceDb = await HubWrappers.downloadAndOpenBriefcase({
      accessToken,
      iTwinId,
      iModelId: sourceIModelId,
    });
    // creating changesets for source
    await pushChangesets(sourceDb, categoryId1, modelId1, 1);
    sourceDb.performCheckpoint(); // so we can use as a seed

    // forking target
    const targetIModelId = await IModelHost.hubAccess.createNewIModel({
      iTwinId,
      iModelName: "TransformerTarget",
      description: "target",
      version0: sourceDb.pathName,
      noLocks: true,
    });
    const targetDb = await HubWrappers.downloadAndOpenBriefcase({
      accessToken,
      iTwinId,
      iModelId: targetIModelId,
    });

    // fork provenance init
    let transformer = new IModelTransformer(sourceDb, targetDb, {
      wasSourceIModelCopiedToTarget: true,
    });
    await transformer.process();
    targetDb.saveChanges();
    await targetDb.pushChanges({ description: "fork init" });
    const catIdInTarget = transformer.context.findTargetElementId(categoryId1);
    const modelIdInTarget = transformer.context.findTargetElementId(modelId1);
    transformer.dispose();

    // Push change to target db so we have changes to process during our reverse sync.
    await pushChangesets(targetDb, catIdInTarget, modelIdInTarget, 1);
    targetDb.performCheckpoint();

    // Push changesets twice to sourcedb, I only want to sync up to the first changeset I'm adding.
    await pushChangesets(sourceDb, categoryId1, modelId1, 1);
    const sourceDbChangesetNotAtTip = sourceDb.changeset;
    await pushChangesets(sourceDb, categoryId1, modelId1, 1);
    sourceDb.performCheckpoint();

    // Reverse Sync to add a pendingsyncchangesetindex
    transformer = new IModelTransformer(targetDb, sourceDb, {
      argsForProcessChanges: {},
    });
    await transformer.process();
    let scopingEsa = transformer["_targetScopeProvenanceProps"];
    expect(
      scopingEsa?.jsonProperties.pendingSyncChangesetIndices.length
    ).to.equal(1);
    expect(scopingEsa?.jsonProperties.pendingSyncChangesetIndices[0]).to.equal(
      4
    );
    transformer.dispose();

    // Open sourceDb not at tip
    const tipChangesetOfSourceDb = sourceDb.changeset;
    sourceDb.close();
    const sourceDbNotAtTip = await HubWrappers.downloadAndOpenBriefcase({
      accessToken,
      iTwinId,
      iModelId: sourceIModelId,
      asOf: { afterChangeSetId: sourceDbChangesetNotAtTip.id },
    });
    expect(sourceDbNotAtTip.changeset).to.deep.equal(sourceDbChangesetNotAtTip);
    expect(sourceDbNotAtTip.changeset.index!).to.be.lessThan(
      tipChangesetOfSourceDb.index!
    );

    // Forward Sync. We expect 4 is still there because we didnt process it (as a result of our sourceDb not being at the tip)
    transformer = new IModelTransformer(sourceDbNotAtTip, targetDb, {
      argsForProcessChanges: {},
    });
    await transformer.process();
    scopingEsa = transformer["_targetScopeProvenanceProps"];
    expect(
      scopingEsa?.jsonProperties.pendingSyncChangesetIndices
    ).to.deep.equal([4]);
    transformer.dispose();
  });

  it("should properly delete element in master when element in branch is deleted alongside all of its ESAs.", async () => {
    // This test exercises elemIdToScopeESAs map in IModelTransformer.
    // create masterdb
    // create branch
    // insert multiple elements and relationships into master.
    // forward sync causing ESAs to be created for the elements and relationships.
    // delete all the aspects and the element that had those aspects on them in the branch
    // reverse sync.
    // expect that the correct element in master db was deleted.
    const masterIModelName = "MasterMultipleESAsDifferentKinds";
    const masterSeedFileName = path.join(outputDir, `${masterIModelName}.bim`);
    if (IModelJsFs.existsSync(masterSeedFileName))
      IModelJsFs.removeSync(masterSeedFileName);
    const masterSeedState = { 1: 1, 2: 1 };
    const masterSeedDb = SnapshotDb.createEmpty(masterSeedFileName, {
      rootSubject: { name: masterIModelName },
    });
    // eslint-disable-next-line deprecation/deprecation
    masterSeedDb.nativeDb.setITwinId(iTwinId); // workaround for "ContextId was not properly setup in the checkpoint" issue
    populateTimelineSeed(masterSeedDb, masterSeedState);
    const masterSeed: TimelineIModelState = {
      // HACK: we know this will only be used for seeding via its path and performCheckpoint
      db: masterSeedDb as any as BriefcaseDb,
      id: "master-seed",
      state: masterSeedState,
    };
    const timeline: Timeline = [
      { master: { seed: masterSeed } }, // masterSeedState is above
      { branch1: { branch: "master" } },
      { master: { 3: 3, 4: 4, 5: 5 } },
      {
        master: {
          manualUpdate(db) {
            // Create relationships in master iModel. Each one will introduce a new aspect of kind "Relationship".
            const sourceId = IModelTestUtils.queryByUserLabel(db, "3");
            const targetId = IModelTestUtils.queryByUserLabel(db, "2");
            const targetId2 = IModelTestUtils.queryByUserLabel(db, "1");
            const targetId3 = IModelTestUtils.queryByUserLabel(db, "4");
            const targetId4 = IModelTestUtils.queryByUserLabel(db, "5");
            ElementGroupsMembers.create(db, sourceId, targetId).insert();
            ElementGroupsMembers.create(db, sourceId, targetId2).insert();
            ElementGroupsMembers.create(db, sourceId, targetId3).insert();
            ElementGroupsMembers.create(db, sourceId, targetId4).insert();
          },
        },
      },
      {
        branch1: {
          sync: ["master"],
        },
      }, // first master->branch1 forward sync picking up new relationship from master imodel
      {
        assert({ branch1 }) {
          const elemId = IModelTestUtils.queryByUserLabel(branch1.db, "3");
          const aspects = branch1.db.elements.getAspects(
            elemId,
            ExternalSourceAspect.classFullName
          ) as ExternalSourceAspect[];
          expect(aspects.length).to.be.equal(5); // 4 relationships + 1 element.
          aspects.forEach((a, index) => {
            if (index === 0)
              expect(a.kind).to.be.equal(ExternalSourceAspect.Kind.Element);
            else
              expect(a.kind).to.be.equal(
                ExternalSourceAspect.Kind.Relationship
              );
          });
        },
      },
      {
        branch1: {
          manualUpdate(db) {
            const elemId = IModelTestUtils.queryByUserLabel(db, "3");
            const aspects = db.elements.getAspects(
              elemId
            ) as ExternalSourceAspect[];
            aspects.forEach((a) => db.elements.deleteAspect(a.id));
            db.elements.deleteElement(elemId);
          },
        },
      },
      {
        master: {
          sync: ["branch1"],
        },
      }, // sync branch1 into master picking up deletes
      {
        assert({ master, branch1 }) {
          const elem = IModelTestUtils.queryByUserLabel(branch1.db, "3");
          expect(elem).to.be.equal(Id64.invalid);
          const elemInMaster = IModelTestUtils.queryByUserLabel(master.db, "3");
          expect(elemInMaster).to.be.equal(Id64.invalid);
        },
      },
    ];

    const { tearDown } = await runTimeline(timeline, {
      iTwinId,
      accessToken,
      transformerOpts: {
        forceExternalSourceAspectProvenance: true,
      },
    });
    await tearDown();
  });

  it("should correctly reverse synchronize changes when targetDb was a clone of sourceDb", async () => {
    const seedFileName = path.join(outputDir, "seed.bim");
    if (IModelJsFs.existsSync(seedFileName))
      IModelJsFs.removeSync(seedFileName);

    const seedDb = SnapshotDb.createEmpty(seedFileName, {
      rootSubject: { name: "TransformerSource" },
    });
    const subjectId1 = Subject.insert(seedDb, IModel.rootSubjectId, "S1");
    const modelId1 = PhysicalModel.insert(seedDb, subjectId1, "PM1");
    const categoryId1 = SpatialCategory.insert(
      seedDb,
      IModel.dictionaryId,
      "C1",
      {}
    );
    const physicalElementProps1: PhysicalElementProps = {
      category: categoryId1,
      model: modelId1,
      classFullName: PhysicalObject.classFullName,
      code: Code.createEmpty(),
    };
    seedDb.elements.insertElement(physicalElementProps1);
    seedDb.saveChanges();
    seedDb.close();

    let sourceIModelId: string | undefined;
    let targetIModelId: string | undefined;

    try {
      sourceIModelId = await IModelHost.hubAccess.createNewIModel({
        iTwinId,
        iModelName: "TransformerSource",
        description: "source",
        version0: seedFileName,
        noLocks: true,
      });

      // open/upgrade sourceDb
      const sourceDb = await HubWrappers.downloadAndOpenBriefcase({
        accessToken,
        iTwinId,
        iModelId: sourceIModelId,
      });
      // creating changesets for source
      for (let i = 0; i < 4; i++) {
        const physicalElementProps: PhysicalElementProps = {
          category: categoryId1,
          model: modelId1,
          classFullName: PhysicalObject.classFullName,
          code: Code.createEmpty(),
        };
        sourceDb.elements.insertElement(physicalElementProps);
        sourceDb.saveChanges();
        await sourceDb.pushChanges({
          description: `Inserted ${i} PhysicalObject`,
        });
      }
      sourceDb.performCheckpoint(); // so we can use as a seed

      // forking target
      targetIModelId = await IModelHost.hubAccess.createNewIModel({
        iTwinId,
        iModelName: "TransformerTarget",
        description: "target",
        version0: sourceDb.pathName,
        noLocks: true,
      });
      const targetDb = await HubWrappers.downloadAndOpenBriefcase({
        accessToken,
        iTwinId,
        iModelId: targetIModelId,
      });

      // fork provenance init
      let transformer = new IModelTransformer(sourceDb, targetDb, {
        wasSourceIModelCopiedToTarget: true,
      });
      await transformer.process();
      targetDb.saveChanges();
      await targetDb.pushChanges({ description: "fork init" });
      transformer.dispose();

      const targetSubjectId = Subject.insert(
        targetDb,
        IModel.rootSubjectId,
        "S2"
      );
      const targetModelId = PhysicalModel.insert(
        targetDb,
        targetSubjectId,
        "PM2"
      );
      const targetCategoryId = SpatialCategory.insert(
        targetDb,
        IModel.dictionaryId,
        "C2",
        {}
      );

      // adding more changesets to target
      for (let i = 0; i < 2; i++) {
        const targetPhysicalElementProps: PhysicalElementProps = {
          category: targetCategoryId,
          model: targetModelId,
          classFullName: PhysicalObject.classFullName,
          code: Code.createEmpty(),
        };
        targetDb.elements.insertElement(targetPhysicalElementProps);
        targetDb.saveChanges();
        await targetDb.pushChanges({
          description: `Inserted ${i} PhysicalObject`,
        });
      }

      // running reverse synchronization
      transformer = new IModelTransformer(targetDb, sourceDb, {
        argsForProcessChanges: {},
      });

      await transformer.process();
      transformer.dispose();

      expect(count(sourceDb, PhysicalObject.classFullName)).to.equal(7);
      expect(count(targetDb, PhysicalObject.classFullName)).to.equal(7);

      expect(count(sourceDb, Subject.classFullName)).to.equal(2 + 1); // 2 inserted manually + root subject
      expect(count(targetDb, Subject.classFullName)).to.equal(2 + 1); // 2 inserted manually + root subject

      expect(count(sourceDb, SpatialCategory.classFullName)).to.equal(2);
      expect(count(targetDb, SpatialCategory.classFullName)).to.equal(2);

      expect(count(sourceDb, PhysicalModel.classFullName)).to.equal(2);
      expect(count(targetDb, PhysicalModel.classFullName)).to.equal(2);

      expect(count(sourceDb, PhysicalPartition.classFullName)).to.equal(2);
      expect(count(targetDb, PhysicalPartition.classFullName)).to.equal(2);

      // close iModel briefcases
      await HubWrappers.closeAndDeleteBriefcaseDb(accessToken, sourceDb);
      await HubWrappers.closeAndDeleteBriefcaseDb(accessToken, targetDb);
    } finally {
      try {
        // delete iModel briefcases
        if (sourceIModelId)
          await IModelHost.hubAccess.deleteIModel({
            iTwinId,
            iModelId: sourceIModelId,
          });
        if (targetIModelId)
          await IModelHost.hubAccess.deleteIModel({
            iTwinId,
            iModelId: targetIModelId,
          });
      } catch (err) {
        // eslint-disable-next-line no-console
        console.log("can't destroy", err);
      }
    }
  });

  it("should delete branch-deleted elements in reverse synchronization", async () => {
    const masterIModelName = "ReSyncDeleteMaster";
    const masterIModelId = await HubWrappers.recreateIModel({
      accessToken,
      iTwinId,
      iModelName: masterIModelName,
      noLocks: true,
    });
    let branchIModelId!: GuidString;
    assert.isTrue(Guid.isGuid(masterIModelId));

    try {
      const masterDb = await HubWrappers.downloadAndOpenBriefcase({
        accessToken,
        iTwinId,
        iModelId: masterIModelId,
      });

      // populate master
      const categId = SpatialCategory.insert(
        masterDb,
        IModel.dictionaryId,
        "category",
        new SubCategoryAppearance()
      );
      const modelToDeleteWithElemId = PhysicalModel.insert(
        masterDb,
        IModel.rootSubjectId,
        "model-to-delete-with-elem"
      );
      const makePhysObjCommonProps = (num: number) =>
        ({
          classFullName: PhysicalObject.classFullName,
          category: categId,
          geom: IModelTransformerTestUtils.createBox(
            Point3d.create(num, num, num)
          ),
          placement: {
            origin: Point3d.create(num, num, num),
            angles: YawPitchRollAngles.createDegrees(num, num, num),
          },
        }) as const;
      const elemInModelToDeleteId = new PhysicalObject(
        {
          ...makePhysObjCommonProps(1),
          model: modelToDeleteWithElemId,
          code: new Code({
            spec: IModelDb.rootSubjectId,
            scope: IModelDb.rootSubjectId,
            value: "elem-in-model-to-delete",
          }),
          userLabel: "elem-in-model-to-delete",
        },
        masterDb
      ).insert();
      const notDeletedModelId = PhysicalModel.insert(
        masterDb,
        IModel.rootSubjectId,
        "not-deleted-model"
      );
      const elemToDeleteWithChildrenId = new PhysicalObject(
        {
          ...makePhysObjCommonProps(2),
          model: notDeletedModelId,
          code: new Code({
            spec: IModelDb.rootSubjectId,
            scope: IModelDb.rootSubjectId,
            value: "deleted-elem-with-children",
          }),
          userLabel: "deleted-elem-with-children",
        },
        masterDb
      ).insert();
      const childElemOfDeletedId = new PhysicalObject(
        {
          ...makePhysObjCommonProps(3),
          model: notDeletedModelId,
          code: new Code({
            spec: IModelDb.rootSubjectId,
            scope: IModelDb.rootSubjectId,
            value: "child-elem-of-deleted",
          }),
          userLabel: "child-elem-of-deleted",
          parent: new ElementOwnsChildElements(elemToDeleteWithChildrenId),
        },
        masterDb
      ).insert();
      const childSubjectId = Subject.insert(
        masterDb,
        IModel.rootSubjectId,
        "child-subject"
      );
      const modelInChildSubjectId = PhysicalModel.insert(
        masterDb,
        childSubjectId,
        "model-in-child-subject"
      );
      const childSubjectChildId = Subject.insert(
        masterDb,
        childSubjectId,
        "child-subject-child"
      );
      const modelInChildSubjectChildId = PhysicalModel.insert(
        masterDb,
        childSubjectChildId,
        "model-in-child-subject-child"
      );
      masterDb.performCheckpoint();
      await masterDb.pushChanges({ accessToken, description: "setup master" });

      // create and initialize branch from master
      const branchIModelName = "RevSyncDeleteBranch";
      branchIModelId = await HubWrappers.recreateIModel({
        accessToken,
        iTwinId,
        iModelName: branchIModelName,
        noLocks: true,
        version0: masterDb.pathName,
      });
      assert.isTrue(Guid.isGuid(branchIModelId));
      const branchDb = await HubWrappers.downloadAndOpenBriefcase({
        accessToken,
        iTwinId,
        iModelId: branchIModelId,
      });
      await branchDb.importSchemas([
        BisCoreSchema.schemaFilePath,
        GenericSchema.schemaFilePath,
      ]);
      assert.isTrue(
        branchDb.containsClass(ExternalSourceAspect.classFullName),
        "Expect BisCore to be updated and contain ExternalSourceAspect"
      );
      const provenanceInitializer = new IModelTransformer(masterDb, branchDb, {
        wasSourceIModelCopiedToTarget: true,
      });
      await provenanceInitializer.processSchemas();
      await provenanceInitializer.process();
      provenanceInitializer.dispose();
      branchDb.saveChanges();
      await branchDb.pushChanges({ accessToken, description: "setup branch" });

      const modelToDeleteWithElem = {
        entity: branchDb.models.getModel(modelToDeleteWithElemId),
        aspects: branchDb.elements.getAspects(modelToDeleteWithElemId),
      };
      const elemToDeleteWithChildren = {
        entity: branchDb.elements.getElement(elemToDeleteWithChildrenId),
        aspects: branchDb.elements.getAspects(elemToDeleteWithChildrenId),
      };
      const childElemOfDeleted = {
        aspects: branchDb.elements.getAspects(childElemOfDeletedId),
      };
      const elemInModelToDelete = {
        aspects: branchDb.elements.getAspects(elemInModelToDeleteId),
      };
      const childSubject = {
        entity: branchDb.elements.getElement(childSubjectId),
        aspects: branchDb.elements.getAspects(childSubjectId),
      };
      const modelInChildSubject = {
        entity: branchDb.models.getModel(modelInChildSubjectId),
        aspects: branchDb.elements.getAspects(modelInChildSubjectId),
      };
      const childSubjectChild = {
        entity: branchDb.elements.getElement(childSubjectChildId),
        aspects: branchDb.elements.getAspects(childSubjectChildId),
      };
      const modelInChildSubjectChild = {
        entity: branchDb.models.getModel(modelInChildSubjectChildId),
        aspects: branchDb.elements.getAspects(modelInChildSubjectChildId),
      };

      elemToDeleteWithChildren.entity.delete();
      modelToDeleteWithElem.entity.delete();
      deleteElementTree(branchDb, modelToDeleteWithElemId);
      deleteElementTree(branchDb, childSubjectId);
      branchDb.saveChanges();
      await branchDb.pushChanges({
        accessToken,
        description: "branch deletes",
      });

      // verify the branch state
      expect(branchDb.models.tryGetModel(modelToDeleteWithElemId)).to.be
        .undefined;
      expect(branchDb.elements.tryGetElement(elemInModelToDeleteId)).to.be
        .undefined;
      expect(branchDb.models.tryGetModel(notDeletedModelId)).not.to.be
        .undefined;
      expect(branchDb.elements.tryGetElement(elemToDeleteWithChildrenId)).to.be
        .undefined;
      expect(branchDb.elements.tryGetElement(childElemOfDeletedId)).to.be
        .undefined;
      expect(branchDb.elements.tryGetElement(childSubjectId)).to.be.undefined;
      expect(branchDb.elements.tryGetElement(modelInChildSubjectId)).to.be
        .undefined;
      expect(branchDb.elements.tryGetElement(childSubjectChildId)).to.be
        .undefined;
      expect(branchDb.elements.tryGetElement(modelInChildSubjectChildId)).to.be
        .undefined;

      // expected extracted changed ids
      const branchDbChangesets = await IModelHost.hubAccess.downloadChangesets({
        accessToken,
        iModelId: branchIModelId,
        targetDir: BriefcaseManager.getChangeSetsPath(branchIModelId),
      });
      expect(branchDbChangesets).to.have.length(2);
      const latestChangeset = branchDbChangesets[1];

      const changedInstanceIds = await ChangedInstanceIds.initialize({
        iModel: branchDb,
        csFileProps: [latestChangeset],
      });
      const result = changedInstanceIds;
      if (result === undefined) throw Error("expected to be defined");
      const aspectDeletions = [
        ...modelToDeleteWithElem.aspects,
        ...childSubject.aspects,
        ...modelInChildSubject.aspects,
        ...childSubjectChild.aspects,
        ...modelInChildSubjectChild.aspects,
        ...elemInModelToDelete.aspects,
        ...elemToDeleteWithChildren.aspects,
        ...childElemOfDeleted.aspects,
      ].map((a) => a.id);
      const expectedAspectDeleteIds = aspectDeletions.length
        ? new Set<Id64String>(aspectDeletions)
        : new Set<Id64String>();
      const expectedElementDeleteIds = new Set<Id64String>([
        modelToDeleteWithElemId,
        elemInModelToDeleteId,
        elemToDeleteWithChildrenId,
        childElemOfDeletedId,
        childSubjectId,
        modelInChildSubjectId,
        childSubjectChildId,
        modelInChildSubjectChildId,
      ]);
      const expectedModelDeleteIds = new Set<Id64String>([
        modelToDeleteWithElemId,
        modelInChildSubjectId,
        modelInChildSubjectChildId,
      ]);
      const expectedModelUpdateIds = new Set<Id64String>([
        IModelDb.rootSubjectId,
        notDeletedModelId,
      ]); // containing model will also get last modification time updated

      expect(result.aspect.deleteIds).to.deep.equal(expectedAspectDeleteIds);
      expect(result.element.deleteIds).to.deep.equal(expectedElementDeleteIds);
      expect(result.model.deleteIds).to.deep.equal(expectedModelDeleteIds);
      expect(result.model.updateIds).to.deep.equal(expectedModelUpdateIds);

      const synchronizer = new IModelTransformer(branchDb, masterDb, {
        // NOTE: not using a targetScopeElementId because this test deals with temporary dbs, but that is a bad practice, use one
        argsForProcessChanges: {},
      });
      await synchronizer.process();
      branchDb.saveChanges();
      await branchDb.pushChanges({ accessToken, description: "synchronize" });
      synchronizer.dispose();

      const getFromTarget = (
        sourceEntityId: Id64String,
        type: "elem" | "model"
      ) => {
        const sourceEntity = masterDb.elements.tryGetElement(sourceEntityId);
        if (sourceEntity === undefined) return undefined;
        const codeVal = sourceEntity.code.value;
        assert(
          codeVal !== undefined,
          "all tested elements must have a code value"
        );
        const targetId = IModelTransformerTestUtils.queryByCodeValue(
          masterDb,
          codeVal
        );
        if (Id64.isInvalid(targetId)) return undefined;
        return type === "model"
          ? masterDb.models.tryGetModel(targetId)
          : masterDb.elements.tryGetElement(targetId);
      };

      // verify the master state
      expect(getFromTarget(modelToDeleteWithElemId, "model")).to.be.undefined;
      expect(getFromTarget(elemInModelToDeleteId, "elem")).to.be.undefined;
      expect(getFromTarget(notDeletedModelId, "model")).not.to.be.undefined;
      expect(getFromTarget(elemToDeleteWithChildrenId, "elem")).to.be.undefined;
      expect(getFromTarget(childElemOfDeletedId, "elem")).to.be.undefined;
      expect(getFromTarget(childSubjectId, "elem")).to.be.undefined;
      expect(getFromTarget(modelInChildSubjectId, "model")).to.be.undefined;
      expect(getFromTarget(childSubjectChildId, "elem")).to.be.undefined;
      expect(getFromTarget(modelInChildSubjectChildId, "model")).to.be
        .undefined;

      // close iModel briefcases
      await HubWrappers.closeAndDeleteBriefcaseDb(accessToken, masterDb);
      await HubWrappers.closeAndDeleteBriefcaseDb(accessToken, branchDb);
    } finally {
      // delete iModel briefcases
      await IModelHost.hubAccess.deleteIModel({
        iTwinId,
        iModelId: masterIModelId,
      });
      if (branchIModelId) {
        await IModelHost.hubAccess.deleteIModel({
          iTwinId,
          iModelId: branchIModelId,
        });
      }
    }
  });

  it("should not download more changesets than necessary", async () => {
    const timeline: Timeline = {
      0: { master: { 1: 1 } },
      1: { branch: { branch: "master" } },
      2: { branch: { 1: 2, 2: 1 } },
      3: { branch: { 3: 3 } },
    };

    const { trackedIModels, timelineStates, tearDown } = await runTimeline(
      timeline,
      { iTwinId, accessToken }
    );

    const master = trackedIModels.get("master")!;
    const branch = trackedIModels.get("branch")!;
    const branchAt2Changeset = timelineStates.get(1)?.changesets.branch;
    assert(branchAt2Changeset?.index);
    const branchAt2 = await HubWrappers.downloadAndOpenBriefcase({
      accessToken,
      iTwinId,
      iModelId: branch.id,
      asOf: { first: true },
    });
    await branchAt2.pullChanges({
      toIndex: branchAt2Changeset.index,
      accessToken,
    });

    const syncer = new IModelTransformer(branchAt2, master.db, {
      argsForProcessChanges: {
        startChangeset: branchAt2Changeset,
      },
    });
    const queryChangeset = sinon.spy(HubMock, "queryChangeset");
    await syncer.process();
    expect(
      queryChangeset.alwaysCalledWith({
        iModelId: branch.id,
        changeset: {
          id: branchAt2Changeset.id,
        },
      })
    ).to.be.true;

    syncer.dispose();
    await tearDown();
    sinon.restore();
  });

  it("should reverse synchronize forked iModel when an element was updated", async () => {
    const sourceIModelName: string =
      IModelTransformerTestUtils.generateUniqueName("Master");
    const sourceIModelId = await HubWrappers.recreateIModel({
      accessToken,
      iTwinId,
      iModelName: sourceIModelName,
      noLocks: true,
    });
    assert.isTrue(Guid.isGuid(sourceIModelId));
    const targetIModelName: string =
      IModelTransformerTestUtils.generateUniqueName("Fork");
    const targetIModelId = await HubWrappers.recreateIModel({
      accessToken,
      iTwinId,
      iModelName: targetIModelName,
      noLocks: true,
    });
    assert.isTrue(Guid.isGuid(targetIModelId));

    try {
      const sourceDb = await HubWrappers.downloadAndOpenBriefcase({
        accessToken,
        iTwinId,
        iModelId: sourceIModelId,
      });
      const targetDb = await HubWrappers.downloadAndOpenBriefcase({
        accessToken,
        iTwinId,
        iModelId: targetIModelId,
      });

      const categoryId = SpatialCategory.insert(
        sourceDb,
        IModel.dictionaryId,
        "C1",
        {}
      );
      const modelId = PhysicalModel.insert(
        sourceDb,
        IModel.rootSubjectId,
        "PM1"
      );
      const physicalElement: PhysicalElementProps = {
        classFullName: PhysicalObject.classFullName,
        model: modelId,
        category: categoryId,
        code: Code.createEmpty(),
        userLabel: "Element1",
      };
      const originalElementId =
        sourceDb.elements.insertElement(physicalElement);

      sourceDb.saveChanges();
      await sourceDb.pushChanges({ description: "insert physical element" });

      let transformer = new IModelTransformer(sourceDb, targetDb);
      await transformer.process();
      const forkedElementId =
        transformer.context.findTargetElementId(originalElementId);
      expect(forkedElementId).not.to.be.undefined;
      transformer.dispose();
      targetDb.saveChanges();
      await targetDb.pushChanges({ description: "initial transformation" });

      const forkedElement = targetDb.elements.getElement(forkedElementId);
      forkedElement.userLabel = "Element1_updated";
      forkedElement.update();
      targetDb.saveChanges();
      await targetDb.pushChanges({
        description: "update forked element's userLabel",
      });

      transformer = new IModelTransformer(targetDb, sourceDb, {
        argsForProcessChanges: { startChangeset: targetDb.changeset },
      });
      await transformer.process();
      sourceDb.saveChanges();
      await sourceDb.pushChanges({
        description: "change processing transformation",
      });

      const masterElement = sourceDb.elements.getElement(originalElementId);
      expect(masterElement).to.not.be.undefined;
      expect(masterElement.userLabel).to.be.equal("Element1_updated");
    } finally {
      try {
        // delete iModel briefcases
        await IModelHost.hubAccess.deleteIModel({
          iTwinId,
          iModelId: sourceIModelId,
        });
        await IModelHost.hubAccess.deleteIModel({
          iTwinId,
          iModelId: targetIModelId,
        });
      } catch (err) {
        // eslint-disable-next-line no-console
        console.log("can't destroy", err);
      }
    }
  });

  it("should preserve FederationGuid when element is recreated within the same changeset and across changesets", async () => {
    const sourceIModelName: string =
      IModelTransformerTestUtils.generateUniqueName("Source");
    const sourceIModelId = await HubWrappers.recreateIModel({
      accessToken,
      iTwinId,
      iModelName: sourceIModelName,
      noLocks: true,
    });
    assert.isTrue(Guid.isGuid(sourceIModelId));
    const targetIModelName: string =
      IModelTransformerTestUtils.generateUniqueName("Fork");
    const targetIModelId = await HubWrappers.recreateIModel({
      accessToken,
      iTwinId,
      iModelName: targetIModelName,
      noLocks: true,
    });
    assert.isTrue(Guid.isGuid(targetIModelId));

    try {
      const sourceDb = await HubWrappers.downloadAndOpenBriefcase({
        accessToken,
        iTwinId,
        iModelId: sourceIModelId,
      });
      const targetDb = await HubWrappers.downloadAndOpenBriefcase({
        accessToken,
        iTwinId,
        iModelId: targetIModelId,
      });

      const constSubjectFedGuid = Guid.createValue();
      const originalSubjectId = sourceDb.elements.insertElement({
        classFullName: Subject.classFullName,
        code: Code.createEmpty(),
        model: IModel.repositoryModelId,
        parent: new SubjectOwnsSubjects(IModel.rootSubjectId),
        federationGuid: constSubjectFedGuid,
        userLabel: "A",
      });

      const constPartitionFedGuid = Guid.createValue();
      const originalPartitionId = sourceDb.elements.insertElement({
        model: IModel.repositoryModelId,
        code: PhysicalPartition.createCode(
          sourceDb,
          IModel.rootSubjectId,
          "original partition"
        ),
        classFullName: PhysicalPartition.classFullName,
        federationGuid: constPartitionFedGuid,
        parent: new SubjectOwnsPartitionElements(IModel.rootSubjectId),
      });
      const originalModelId = sourceDb.models.insertModel({
        classFullName: PhysicalModel.classFullName,
        modeledElement: { id: originalPartitionId },
        isPrivate: true,
      });

      sourceDb.saveChanges();
      await sourceDb.pushChanges({ description: "inserted elements & models" });

      let transformer = new IModelTransformer(sourceDb, targetDb);
      await transformer.process();
      transformer.dispose();
      targetDb.saveChanges();
      await targetDb.pushChanges({ description: "initial transformation" });

      const originalTargetElement = targetDb.elements.getElement<Subject>(
        { federationGuid: constSubjectFedGuid },
        Subject
      );
      expect(originalTargetElement?.userLabel).to.equal("A");
      const originalTargetPartition =
        targetDb.elements.getElement<PhysicalPartition>(
          { federationGuid: constPartitionFedGuid },
          PhysicalPartition
        );
      expect(originalTargetPartition.code.value).to.be.equal(
        "original partition"
      );
      const originalTargetModel = targetDb.models.getModel<PhysicalModel>(
        originalTargetPartition.id,
        PhysicalModel
      );
      expect(originalTargetModel.isPrivate).to.be.true;

      sourceDb.elements.deleteElement(originalSubjectId);
      const secondCopyOfSubjectId = sourceDb.elements.insertElement({
        classFullName: Subject.classFullName,
        code: Code.createEmpty(),
        model: IModel.repositoryModelId,
        parent: new SubjectOwnsSubjects(IModel.rootSubjectId),
        federationGuid: constSubjectFedGuid,
        userLabel: "B",
      });

      sourceDb.models.deleteModel(originalModelId);
      sourceDb.elements.deleteElement(originalPartitionId);
      const recreatedPartitionId = sourceDb.elements.insertElement({
        model: IModel.repositoryModelId,
        code: PhysicalPartition.createCode(
          sourceDb,
          IModel.rootSubjectId,
          "recreated partition"
        ),
        classFullName: PhysicalPartition.classFullName,
        federationGuid: constPartitionFedGuid,
        parent: new SubjectOwnsPartitionElements(IModel.rootSubjectId),
      });
      sourceDb.models.insertModel({
        classFullName: PhysicalModel.classFullName,
        modeledElement: { id: recreatedPartitionId },
        isPrivate: false,
      });

      sourceDb.saveChanges();
      await sourceDb.pushChanges({
        description: "recreated elements & models",
      });

      transformer = new IModelTransformer(sourceDb, targetDb, {
        argsForProcessChanges: { startChangeset: sourceDb.changeset },
      });
      await transformer.process();
      targetDb.saveChanges();
      await targetDb.pushChanges({
        description: "change processing transformation",
      });

      const targetElement = targetDb.elements.getElement<Subject>(
        { federationGuid: constSubjectFedGuid },
        Subject
      );
      expect(targetElement?.userLabel).to.equal("B");
      const targetPartition = targetDb.elements.getElement<PhysicalPartition>(
        { federationGuid: constPartitionFedGuid },
        PhysicalPartition
      );
      expect(targetPartition.code.value).to.be.equal("recreated partition");
      const targetModel = targetDb.models.getModel<PhysicalModel>(
        targetPartition.id,
        PhysicalModel
      );
      expect(targetModel.isPrivate).to.be.false;

      expect(
        count(
          sourceDb,
          Subject.classFullName,
          `Parent.Id = ${IModel.rootSubjectId}`
        )
      ).to.equal(1);
      expect(
        count(
          targetDb,
          Subject.classFullName,
          `Parent.Id = ${IModel.rootSubjectId}`
        )
      ).to.equal(1);
      expect(count(sourceDb, PhysicalPartition.classFullName)).to.equal(1);
      expect(count(targetDb, PhysicalPartition.classFullName)).to.equal(1);
      expect(count(sourceDb, PhysicalModel.classFullName)).to.equal(1);
      expect(count(targetDb, PhysicalModel.classFullName)).to.equal(1);

      sourceDb.elements.deleteElement(secondCopyOfSubjectId);
      sourceDb.saveChanges();
      await sourceDb.pushChanges({
        description: "deleted the second copy of the subject",
      });
      const startChangeset = sourceDb.changeset;
      // readd the subject in a separate changeset
      sourceDb.elements.insertElement({
        classFullName: Subject.classFullName,
        code: Code.createEmpty(),
        model: IModel.repositoryModelId,
        parent: new SubjectOwnsSubjects(IModel.rootSubjectId),
        federationGuid: constSubjectFedGuid,
        userLabel: "C",
      });
      sourceDb.saveChanges();
      await sourceDb.pushChanges({
        description: "inserted a third copy of the subject with userLabel C",
      });

      transformer = new IModelTransformer(sourceDb, targetDb, {
        argsForProcessChanges: { startChangeset },
      });
      await transformer.process();
      targetDb.saveChanges();
      await targetDb.pushChanges({ description: "transformation" });

      const thirdCopySubject = targetDb.elements.getElement<Subject>(
        { federationGuid: constSubjectFedGuid },
        Subject
      );
      expect(thirdCopySubject?.userLabel).to.equal("C");
    } finally {
      try {
        // delete iModel briefcases
        await IModelHost.hubAccess.deleteIModel({
          iTwinId,
          iModelId: sourceIModelId,
        });
        await IModelHost.hubAccess.deleteIModel({
          iTwinId,
          iModelId: targetIModelId,
        });
      } catch (err) {
        // eslint-disable-next-line no-console
        console.log("can't destroy", err);
      }
    }
  });

  it("should delete model when its partition was recreated, but model was left deleted", async () => {
    const sourceIModelName: string =
      IModelTransformerTestUtils.generateUniqueName("Source");
    const sourceIModelId = await HubWrappers.recreateIModel({
      accessToken,
      iTwinId,
      iModelName: sourceIModelName,
      noLocks: true,
    });
    assert.isTrue(Guid.isGuid(sourceIModelId));
    const targetIModelName: string =
      IModelTransformerTestUtils.generateUniqueName("Fork");
    const targetIModelId = await HubWrappers.recreateIModel({
      accessToken,
      iTwinId,
      iModelName: targetIModelName,
      noLocks: true,
    });
    assert.isTrue(Guid.isGuid(targetIModelId));

    try {
      const sourceDb = await HubWrappers.downloadAndOpenBriefcase({
        accessToken,
        iTwinId,
        iModelId: sourceIModelId,
      });
      const targetDb = await HubWrappers.downloadAndOpenBriefcase({
        accessToken,
        iTwinId,
        iModelId: targetIModelId,
      });

      const constPartitionFedGuid = Guid.createValue();
      const originalPartitionId = sourceDb.elements.insertElement({
        model: IModel.repositoryModelId,
        code: PhysicalPartition.createCode(
          sourceDb,
          IModel.rootSubjectId,
          "original partition"
        ),
        classFullName: PhysicalPartition.classFullName,
        federationGuid: constPartitionFedGuid,
        parent: new SubjectOwnsPartitionElements(IModel.rootSubjectId),
      });
      const modelId = sourceDb.models.insertModel({
        classFullName: PhysicalModel.classFullName,
        modeledElement: { id: originalPartitionId },
        isPrivate: true,
      });

      sourceDb.saveChanges();
      await sourceDb.pushChanges({ description: "inserted elements & models" });

      let transformer = new IModelTransformer(sourceDb, targetDb);
      await transformer.process();
      transformer.dispose();
      targetDb.saveChanges();
      await targetDb.pushChanges({ description: "initial transformation" });

      const originalTargetPartition =
        targetDb.elements.getElement<PhysicalPartition>(
          { federationGuid: constPartitionFedGuid },
          PhysicalPartition
        );
      expect(originalTargetPartition.code.value).to.be.equal(
        "original partition"
      );
      const originalTargetModel = targetDb.models.getModel<PhysicalModel>(
        originalTargetPartition.id,
        PhysicalModel
      );
      expect(originalTargetModel.isPrivate).to.be.true;

      sourceDb.models.deleteModel(modelId);
      sourceDb.elements.deleteElement(originalPartitionId);
      sourceDb.elements.insertElement({
        model: IModel.repositoryModelId,
        code: PhysicalPartition.createCode(
          sourceDb,
          IModel.rootSubjectId,
          "recreated partition"
        ),
        classFullName: PhysicalPartition.classFullName,
        federationGuid: constPartitionFedGuid,
        parent: new SubjectOwnsPartitionElements(IModel.rootSubjectId),
      });

      sourceDb.saveChanges();
      await sourceDb.pushChanges({
        description: "recreated elements & models",
      });

      transformer = new IModelTransformer(sourceDb, targetDb, {
        argsForProcessChanges: { startChangeset: sourceDb.changeset },
      });
      await transformer.process();
      targetDb.saveChanges();
      await targetDb.pushChanges({
        description: "change processing transformation",
      });

      const targetPartition = targetDb.elements.getElement<PhysicalPartition>(
        { federationGuid: constPartitionFedGuid },
        PhysicalPartition
      );
      expect(targetPartition.code.value).to.be.equal("recreated partition");

      expect(count(sourceDb, PhysicalPartition.classFullName)).to.equal(1);
      expect(count(targetDb, PhysicalPartition.classFullName)).to.equal(1);
      expect(count(sourceDb, PhysicalModel.classFullName)).to.equal(0);
      expect(count(targetDb, PhysicalModel.classFullName)).to.equal(0);
    } finally {
      try {
        // delete iModel briefcases
        await IModelHost.hubAccess.deleteIModel({
          iTwinId,
          iModelId: sourceIModelId,
        });
        await IModelHost.hubAccess.deleteIModel({
          iTwinId,
          iModelId: targetIModelId,
        });
      } catch (err) {
        // eslint-disable-next-line no-console
        console.log("can't destroy", err);
      }
    }
  });

  it("should update aspects when processing changes and detachedAspectProcessing is turned on", async () => {
    let elementIds: Id64String[] = [];
    const aspectIds: Id64String[] = [];
    const sourceIModelId = await createPopulatedIModelHubIModel(
      "TransformerSource",
      (sourceSeedDb) => {
        elementIds = [
          Subject.insert(sourceSeedDb, IModel.rootSubjectId, "Subject1"),
          Subject.insert(sourceSeedDb, IModel.rootSubjectId, "Subject2"),
        ];

        // 10 aspects in total (5 per element)
        elementIds.forEach((element) => {
          for (let i = 0; i < 5; ++i) {
            const aspectProps: ExternalSourceAspectProps = {
              classFullName: ExternalSourceAspect.classFullName,
              element: new ElementOwnsExternalSourceAspects(element),
              identifier: `${i}`,
              kind: "Document",
              scope: {
                id: IModel.rootSubjectId,
                relClassName: "BisCore:ElementScopesExternalSourceIdentifier",
              },
            };

            const aspectId = sourceSeedDb.elements.insertAspect(aspectProps);
            aspectIds.push(aspectId); // saving for later deletion
          }
        });
      }
    );

    const targetIModelId =
      await createPopulatedIModelHubIModel("TransformerTarget");

    try {
      const sourceDb = await HubWrappers.downloadAndOpenBriefcase({
        accessToken,
        iTwinId,
        iModelId: sourceIModelId,
      });
      const targetDb = await HubWrappers.downloadAndOpenBriefcase({
        accessToken,
        iTwinId,
        iModelId: targetIModelId,
      });

      const exporter = new IModelExporter(
        sourceDb,
        DetachedExportElementAspectsStrategy
      );
      const transformer = new IModelTransformer(exporter, targetDb, {
        includeSourceProvenance: true,
        argsForProcessChanges: {},
      });
      transformer["_allowNoScopingESA"] = true;

      // run first transformation
      await transformer.process();
      await saveAndPushChanges(targetDb, "First transformation");

      const addedAspectProps: ExternalSourceAspectProps = {
        classFullName: ExternalSourceAspect.classFullName,
        element: new ElementOwnsExternalSourceAspects(elementIds[0]),
        identifier: "aspectAddedAfterFirstTransformation",
        kind: "Document",
        scope: {
          id: IModel.rootSubjectId,
          relClassName: "BisCore:ElementScopesExternalSourceIdentifier",
        },
      };
      sourceDb.elements.insertAspect(addedAspectProps);

      await saveAndPushChanges(sourceDb, "Update source");

      const transformer2 = new IModelTransformer(exporter, targetDb, {
        includeSourceProvenance: true,
        argsForProcessChanges: {
          startChangeset: sourceDb.changeset,
        },
      });
      await transformer2.process();
      await saveAndPushChanges(targetDb, "Second transformation");

      const targetElementIds = targetDb.queryEntityIds({
        from: Subject.classFullName,
        where: "Parent.Id != ?",
        bindings: [IModel.rootSubjectId],
      });
      targetElementIds.forEach((elementId) => {
        const targetAspects = targetDb.elements.getAspects(
          elementId,
          ExternalSourceAspect.classFullName
        ) as ExternalSourceAspect[];
        const sourceAspects = sourceDb.elements.getAspects(
          elementId,
          ExternalSourceAspect.classFullName
        ) as ExternalSourceAspect[];
        expect(targetAspects.length).to.be.equal(sourceAspects.length + 1); // +1 because provenance aspect was added
        const aspectAddedAfterFirstTransformation = targetAspects.find(
          (aspect) =>
            aspect.identifier === "aspectAddedAfterFirstTransformation"
        );
        expect(aspectAddedAfterFirstTransformation).to.not.be.undefined;
      });
    } finally {
      await IModelHost.hubAccess.deleteIModel({
        iTwinId,
        iModelId: sourceIModelId,
      });
      await IModelHost.hubAccess.deleteIModel({
        iTwinId,
        iModelId: targetIModelId,
      });
    }
  });

  // will fix in separate PR, tracked here: https://github.com/iTwin/imodel-transformer/issues/27
  it.skip("should delete definition elements when processing changes", async () => {
    let spatialViewDef: SpatialViewDefinition;
    let displayStyle: DisplayStyle3d;

    const timeline: Timeline = {
      0: {
        master: {
          manualUpdate(db) {
            const modelSelectorId = ModelSelector.create(
              db,
              IModelDb.dictionaryId,
              "modelSelector",
              []
            ).insert();
            const categorySelectorId = CategorySelector.insert(
              db,
              IModelDb.dictionaryId,
              "categorySelector",
              []
            );
            displayStyle = DisplayStyle3d.create(
              db,
              IModelDb.dictionaryId,
              "displayStyle"
            );
            const displayStyleId = displayStyle.insert();
            db.elements.insertElement({
              classFullName: SpatialViewDefinition.classFullName,
              model: IModelDb.dictionaryId,
              code: Code.createEmpty().toJSON(),
              camera: {
                eye: { x: 0, y: 0, z: 0 },
                lens: { radians: 0 },
                focusDist: 0,
              },
              userLabel: "spatialViewDef",
              extents: { x: 0, y: 0, z: 0 },
              origin: { x: 0, y: 0, z: 0 },
              cameraOn: false,
              displayStyleId,
              categorySelectorId,
              modelSelectorId,
            } as SpatialViewDefinitionProps);
          },
        },
      },
      1: { branch: { branch: "master" } },
      2: {
        master: {
          manualUpdate(db) {
            const notDeleted = db.elements.deleteDefinitionElements([
              spatialViewDef.id,
              displayStyle.id,
            ]);
            assert(notDeleted.size === 0);
          },
        },
      },
      3: { branch: { sync: ["master", { since: 2 }] } },
    };

    const { trackedIModels, tearDown } = await runTimeline(timeline, {
      iTwinId,
      accessToken,
    });

    const master = trackedIModels.get("master")!;
    const branch = trackedIModels.get("branch")!;

    expect(master.db.elements.tryGetElement(spatialViewDef!.code)).to.be
      .undefined;
    expect(master.db.elements.tryGetElement(displayStyle!.code)).to.be
      .undefined;

    expect(branch.db.elements.tryGetElement(spatialViewDef!.code)).to.be
      .undefined;
    expect(branch.db.elements.tryGetElement(displayStyle!.code)).to.be
      .undefined;

    await tearDown();
    sinon.restore();
  });

  it("should be able to handle a transformation which deletes a relationship and then elements of that relationship", async () => {
    const masterIModelName = "MasterDeleteRelAndEnds";
    const masterSeedFileName = path.join(outputDir, `${masterIModelName}.bim`);
    if (IModelJsFs.existsSync(masterSeedFileName))
      IModelJsFs.removeSync(masterSeedFileName);
    const masterSeedState = {
      40: 1,
      2: 2,
      41: 3,
      42: 4,
    } as TimelineIModelElemState;
    const masterSeedDb = SnapshotDb.createEmpty(masterSeedFileName, {
      rootSubject: { name: masterIModelName },
    });
    // eslint-disable-next-line deprecation/deprecation
    masterSeedDb.nativeDb.setITwinId(iTwinId); // workaround for "ContextId was not properly setup in the checkpoint" issue
    populateTimelineSeed(masterSeedDb, masterSeedState);

    const noFedGuidElemIds = masterSeedDb.queryEntityIds({
      from: "Bis.Element",
      where: "UserLabel IN ('41', '42')",
    });
    for (const elemId of noFedGuidElemIds)
      masterSeedDb.withSqliteStatement(
        `UPDATE bis_Element SET FederationGuid=NULL WHERE Id=${elemId}`,
        (s) => {
          expect(s.step()).to.equal(DbResult.BE_SQLITE_DONE);
        }
      );
    masterSeedDb.performCheckpoint();

    // hard to check this without closing the db...
    const seedSecondConn = SnapshotDb.openFile(masterSeedDb.pathName);
    for (const elemId of noFedGuidElemIds)
      expect(seedSecondConn.elements.getElement(elemId).federationGuid).to.be
        .undefined;
    seedSecondConn.close();

    const masterSeed: TimelineIModelState = {
      // HACK: we know this will only be used for seeding via its path and performCheckpoint
      db: masterSeedDb as any as BriefcaseDb,
      id: "master-seed",
      state: masterSeedState,
    };

    const expectedRelationships = [
      {
        sourceLabel: "40",
        targetLabel: "2",
        idInBranch: "not inserted yet",
        sourceFedGuid: true,
        targetFedGuid: true,
      },
      {
        sourceLabel: "41",
        targetLabel: "42",
        idInBranch: "not inserted yet",
        sourceFedGuid: false,
        targetFedGuid: false,
      },
    ];

    let aspectIdForRelationship: Id64String | undefined;
    const timeline: Timeline = [
      { master: { seed: masterSeed } },
      { branch: { branch: "master" } },
      {
        branch: {
          manualUpdate(db) {
            expectedRelationships.map(({ sourceLabel, targetLabel }, i) => {
              const sourceId = IModelTestUtils.queryByUserLabel(
                db,
                sourceLabel
              );
              const targetId = IModelTestUtils.queryByUserLabel(
                db,
                targetLabel
              );
              assert(sourceId && targetId);
              const rel = ElementGroupsMembers.create(
                db,
                sourceId,
                targetId,
                0
              );
              expectedRelationships[i].idInBranch = rel.insert();
            });
          },
        },
      },
      { master: { sync: ["branch"] } }, // first master<-branch reverse sync
      {
        assert({ branch }) {
          // expectedRelationships[1] has no fedguids, so expect to find 2 esas. One for the relationship and one for the element's own provenance.
          const sourceId = IModelTestUtils.queryByUserLabel(
            branch.db,
            expectedRelationships[1].sourceLabel
          );
          const aspects = branch.db.elements.getAspects(
            sourceId,
            ExternalSourceAspect.classFullName
          ) as ExternalSourceAspect[];
          assert(aspects.length === 2);
          let foundElementEsa = false;
          for (const aspect of aspects) {
            if (aspect.kind === "Element") foundElementEsa = true;
            else if (aspect.kind === "Relationship")
              aspectIdForRelationship = aspect.id;
          }
          assert(
            aspectIdForRelationship &&
              Id64.isValid(aspectIdForRelationship) &&
              foundElementEsa
          );
        },
      },
      {
        master: {
          manualUpdate(db) {
            expectedRelationships.forEach(({ sourceLabel, targetLabel }) => {
              const sourceId = IModelTestUtils.queryByUserLabel(
                db,
                sourceLabel
              );
              const targetId = IModelTestUtils.queryByUserLabel(
                db,
                targetLabel
              );
              assert(sourceId && targetId);
              const rel = db.relationships.getInstance(
                ElementGroupsMembers.classFullName,
                { sourceId, targetId }
              );
              rel.delete();
              db.elements.deleteElement(sourceId);
              db.elements.deleteElement(targetId);
            });
          },
        },
      },
      { branch: { sync: ["master"] } }, // master->branch forward sync
      {
        assert({ branch }) {
          for (const rel of expectedRelationships) {
            expect(
              branch.db.relationships.tryGetInstance(
                ElementGroupsMembers.classFullName,
                rel.idInBranch
              ),
              `had ${rel.sourceLabel}->${rel.targetLabel}`
            ).to.be.undefined;
            const sourceId = IModelTestUtils.queryByUserLabel(
              branch.db,
              rel.sourceLabel
            );
            const targetId = IModelTestUtils.queryByUserLabel(
              branch.db,
              rel.targetLabel
            );
            // Since we deleted both elements in the previous manualUpdate
            assert(
              Id64.isInvalid(sourceId) && Id64.isInvalid(targetId),
              `SourceId is ${sourceId}, TargetId is ${targetId}. Expected both to be ${Id64.invalid}.`
            );
            expect(
              () =>
                branch.db.relationships.tryGetInstance(
                  ElementGroupsMembers.classFullName,
                  { sourceId, targetId }
                ),
              `had ${rel.sourceLabel}->${rel.targetLabel}`
            ).to.throw; // TODO: This shouldn't throw but it does in core due to failing to bind ids of 0.

            expect(() =>
              branch.db.elements.getAspect(aspectIdForRelationship!)
            ).to.throw(
              "not found",
              `Expected aspectId: ${aspectIdForRelationship} to no longer be present in branch imodel.`
            );
          }
        },
      },
    ];
    const { tearDown } = await runTimeline(timeline, {
      iTwinId,
      accessToken,
    });

    await tearDown();
    masterSeedDb.close();
  });

  it("should throw when pendingSyncChangesetIndices and pendingReverseSyncChangesetIndices are undefined and then not throw when they're undefined, but 'unsafe-migrate' is set.", async () => {
    let targetScopeProvenanceProps: ExternalSourceAspectProps | undefined;
    const setBranchRelationshipDataBehaviorToUnsafeMigrate = (
      transformer: IModelTransformer
    ) =>
      (transformer["_options"]["branchRelationshipDataBehavior"] =
        "unsafe-migrate");

    const timeline: Timeline = [
      { master: { 1: 1, 2: 2, 3: 1 } },
      { branch: { branch: "master" } },
      { branch: { 1: 2, 4: 1 } },
      // eslint-disable-next-line @typescript-eslint/no-shadow
      {
        assert({ master, branch }) {
          const scopeProvenanceCandidates = branch.db.elements
            .getAspects(
              IModelDb.rootSubjectId,
              ExternalSourceAspect.classFullName
            )
            .filter(
              (a) =>
                (a as ExternalSourceAspect).identifier === master.db.iModelId
            );
          expect(scopeProvenanceCandidates).to.have.length(1);
          const targetScopeProvenance =
            scopeProvenanceCandidates[0].toJSON() as ExternalSourceAspectProps;

          expect(targetScopeProvenance).to.deep.subsetEqual({
            identifier: master.db.iModelId,
            version: `${master.db.changeset.id};${master.db.changeset.index}`,
            jsonProperties: JSON.stringify({
              pendingReverseSyncChangesetIndices: [1],
              pendingSyncChangesetIndices: [],
              reverseSyncVersion: ";0", // not synced yet
            }),
          } as ExternalSourceAspectProps);
          targetScopeProvenanceProps = targetScopeProvenance;
        },
      },
      {
        branch: {
          manualUpdate(branch) {
            // Check it fails without pendingReverseSync and pendingSync
            const missingPendings = JSON.stringify({
              pendingReverseSyncChangesetIndices: undefined,
              pendingSyncChangesetIndices: undefined,
              reverseSyncVersion: ";0",
            });
            branch.elements.updateAspect({
              ...targetScopeProvenanceProps!,
              jsonProperties: missingPendings as any,
            });
          },
        },
      },
      {
        master: {
          // Our pendingReverseSyncChangesetIndices are undefined, so we expect to throw when we try to read them.
          sync: ["branch", { expectThrow: true }],
        },
      },
      {
        assert({ branch }) {
          const aspect = branch.db.elements.getAspect(
            targetScopeProvenanceProps!.id!
          );
          expect(aspect).to.not.be.undefined;
          expect((aspect as ExternalSourceAspect).jsonProperties).to.equal(
            JSON.stringify({
              pendingReverseSyncChangesetIndices: undefined,
              pendingSyncChangesetIndices: undefined,
              reverseSyncVersion: ";0",
            })
          );
        },
      },
      {
        master: {
          // Our pendingReverseSyncChangesetIndices are undefined, but our branchrelationshipdatabehavior is 'unsafe-migrate' so we expect the transformer to correct the issue.
          sync: [
            "branch",
            {
              expectThrow: false,
              init: {
                initTransformer:
                  setBranchRelationshipDataBehaviorToUnsafeMigrate,
              },
            },
          ],
        },
      },
      {
        assert({ branch }) {
          const aspect = branch.db.elements.getAspect(
            targetScopeProvenanceProps!.id!
          );
          expect(aspect).to.not.be.undefined;
          const jsonProps = JSON.parse(
            (aspect as ExternalSourceAspect).jsonProperties!
          );
          expect((aspect as any).version).to.match(/;1$/);
          expect(jsonProps.reverseSyncVersion).to.match(/;3$/);
          expect(jsonProps).to.deep.subsetEqual({
            pendingReverseSyncChangesetIndices: [4],
            pendingSyncChangesetIndices: [2],
          });
        },
      },
    ];

    const { tearDown } = await runTimeline(timeline, {
      iTwinId,
      accessToken,
    });

    await tearDown();
  });

  it("should set unsafeVersions correctly when branchRelationshipDataBehavior is 'unsafe-migrate'", async () => {
    let targetScopeProvenanceProps: ExternalSourceAspectProps | undefined;
    const setBranchRelationshipDataBehaviorToUnsafeMigrate = (
      transformer: IModelTransformer
    ) => {
      transformer["_options"]["branchRelationshipDataBehavior"] =
        "unsafe-migrate";
      transformer["_options"]["argsForProcessChanges"]![
        "unsafeFallbackReverseSyncVersion"
      ] = ";2";
      transformer["_options"]["argsForProcessChanges"]![
        "unsafeFallbackSyncVersion"
      ] = ";3";
    };

    const timeline: Timeline = [
      { master: { 1: 1, 2: 2, 3: 1 } },
      { branch: { branch: "master" } },
      { branch: { 1: 2, 4: 1 } },
      { branch: { 5: 1 } },
      // eslint-disable-next-line @typescript-eslint/no-shadow
      {
        assert({ master, branch }) {
          const scopeProvenanceCandidates = branch.db.elements
            .getAspects(
              IModelDb.rootSubjectId,
              ExternalSourceAspect.classFullName
            )
            .filter(
              (a) =>
                (a as ExternalSourceAspect).identifier === master.db.iModelId
            );
          expect(scopeProvenanceCandidates).to.have.length(1);
          const targetScopeProvenance =
            scopeProvenanceCandidates[0].toJSON() as ExternalSourceAspectProps;

          expect(targetScopeProvenance).to.deep.subsetEqual({
            identifier: master.db.iModelId,
            version: `${master.db.changeset.id};${master.db.changeset.index}`,
            jsonProperties: JSON.stringify({
              pendingReverseSyncChangesetIndices: [1],
              pendingSyncChangesetIndices: [],
              reverseSyncVersion: ";0", // not synced yet
            }),
          } as ExternalSourceAspectProps);
          targetScopeProvenanceProps = targetScopeProvenance;
        },
      },
      {
        branch: {
          manualUpdate(branch) {
            // Check it fails without version now.
            branch.elements.updateAspect({
              ...targetScopeProvenanceProps!,
              jsonProperties: undefined,
            } as ExternalSourceAspectProps);
          },
        },
      },
      {
        master: {
          // Reverse sync passing along our unsafeReverseSyncVersion which intentionally skips the changeset that added the element with userlabel 4.
          sync: [
            "branch",
            {
              init: {
                initTransformer:
                  setBranchRelationshipDataBehaviorToUnsafeMigrate,
              },
            },
          ],
        },
      },
      {
        assert({ master, branch }) {
          // Assert that we skipped the changeset: { branch: { 1: 2, 4: 1 } } during our reverse sync.
          const expectedState = { 1: 1, 2: 2, 3: 1, 5: 1 };
          expect(master.state).to.deep.equal(expectedState);
          expect(branch.state).to.deep.equal({ ...expectedState, 1: 2, 4: 1 });
          assertElemState(master.db, expectedState);
          assertElemState(branch.db, { ...expectedState, 1: 2, 4: 1 });
        },
      },
      // repeat all above for forward sync scenario!
      { master: { 2: 4, 6: 1 } },
      { master: { 7: 1 } },
      // Update our targetscopeprovenanceprops
      {
        assert({ master, branch }) {
          const scopeProvenanceCandidates = branch.db.elements
            .getAspects(
              IModelDb.rootSubjectId,
              ExternalSourceAspect.classFullName
            )
            .filter(
              (a) =>
                (a as ExternalSourceAspect).identifier === master.db.iModelId
            );
          expect(scopeProvenanceCandidates).to.have.length(1);
          const targetScopeProvenance =
            scopeProvenanceCandidates[0].toJSON() as ExternalSourceAspectProps;
          targetScopeProvenanceProps = targetScopeProvenance;
        },
      },
      {
        branch: {
          manualUpdate(branch) {
            // Check it fails without version now.
            branch.elements.updateAspect({
              ...targetScopeProvenanceProps!,
              version: undefined,
            } as ExternalSourceAspectProps);
          },
        },
      },
      {
        branch: {
          // Reverse sync passing along our unsafeReverseSyncVersion which intentionally skips the changeset that added the element with userlabel 4.
          sync: [
            "master",
            {
              init: {
                initTransformer:
                  setBranchRelationshipDataBehaviorToUnsafeMigrate,
              },
            },
          ],
        },
      },
      {
        assert({ master, branch }) {
          // Assert that we skipped the changeset: { master: { 2: 4, 6: 1, } }, during our forward sync.. making it so those properties didn't make it to the branch.
          const expectedMasterState = { 1: 1, 2: 4, 3: 1, 5: 1, 6: 1, 7: 1 };
          const expectedBranchState = { 1: 2, 2: 2, 3: 1, 4: 1, 5: 1, 7: 1 };
          expect(master.state).to.deep.equal(expectedMasterState);
          expect(branch.state).to.deep.equal(expectedBranchState);
          assertElemState(master.db, expectedMasterState);
          assertElemState(branch.db, expectedBranchState);
        },
      },
    ];

    const { tearDown } = await runTimeline(timeline, {
      iTwinId,
      accessToken,
    });

    await tearDown();
  });

  it("reverseSyncs should not push extra changesets if the only changeset to process is one found in the pendingReverseSyncIndices, even when handleUnsafeMigrate is true", async () => {
    const timeline: Timeline = [
      { master: { 1: 1, 2: 2, 3: 1 } },
      { branch: { branch: "master" } },
      { branch: { 1: 2, 4: 1 } },
      {
        master: {
          sync: ["branch"],
        },
      },
      {
        assert({ master, branch }) {
          expect(master.db.changeset.index).to.equal(2);
          expect(branch.db.changeset.index).to.equal(3);
          expect(count(master.db, ExternalSourceAspect.classFullName)).to.equal(
            0
          );
          const expectedProps: TestUtils.ExpectedTargetScopeProvenanceProps = {
            pendingSyncChangesetIndices: [2],
            pendingReverseSyncChangesetIndices: [3],
            syncVersionIndex: "1",
            reverseSyncVersionIndex: "2",
          };
          IModelTestUtils.findAndAssertTargetScopeProvenance(
            master,
            branch,
            expectedProps
          );
        },
      },
      {
        master: {
          sync: ["branch"], // Sync again with no real changes in branch except for the ones made to update targetScopeProvenance
        },
      },
      {
        assert({ master, branch }) {
          expect(master.db.changeset.index).to.equal(2);
          expect(branch.db.changeset.index).to.equal(3);
          expect(count(master.db, ExternalSourceAspect.classFullName)).to.equal(
            0
          );
          const expectedProps: TestUtils.ExpectedTargetScopeProvenanceProps = {
            pendingSyncChangesetIndices: [2],
            pendingReverseSyncChangesetIndices: [3],
            syncVersionIndex: "1",
            reverseSyncVersionIndex: "2",
          };
          IModelTestUtils.findAndAssertTargetScopeProvenance(
            master,
            branch,
            expectedProps
          );
        },
      },
      {
        master: {
          sync: [
            "branch",
            {
              init: {
                initTransformer: (transformer) =>
                  (transformer["_options"]["branchRelationshipDataBehavior"] =
                    "unsafe-migrate"),
              },
            },
          ], // Sync again with no changes except for ones which may get made by unsafe-migrate.
        },
      },
      {
        assert({ master, branch }) {
          expect(master.db.changeset.index).to.equal(2);
          expect(branch.db.changeset.index).to.equal(3);
          expect(count(master.db, ExternalSourceAspect.classFullName)).to.equal(
            0
          );
          const expectedProps: TestUtils.ExpectedTargetScopeProvenanceProps = {
            pendingSyncChangesetIndices: [2],
            pendingReverseSyncChangesetIndices: [3],
            syncVersionIndex: "1",
            reverseSyncVersionIndex: "2",
          };
          IModelTestUtils.findAndAssertTargetScopeProvenance(
            master,
            branch,
            expectedProps
          );
        },
      },
    ];

    const { tearDown } = await runTimeline(timeline, {
      iTwinId,
      accessToken,
    });

    await tearDown();
  });

  it("should fail processingChanges on pre-version-tracking forks unless branchRelationshipDataBehavior is 'unsafe-migrate'", async () => {
    let targetScopeProvenanceProps: ExternalSourceAspectProps | undefined;
    let targetScopeElementId: Id64String | undefined;
    const setBranchRelationshipDataBehaviorToUnsafeMigrate = (
      transformer: IModelTransformer
    ) =>
      (transformer["_options"]["branchRelationshipDataBehavior"] =
        "unsafe-migrate");
    const timeline: Timeline = [
      { master: { 1: 1, 2: 2, 3: 1 } },
      { branch: { branch: "master" } },
      { branch: { 1: 2, 4: 1 } },
      // eslint-disable-next-line @typescript-eslint/no-shadow
      {
        assert({ master, branch }) {
          const scopeProvenanceCandidates = branch.db.elements
            .getAspects(
              IModelDb.rootSubjectId,
              ExternalSourceAspect.classFullName
            )
            .filter(
              (a) =>
                (a as ExternalSourceAspect).identifier === master.db.iModelId
            );
          expect(scopeProvenanceCandidates).to.have.length(1);
          const targetScopeProvenance =
            scopeProvenanceCandidates[0].toJSON() as ExternalSourceAspectProps;

          expect(targetScopeProvenance).to.deep.subsetEqual({
            identifier: master.db.iModelId,
            version: `${master.db.changeset.id};${master.db.changeset.index}`,
            jsonProperties: JSON.stringify({
              pendingReverseSyncChangesetIndices: [1],
              pendingSyncChangesetIndices: [],
              reverseSyncVersion: ";0", // not synced yet
            }),
          } as ExternalSourceAspectProps);
          targetScopeProvenanceProps = targetScopeProvenance;

          targetScopeElementId = targetScopeProvenanceProps.scope.id;
        },
      },
      {
        branch: {
          manualUpdate(branch) {
            // Check it fails without jsonprops
            branch.elements.updateAspect({
              ...targetScopeProvenanceProps!,
              jsonProperties: undefined,
            });
          },
        },
      },
      {
        master: {
          // Reverse sync and reverse sync looks for a 'reverseSyncVersion' inside of jsonProperties which will be missing so expectthrow.
          sync: ["branch", { expectThrow: true }],
        },
      },
      {
        branch: {
          sync: ["master", { expectThrow: false }],
        },
      },
      {
        branch: {
          manualUpdate(branch) {
            // Check it fails without version now.
            branch.elements.updateAspect({
              ...targetScopeProvenanceProps!,
              version: undefined,
            } as ExternalSourceAspectProps);
          },
        },
      },
      {
        branch: {
          // Forward sync and forward sync looks for a prop 'version' on the ESA which will be missing so expect to throw.
          sync: ["master", { expectThrow: true }],
        },
      },
      {
        master: {
          sync: ["branch", { expectThrow: false }],
        },
      },
      {
        branch: {
          manualUpdate(branch) {
            // Remove both and make sure it passes with both removed + setallowNoBranchRelationshipData
            branch.elements.updateAspect({
              ...targetScopeProvenanceProps!,
              jsonProperties: undefined,
              version: undefined,
            } as ExternalSourceAspectProps);
          },
        },
      },
      {
        branch: {
          sync: [
            "master",
            {
              expectThrow: false,
              init: {
                initTransformer:
                  setBranchRelationshipDataBehaviorToUnsafeMigrate,
              },
            },
          ],
        },
      },
      {
        master: {
          sync: [
            "branch",
            {
              expectThrow: false,
              init: {
                initTransformer:
                  setBranchRelationshipDataBehaviorToUnsafeMigrate,
              },
            },
          ],
        },
      },
      // eslint-disable-next-line @typescript-eslint/no-shadow
      {
        assert({ master, branch }) {
          expect(master.db.changeset.index).to.equal(3);
          expect(branch.db.changeset.index).to.equal(8);
          expect(count(master.db, ExternalSourceAspect.classFullName)).to.equal(
            0
          );

          const externalAspectCounts = (db: IModelDb) =>
            db.withPreparedStatement(
              `
          SELECT e.ECInstanceId as elementId, COUNT(*) as aspectCount FROM bis.ExternalSourceAspect esa
          JOIN bis.Element e ON e.ECInstanceId=esa.Element.Id
          GROUP BY e.ECInstanceId
          `,
              (s: ECSqlStatement) => [...s]
            );

          expect(count(branch.db, "bis.ExternalSourceAspect")).to.be.equal(
            count(master.db, "bis.Element") + 1
          );
          expect(count(branch.db, "bis.Element")).to.be.equal(
            count(master.db, "bis.Element")
          );

          externalAspectCounts(branch.db).forEach((value) => {
            const { elementId, aspectCount } = value;
            if (elementId === targetScopeElementId)
              expect(aspectCount).to.equal(2);
            else expect(aspectCount).to.equal(1);
          });

          const scopeProvenanceCandidates = branch.db.elements
            .getAspects(
              IModelDb.rootSubjectId,
              ExternalSourceAspect.classFullName
            )
            .filter(
              (a) =>
                (a as ExternalSourceAspect).identifier === master.db.iModelId
            );
          expect(scopeProvenanceCandidates).to.have.length(1);
          const targetScopeProvenance =
            scopeProvenanceCandidates[0].toJSON() as ExternalSourceAspectProps;

          expect(targetScopeProvenance.version).to.match(/;2$/);
          const targetScopeJsonProps = JSON.parse(
            targetScopeProvenance.jsonProperties
          );
          expect(targetScopeJsonProps).to.deep.subsetEqual({
            pendingReverseSyncChangesetIndices: [8],
            pendingSyncChangesetIndices: [3],
          });
          expect(targetScopeJsonProps.reverseSyncVersion).to.match(/;7$/);
        },
      },
      { branch: { sync: ["master"] } },
      { master: { sync: ["branch"] } },
      { branch: { 5: 1 } },
      { master: { sync: ["branch"] } },
      {
        assert({ master, branch }) {
          const expectedState = { 1: 2, 2: 2, 3: 1, 4: 1, 5: 1 };
          expect(master.state).to.deep.equal(expectedState);
          expect(branch.state).to.deep.equal(expectedState);
          assertElemState(master.db, expectedState);
          assertElemState(branch.db, expectedState);
        },
      },
    ];

    const { tearDown } = await runTimeline(timeline, {
      iTwinId,
      accessToken,
      transformerOpts: {
        // force aspects so that reverse sync has to edit the target
        forceExternalSourceAspectProvenance: true,
      },
    });

    await tearDown();
  });

  for (const propagateRootElems of [true, false]) {
    it(`${
      propagateRootElems ? "should" : "shouldn't"
    } propagate changes to rootSubject, repositoryModel, realityDataSourcesModel when skipPropagateChangesToRootElements is set to ${!propagateRootElems}`, async () => {
      const timeline: Timeline = [
        { master: { 1: 1 } },
        { branch: { branch: "master" } },
        { branch: { 1: 2, 4: 1 } },
        // eslint-disable-next-line @typescript-eslint/no-shadow
        {
          branch: {
            manualUpdate(branch) {
              // Update models
              const dictionaryId = IModelDb.dictionaryId;
              const dict = branch.models.getModelProps(dictionaryId);
              branch.models.updateModel({
                ...dict,
                jsonProperties: { test: 1 },
              });

              const repositoryModel = branch.models.getModelProps(
                IModelDb.repositoryModelId
              );
              branch.models.updateModel({
                ...repositoryModel,
                jsonProperties: { test: 2 },
              });

              const realityDataSourcesModel =
                branch.models.getModelProps("0xe");
              branch.models.updateModel({
                ...realityDataSourcesModel,
                jsonProperties: { test: 3 },
              });

              // Update Elements now.
              const rootSubjectFromBranch =
                branch.elements.getElementProps<SubjectProps>("0x1");
              branch.elements.updateElement({
                ...rootSubjectFromBranch,
                description: "test description",
                jsonProperties: { test: 4 },
              } as SubjectProps);

              const realityDataSourcesElement =
                branch.elements.getElementProps("0xe");
              branch.elements.updateElement({
                ...realityDataSourcesElement,
                jsonProperties: { test: 5 },
              });

              const dictionaryElement = branch.elements.getElementProps(
                IModelDb.dictionaryId
              );
              branch.elements.updateElement({
                ...dictionaryElement,
                jsonProperties: { test: 6 },
              });
            },
          },
        },
        { master: { sync: ["branch"] } },
        // eslint-disable-next-line @typescript-eslint/no-shadow
        {
          assert({ master, branch }) {
            const dictionaryModelMaster = master.db.models.getModel(
              IModelDb.dictionaryId
            );
            const dictionaryModelBranch = branch.db.models.getModel(
              IModelDb.dictionaryId
            );
            expect(dictionaryModelMaster.jsonProperties.test).to.equal(
              propagateRootElems ? 1 : undefined
            );
            expect(dictionaryModelBranch.jsonProperties.test).to.equal(1);

            const repositoryModelMaster = master.db.models.getModel(
              IModelDb.repositoryModelId
            );
            const repositoryModelBranch = branch.db.models.getModel(
              IModelDb.repositoryModelId
            );
            expect(repositoryModelMaster.jsonProperties.test).to.equal(
              propagateRootElems ? 2 : undefined
            );
            expect(repositoryModelBranch.jsonProperties.test).to.equal(2);

            const realityDataSourcesModelMaster =
              master.db.models.getModel("0xe");
            const realityDataSourcesModelBranch =
              branch.db.models.getModel("0xe");
            expect(realityDataSourcesModelMaster.jsonProperties.test).to.equal(
              propagateRootElems ? 3 : undefined
            );
            expect(realityDataSourcesModelBranch.jsonProperties.test).to.equal(
              3
            );

            const rootSubjectMaster = master.db.elements.getRootSubject();
            const rootSubjectBranch = branch.db.elements.getRootSubject();
            expect(rootSubjectMaster.description).to.equal(
              propagateRootElems ? "test description" : ""
            );
            expect(rootSubjectBranch.description).to.equal("test description");
            expect(rootSubjectMaster.jsonProperties.test).to.equal(
              propagateRootElems ? 4 : undefined
            );
            expect(rootSubjectBranch.jsonProperties.test).to.equal(4);

            const realityDataSourcesElementMaster =
              master.db.elements.getElementProps("0xe");
            const realityDataSourcesElementBranch =
              branch.db.elements.getElementProps("0xe");
            expect(
              realityDataSourcesElementMaster.jsonProperties?.test
            ).to.equal(propagateRootElems ? 5 : undefined);
            expect(
              realityDataSourcesElementBranch.jsonProperties.test
            ).to.equal(5);

            const dictionaryElementMaster = master.db.elements.getElementProps(
              IModelDb.dictionaryId
            );
            const dictionaryElementBranch = branch.db.elements.getElementProps(
              IModelDb.dictionaryId
            );
            expect(dictionaryElementMaster.jsonProperties?.test).to.equal(
              propagateRootElems ? 6 : undefined
            );
            expect(dictionaryElementBranch.jsonProperties.test).to.equal(6);
          },
        },
      ];

      const { tearDown } = await runTimeline(timeline, {
        iTwinId,
        accessToken,
        transformerOpts: {
          skipPropagateChangesToRootElements: !propagateRootElems,
        },
      });

      await tearDown();
    });
  }

  it("should skip provenance changesets made to branch during reverse sync", async () => {
    const timeline: Timeline = [
      { master: { 1: 1 } },
      { master: { 2: 2 } },
      { master: { 3: 1 } },
      { branch: { branch: "master" } },
      { branch: { 1: 2, 4: 1 } },
      // eslint-disable-next-line @typescript-eslint/no-shadow
      {
        assert({ master, branch }) {
          expect(master.db.changeset.index).to.equal(3);
          expect(branch.db.changeset.index).to.equal(2);
          expect(count(master.db, ExternalSourceAspect.classFullName)).to.equal(
            0
          );
          expect(count(branch.db, ExternalSourceAspect.classFullName)).to.equal(
            9
          );

          const scopeProvenanceCandidates = branch.db.elements
            .getAspects(
              IModelDb.rootSubjectId,
              ExternalSourceAspect.classFullName
            )
            .filter(
              (a) =>
                (a as ExternalSourceAspect).identifier === master.db.iModelId
            );
          expect(scopeProvenanceCandidates).to.have.length(1);
          const targetScopeProvenance =
            scopeProvenanceCandidates[0].toJSON() as ExternalSourceAspectProps;

          expect(targetScopeProvenance).to.deep.subsetEqual({
            identifier: master.db.iModelId,
            version: `${master.db.changeset.id};${master.db.changeset.index}`,
            jsonProperties: JSON.stringify({
              pendingReverseSyncChangesetIndices: [1],
              pendingSyncChangesetIndices: [],
              reverseSyncVersion: ";0", // not synced yet
            }),
          } as ExternalSourceAspectProps);
        },
      },
      { master: { sync: ["branch"] } },
      // eslint-disable-next-line @typescript-eslint/no-shadow
      {
        assert({ master, branch }) {
          expect(master.db.changeset.index).to.equal(4);
          expect(branch.db.changeset.index).to.equal(3);
          expect(count(master.db, ExternalSourceAspect.classFullName)).to.equal(
            0
          );
          // added because the root was modified
          expect(count(branch.db, ExternalSourceAspect.classFullName)).to.equal(
            10
          );

          const scopeProvenanceCandidates = branch.db.elements
            .getAspects(
              IModelDb.rootSubjectId,
              ExternalSourceAspect.classFullName
            )
            .filter(
              (a) =>
                (a as ExternalSourceAspect).identifier === master.db.iModelId
            );
          expect(scopeProvenanceCandidates).to.have.length(1);
          const targetScopeProvenance =
            scopeProvenanceCandidates[0].toJSON() as ExternalSourceAspectProps;

          expect(targetScopeProvenance.version).to.match(/;3$/);
          const targetScopeJsonProps = JSON.parse(
            targetScopeProvenance.jsonProperties
          );
          expect(targetScopeJsonProps).to.deep.subsetEqual({
            pendingReverseSyncChangesetIndices: [3],
            pendingSyncChangesetIndices: [4],
          });
          expect(targetScopeJsonProps.reverseSyncVersion).to.match(/;2$/);
        },
      },
      { branch: { sync: ["master"] } },
      { branch: { 5: 1 } },
      { master: { sync: ["branch"] } },
      {
        assert({ master, branch }) {
          const expectedState = { 1: 2, 2: 2, 3: 1, 4: 1, 5: 1 };
          expect(master.state).to.deep.equal(expectedState);
          expect(branch.state).to.deep.equal(expectedState);
          assertElemState(master.db, expectedState);
          assertElemState(branch.db, expectedState);
        },
      },
    ];

    const { tearDown } = await runTimeline(timeline, {
      iTwinId,
      accessToken,
      transformerOpts: {
        // force aspects so that reverse sync has to edit the target
        forceExternalSourceAspectProvenance: true,
      },
    });

    await tearDown();
  });

  it("should successfully remove element in master iModel after reverse synchronization when elements have random ExternalSourceAspects", async () => {
    const timeline: Timeline = [
      { master: { 1: 1 } },
      {
        master: {
          manualUpdate(masterDb) {
            const elemId = IModelTestUtils.queryByUserLabel(masterDb, "1");
            masterDb.elements.insertAspect({
              classFullName: ExternalSourceAspect.classFullName,
              element: { id: elemId },
              scope: { id: IModel.dictionaryId },
              kind: "Element",
              identifier: "bar code",
            } as ExternalSourceAspectProps);
          },
        },
      },
      { branch: { branch: "master" } },
      { branch: { 1: deleted } },
      { master: { sync: ["branch"] } },
      {
        assert({ master, branch }) {
          for (const imodel of [branch, master]) {
            const elemId = IModelTestUtils.queryByUserLabel(imodel.db, "1");
            const name = imodel.id === master.id ? "master" : "branch";
            expect(elemId, `db ${name} did not delete ${elemId}`).to.equal(
              Id64.invalid
            );
          }
        },
      },
    ];

    const { tearDown } = await runTimeline(timeline, { iTwinId, accessToken });
    await tearDown();
  });

  it("should delete definition elements and models when processing changes", async () => {
    let definitionPartitionId1: string;
    let definitionPartitionModelId1: string;
    let definitionPartitionId2: string;
    let definitionPartitionModelId2: string;
    let definitionContainerId1: string;
    let definitionContainerModelId1: string;

    const timeline: Timeline = {
      0: {
        master: {
          manualUpdate(db) {
            const definitionPartitionProps: InformationPartitionElementProps = {
              classFullName: DefinitionPartition.classFullName,
              model: IModel.repositoryModelId,
              parent: new SubjectOwnsPartitionElements(IModel.rootSubjectId),
              code: Code.createEmpty(),
            };
            definitionPartitionId1 = db.elements.insertElement(
              definitionPartitionProps
            );
            definitionPartitionId2 = db.elements.insertElement(
              definitionPartitionProps
            );

            const definitionModelProps1: ModelProps = {
              classFullName: DefinitionModel.classFullName,
              modeledElement: { id: definitionPartitionId1 },
              parentModel: IModel.repositoryModelId,
            };
            definitionPartitionModelId1 = db.models.insertModel(
              definitionModelProps1
            );

            const definitionModelProps2: ModelProps = {
              classFullName: DefinitionModel.classFullName,
              modeledElement: { id: definitionPartitionId2 },
              parentModel: IModel.repositoryModelId,
            };
            definitionPartitionModelId2 = db.models.insertModel(
              definitionModelProps2
            );

            const definitionContainerProps1: DefinitionElementProps = {
              classFullName: DefinitionContainer.classFullName,
              model: definitionPartitionModelId1,
              code: Code.createEmpty(),
            };
            definitionContainerId1 = db.elements.insertElement(
              definitionContainerProps1
            );

            const definitionModelProps3: ModelProps = {
              classFullName: DefinitionModel.classFullName,
              modeledElement: { id: definitionContainerId1 },
              parentModel: definitionPartitionModelId1,
            };
            definitionContainerModelId1 = db.models.insertModel(
              definitionModelProps3
            );
          },
        },
      },
      1: { branch: { branch: "master" } },
      2: {
        master: {
          manualUpdate(db) {
            db.models.deleteModel(definitionContainerModelId1);
            db.models.deleteModel(definitionPartitionModelId1);
          },
        },
      },
      3: { branch: { sync: ["master"] } },
      4: {
        master: {
          manualUpdate(db) {
            db.models.deleteModel(definitionPartitionModelId2);
          },
        },
      },
      5: { branch: { sync: ["master"] } },
    };

    const { trackedIModels, tearDown } = await runTimeline(timeline, {
      iTwinId,
      accessToken,
    });

    const master = trackedIModels.get("master")!;
    const branch = trackedIModels.get("branch")!;

    expect(master.db.models.tryGetModel(definitionContainerModelId1!)).to.be
      .undefined;
    expect(master.db.elements.tryGetElement(definitionContainerId1!)).to.be
      .undefined;
    expect(master.db.models.tryGetModel(definitionPartitionModelId1!)).to.be
      .undefined;
    expect(master.db.elements.tryGetElement(definitionPartitionId2!)).to.not.be
      .undefined;
    expect(master.db.models.tryGetModel(definitionPartitionModelId2!)).to.be
      .undefined;

    expect(branch.db.models.tryGetModel(definitionContainerModelId1!)).to.be
      .undefined;
    expect(branch.db.elements.tryGetElement(definitionContainerId1!)).to.be
      .undefined;
    expect(branch.db.models.tryGetModel(definitionPartitionModelId1!)).to.be
      .undefined;
    expect(branch.db.elements.tryGetElement(definitionPartitionId2!)).to.not.be
      .undefined;
    expect(branch.db.models.tryGetModel(definitionPartitionModelId2!)).to.be
      .undefined;

    await tearDown();
    sinon.restore();
  });

  it("should use the lastMod of provenanceDb's element as the provenance aspect version", async () => {
    const timeline: Timeline = [
      { master: { 1: 1 } },
      { branch: { branch: "master" } },
      { branch: { 1: 2 } },
      { master: { sync: ["branch"] } },
      {
        assert({ master, branch }) {
          const elem1InMaster = TestUtils.IModelTestUtils.queryByUserLabel(
            master.db,
            "1"
          );
          expect(elem1InMaster).not.to.be.undefined;
          const elem1InBranch = TestUtils.IModelTestUtils.queryByUserLabel(
            branch.db,
            "1"
          );
          expect(elem1InBranch).not.to.be.undefined;
          const lastModInMaster =
            master.db.elements.queryLastModifiedTime(elem1InMaster);

          const physElem1Esas = branch.db.elements.getAspects(
            elem1InBranch,
            ExternalSourceAspect.classFullName
          ) as ExternalSourceAspect[];
          expect(physElem1Esas).to.have.lengthOf(1);
          expect(physElem1Esas[0].version).to.equal(lastModInMaster);
        },
      },
    ];

    const { tearDown } = await runTimeline(timeline, {
      iTwinId,
      accessToken,
      transformerOpts: { forceExternalSourceAspectProvenance: true },
    });

    await tearDown();
    sinon.restore();
  });

  it("should successfully process changes when codeValues are switched around between elements", async () => {
    const timeline: Timeline = [
      { master: { 1: 1, 2: 2, 3: 3 } },
      { branch: { branch: "master" } },
      {
        master: {
          manualUpdate(masterDb) {
            const elem1Id = IModelTestUtils.queryByCodeValue(masterDb, "1");
            const elem2Id = IModelTestUtils.queryByCodeValue(masterDb, "2");
            const elem3Id = IModelTestUtils.queryByCodeValue(masterDb, "3");
            const elem1 = masterDb.elements.getElement(elem1Id);
            const elem2 = masterDb.elements.getElement(elem2Id);
            const elem3 = masterDb.elements.getElement(elem3Id);
            elem1.code.value = "tempValue"; // need a temp value to avoid conflicts
            elem1.update();
            elem2.code.value = "1";
            elem2.update();
            elem3.code.value = "2";
            elem3.update();
            elem1.code.value = "3";
            elem1.update();
          },
        },
      },
      { branch: { sync: ["master"] } },
      {
        assert({ master, branch }) {
          for (const iModel of [branch, master]) {
            const elem1Id = IModelTestUtils.queryByCodeValue(iModel.db, "1");
            const elem2Id = IModelTestUtils.queryByCodeValue(iModel.db, "2");
            const elem3Id = IModelTestUtils.queryByCodeValue(iModel.db, "3");
            const elem1 = iModel.db.elements.getElement(elem1Id);
            const elem2 = iModel.db.elements.getElement(elem2Id);
            const elem3 = iModel.db.elements.getElement(elem3Id);
            expect(elem1.userLabel).to.equal("2");
            expect(elem2.userLabel).to.equal("3");
            expect(elem3.userLabel).to.equal("1");
          }
        },
      },
    ];

    const { tearDown } = await runTimeline(timeline, { iTwinId, accessToken });
    await tearDown();
  });

  it("should successfully process changes when Definition Elements' codeValues are switched around", async () => {
    const timeline: Timeline = [
      {
        master: {
          manualUpdate(masterDb) {
            const categoryA = SpatialCategory.create(
              masterDb,
              IModel.dictionaryId,
              "A"
            );
            const categoryB = SpatialCategory.create(
              masterDb,
              IModel.dictionaryId,
              "B"
            );
            categoryA.userLabel = "A";
            categoryB.userLabel = "B";
            categoryA.insert();
            categoryB.insert();
          },
        },
      },
      { branch: { branch: "master" } },
      {
        master: {
          manualUpdate(masterDb) {
            const categoryA = masterDb.elements.getElement(
              SpatialCategory.createCode(masterDb, IModel.dictionaryId, "A")
            );
            const categoryB = masterDb.elements.getElement(
              SpatialCategory.createCode(masterDb, IModel.dictionaryId, "B")
            );
            categoryA.code.value = "temp";
            categoryA.update();
            categoryB.code.value = "A";
            categoryB.update();
            categoryA.code.value = "B";
            categoryA.update();
          },
        },
      },
      { branch: { sync: ["master"] } },
      {
        assert({ master, branch }) {
          for (const iModel of [branch, master]) {
            const categoryA = iModel.db.elements.getElement(
              SpatialCategory.createCode(iModel.db, IModel.dictionaryId, "A")
            );
            const categoryB = iModel.db.elements.getElement(
              SpatialCategory.createCode(iModel.db, IModel.dictionaryId, "B")
            );
            expect(categoryA.userLabel).to.equal("B");
            expect(categoryB.userLabel).to.equal("A");
          }
        },
      },
    ];

    const { tearDown } = await runTimeline(timeline, { iTwinId, accessToken });
    await tearDown();
  });
});<|MERGE_RESOLUTION|>--- conflicted
+++ resolved
@@ -806,13 +806,7 @@
       assert.equal(7, count(sourceDb, PhysicalModel.classFullName));
       // 60 elements added
       assert.equal(185, count(sourceDb, PhysicalObject.classFullName));
-<<<<<<< HEAD
-      transformer.exporter["_initialized"] = false;
-      await transformer.processChanges({
-        accessToken,
-        startChangeset: sourceDb.changeset,
-      });
-=======
+      // transformer.exporter["_initialized"] = false;
       transformer = new PhysicalModelConsolidator(
         sourceDb,
         targetDb,
@@ -822,7 +816,6 @@
         }
       );
       await transformer.process();
->>>>>>> 72ad128a
       transformer.dispose();
 
       const sql = `SELECT ECInstanceId, Model.Id FROM ${PhysicalObject.classFullName}`;
