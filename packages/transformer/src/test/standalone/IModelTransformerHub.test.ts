/*---------------------------------------------------------------------------------------------
* Copyright (c) Bentley Systems, Incorporated. All rights reserved.
* See LICENSE.md in the project root for license terms and full copyright notice.
*--------------------------------------------------------------------------------------------*/

import { assert, expect } from "chai";
import * as path from "path";
import * as semver from "semver";
import {
<<<<<<< HEAD
  BisCoreSchema, BriefcaseDb, BriefcaseManager, CategorySelector, deleteElementTree, DisplayStyle3d, ECSqlStatement, Element, ElementGroupsMembers, ElementOwnsChildElements, ElementRefersToElements,
  ExternalSourceAspect, GenericSchema, HubMock, IModelDb, IModelHost, IModelJsFs, IModelJsNative, ModelSelector, NativeLoggerCategory, PhysicalModel,
  PhysicalObject, PhysicalPartition, SnapshotDb, SpatialCategory, SpatialViewDefinition, Subject, SubjectOwnsPartitionElements, SubjectOwnsSubjects,
} from "@itwin/core-backend";

import * as TestUtils from "../TestUtils";
import { AccessToken, DbResult, Guid, GuidString, Id64, Id64Array, Id64String, Logger, LogLevel } from "@itwin/core-bentley";
import { Code, ColorDef, ElementAspectProps, ElementProps, ExternalSourceAspectProps, IModel, IModelVersion, PhysicalElementProps, Placement3d, SubCategoryAppearance } from "@itwin/core-common";
=======
  BisCoreSchema, BriefcaseDb, BriefcaseManager, CategorySelector, DefinitionContainer, DefinitionModel, DefinitionPartition, deleteElementTree, DisplayStyle3d, Element, ElementOwnsChildElements, ElementOwnsExternalSourceAspects, ElementRefersToElements,
  ExternalSourceAspect, GenericSchema, HubMock, IModelDb, IModelHost, IModelJsFs, IModelJsNative, ModelSelector, NativeLoggerCategory, PhysicalModel,
  PhysicalObject, SnapshotDb, SpatialCategory, SpatialViewDefinition, Subject, SubjectOwnsPartitionElements,
} from "@itwin/core-backend";

import * as TestUtils from "../TestUtils";
import { AccessToken, Guid, GuidString, Id64, Id64String, Logger, LogLevel } from "@itwin/core-bentley";
import { Code, ColorDef, DefinitionElementProps, ElementProps, ExternalSourceAspectProps, IModel, IModelVersion, InformationPartitionElementProps, ModelProps, SpatialViewDefinitionProps, SubCategoryAppearance } from "@itwin/core-common";
>>>>>>> bfa72488
import { Point3d, YawPitchRollAngles } from "@itwin/core-geometry";
import { IModelExporter, IModelImporter, IModelTransformer, TransformerLoggerCategory } from "../../transformer";
import {
  CountingIModelImporter, HubWrappers, IModelToTextFileExporter, IModelTransformerTestUtils, PhysicalModelConsolidator, TestIModelTransformer,
  TransformerExtensiveTestScenario as TransformerExtensiveTestScenario,
} from "../IModelTransformerUtils";
import { KnownTestLocations } from "../TestUtils/KnownTestLocations";
import { IModelTestUtils } from "../TestUtils";

import "./TransformerTestStartup"; // calls startup/shutdown IModelHost before/after all tests
import * as sinon from "sinon";
import { assertElemState, deleted, populateTimelineSeed, runTimeline, Timeline, TimelineIModelState } from "../TestUtils/TimelineTestUtil";
import { DetachedExportElementAspectsStrategy } from "../../DetachedExportElementAspectsStrategy";

const { count } = IModelTestUtils;

describe("IModelTransformerHub", () => {
  const outputDir = path.join(KnownTestLocations.outputDir, "IModelTransformerHub");
  let iTwinId: GuidString;
  let accessToken: AccessToken;

  let saveAndPushChanges: (db: BriefcaseDb, desc: string) => Promise<void>;

  before(async () => {
    HubMock.startup("IModelTransformerHub", KnownTestLocations.outputDir);
    iTwinId = HubMock.iTwinId;
    IModelJsFs.recursiveMkDirSync(outputDir);

    accessToken = await HubWrappers.getAccessToken(TestUtils.TestUserType.Regular);
    saveAndPushChanges = IModelTestUtils.saveAndPushChanges.bind(IModelTestUtils, accessToken);

    // initialize logging
    if (process.env.TRANSFORMER_TESTS_USE_LOG) {
      Logger.initializeToConsole();
      Logger.setLevelDefault(LogLevel.Error);
      Logger.setLevel(TransformerLoggerCategory.IModelExporter, LogLevel.Trace);
      Logger.setLevel(TransformerLoggerCategory.IModelImporter, LogLevel.Trace);
      Logger.setLevel(TransformerLoggerCategory.IModelTransformer, LogLevel.Trace);
      Logger.setLevel(NativeLoggerCategory.Changeset, LogLevel.Trace);
    }
  });
  after(() => HubMock.shutdown());

  const createPopulatedIModelHubIModel = async (iModelName: string, prepareIModel?: (iModel: SnapshotDb) => void | Promise<void>): Promise<string> => {
    // Create and push seed of IModel
    const seedFileName = path.join(outputDir, `${iModelName}.bim`);
    if (IModelJsFs.existsSync(seedFileName))
      IModelJsFs.removeSync(seedFileName);

    const seedDb = SnapshotDb.createEmpty(seedFileName, { rootSubject: { name: iModelName } });
    assert.isTrue(IModelJsFs.existsSync(seedFileName));
    await prepareIModel?.(seedDb);
    seedDb.saveChanges();
    seedDb.close();

    const iModelId = await IModelHost.hubAccess.createNewIModel({ iTwinId, iModelName, description: "source", version0: seedFileName, noLocks: true });
    return iModelId;
  };

  it("Transform source iModel to target iModel", async () => {
    const sourceIModelId = await createPopulatedIModelHubIModel("TransformerSource", async (sourceSeedDb) => {
      await TestUtils.ExtensiveTestScenario.prepareDb(sourceSeedDb);
    });

    const targetIModelId = await createPopulatedIModelHubIModel("TransformerTarget", async (targetSeedDb) => {
      await TransformerExtensiveTestScenario.prepareTargetDb(targetSeedDb);
      assert.isTrue(targetSeedDb.codeSpecs.hasName("TargetCodeSpec")); // inserted by prepareTargetDb
    });

    try {
      const sourceDb = await HubWrappers.downloadAndOpenBriefcase({ accessToken, iTwinId, iModelId: sourceIModelId });
      const targetDb = await HubWrappers.downloadAndOpenBriefcase({ accessToken, iTwinId, iModelId: targetIModelId });
      assert.isTrue(sourceDb.isBriefcaseDb());
      assert.isTrue(targetDb.isBriefcaseDb());
      assert.isFalse(sourceDb.isSnapshot);
      assert.isFalse(targetDb.isSnapshot);
      assert.isTrue(targetDb.codeSpecs.hasName("TargetCodeSpec")); // make sure prepareTargetDb changes were saved and pushed to iModelHub

      if (true) { // initial import
        TestUtils.ExtensiveTestScenario.populateDb(sourceDb);
        sourceDb.saveChanges();
        await sourceDb.pushChanges({ accessToken, description: "Populate source" });

        // Use IModelExporter.exportChanges to verify the changes to the sourceDb
        const sourceExportFileName: string = IModelTransformerTestUtils.prepareOutputFile("IModelTransformer", "TransformerSource-ExportChanges-1.txt");
        assert.isFalse(IModelJsFs.existsSync(sourceExportFileName));
        const sourceExporter = new IModelToTextFileExporter(sourceDb, sourceExportFileName);
        sourceExporter.exporter["_resetChangeDataOnExport"] = false;
        await sourceExporter.exportChanges(accessToken);
        assert.isTrue(IModelJsFs.existsSync(sourceExportFileName));
        const sourceDbChanges = (sourceExporter.exporter as any)._sourceDbChanges; // access private member for testing purposes
        assert.exists(sourceDbChanges);
        // expect inserts and 1 update from populateSourceDb
        assert.isAtLeast(sourceDbChanges.codeSpec.insertIds.size, 1);
        assert.isAtLeast(sourceDbChanges.element.insertIds.size, 1);
        assert.isAtLeast(sourceDbChanges.aspect.insertIds.size, 1);
        assert.isAtLeast(sourceDbChanges.model.insertIds.size, 1);
        assert.equal(sourceDbChanges.model.updateIds.size, 1, "Expect the RepositoryModel to be updated");
        assert.isTrue(sourceDbChanges.model.updateIds.has(IModel.repositoryModelId));
        assert.isAtLeast(sourceDbChanges.relationship.insertIds.size, 1);
        // expect no other updates nor deletes from populateSourceDb
        assert.equal(sourceDbChanges.codeSpec.updateIds.size, 0);
        assert.equal(sourceDbChanges.codeSpec.deleteIds.size, 0);
        assert.equal(sourceDbChanges.element.updateIds.size, 0);
        assert.equal(sourceDbChanges.element.deleteIds.size, 0);
        assert.equal(sourceDbChanges.aspect.updateIds.size, 0);
        assert.equal(sourceDbChanges.aspect.deleteIds.size, 0);
        assert.equal(sourceDbChanges.model.deleteIds.size, 0);
        assert.equal(sourceDbChanges.relationship.updateIds.size, 0);
        assert.equal(sourceDbChanges.relationship.deleteIds.size, 0);

        const transformer = new TestIModelTransformer(sourceDb, targetDb);
        await transformer.processChanges({ accessToken });
        transformer.dispose();
        targetDb.saveChanges();
        await targetDb.pushChanges({ accessToken, description: "Import #1" });
        TransformerExtensiveTestScenario.assertTargetDbContents(sourceDb, targetDb);

        // Use IModelExporter.exportChanges to verify the changes to the targetDb
        const targetExportFileName: string = IModelTransformerTestUtils.prepareOutputFile("IModelTransformer", "TransformerTarget-ExportChanges-1.txt");
        assert.isFalse(IModelJsFs.existsSync(targetExportFileName));
        const targetExporter = new IModelToTextFileExporter(targetDb, targetExportFileName);
        targetExporter.exporter["_resetChangeDataOnExport"] = false;
        await targetExporter.exportChanges(accessToken);
        assert.isTrue(IModelJsFs.existsSync(targetExportFileName));
        const targetDbChanges: any = (targetExporter.exporter as any)._sourceDbChanges; // access private member for testing purposes
        assert.exists(targetDbChanges);
        // expect inserts and a few updates from transforming the result of populateSourceDb
        assert.isAtLeast(targetDbChanges.codeSpec.insertIds.size, 1);
        assert.isAtLeast(targetDbChanges.element.insertIds.size, 1);
        assert.isAtMost(targetDbChanges.element.updateIds.size, 1, "Expect the root Subject to be updated");
        assert.isAtLeast(targetDbChanges.aspect.insertIds.size, 1);
        assert.isAtLeast(targetDbChanges.model.insertIds.size, 1);
        assert.isAtMost(targetDbChanges.model.updateIds.size, 1, "Expect the RepositoryModel to be updated");
        assert.isTrue(targetDbChanges.model.updateIds.has(IModel.repositoryModelId));
        assert.isAtLeast(targetDbChanges.relationship.insertIds.size, 1);
        // expect no other changes from transforming the result of populateSourceDb
        assert.equal(targetDbChanges.codeSpec.updateIds.size, 0);
        assert.equal(targetDbChanges.codeSpec.deleteIds.size, 0);
        assert.equal(targetDbChanges.element.deleteIds.size, 0);
        assert.equal(targetDbChanges.aspect.updateIds.size, 0);
        assert.equal(targetDbChanges.aspect.deleteIds.size, 0);
        assert.equal(targetDbChanges.model.deleteIds.size, 0);
        assert.equal(targetDbChanges.relationship.updateIds.size, 0);
        assert.equal(targetDbChanges.relationship.deleteIds.size, 0);
      }

      if (true) { // second import with no changes to source, should be a no-op
        const numTargetElements: number = count(targetDb, Element.classFullName);
        const numTargetExternalSourceAspects: number = count(targetDb, ExternalSourceAspect.classFullName);
        const numTargetRelationships: number = count(targetDb, ElementRefersToElements.classFullName);
        const targetImporter = new CountingIModelImporter(targetDb);
        const transformer = new TestIModelTransformer(sourceDb, targetImporter);
        await transformer.processChanges({ accessToken });
        assert.equal(targetImporter.numModelsInserted, 0);
        assert.equal(targetImporter.numModelsUpdated, 0);
        assert.equal(targetImporter.numElementsInserted, 0);
        expect(targetImporter.numElementsUpdated).to.equal(0);
        assert.equal(targetImporter.numElementsDeleted, 0);
        assert.equal(targetImporter.numElementAspectsInserted, 0);
        assert.equal(targetImporter.numElementAspectsUpdated, 0);
        assert.equal(targetImporter.numRelationshipsInserted, 0);
        assert.equal(targetImporter.numRelationshipsUpdated, 0);
        assert.equal(numTargetElements, count(targetDb, Element.classFullName), "Second import should not add elements");
        assert.equal(numTargetExternalSourceAspects, count(targetDb, ExternalSourceAspect.classFullName), "Second import should not add aspects");
        assert.equal(numTargetRelationships, count(targetDb, ElementRefersToElements.classFullName), "Second import should not add relationships");
        targetDb.saveChanges();
        assert.isFalse(targetDb.nativeDb.hasPendingTxns());
        await targetDb.pushChanges({ accessToken, description: "Should not actually push because there are no changes" });
        transformer.dispose();
      }

      if (true) { // update source db, then import again
        TestUtils.ExtensiveTestScenario.updateDb(sourceDb);
        sourceDb.saveChanges();
        await sourceDb.pushChanges({ accessToken, description: "Update source" });

        // Use IModelExporter.exportChanges to verify the changes to the sourceDb
        const sourceExportFileName: string = IModelTransformerTestUtils.prepareOutputFile("IModelTransformer", "TransformerSource-ExportChanges-2.txt");
        assert.isFalse(IModelJsFs.existsSync(sourceExportFileName));
        const sourceExporter = new IModelToTextFileExporter(sourceDb, sourceExportFileName);
        sourceExporter.exporter["_resetChangeDataOnExport"] = false;
        await sourceExporter.exportChanges(accessToken);
        assert.isTrue(IModelJsFs.existsSync(sourceExportFileName));
        const sourceDbChanges: any = (sourceExporter.exporter as any)._sourceDbChanges; // access private member for testing purposes
        assert.exists(sourceDbChanges);
        // expect some inserts from updateDb
        assert.equal(sourceDbChanges.codeSpec.insertIds.size, 0);
        assert.equal(sourceDbChanges.element.insertIds.size, 1);
        assert.equal(sourceDbChanges.aspect.insertIds.size, 0);
        assert.equal(sourceDbChanges.model.insertIds.size, 0);
        assert.equal(sourceDbChanges.relationship.insertIds.size, 2);
        // expect some updates from updateDb
        assert.isAtLeast(sourceDbChanges.element.updateIds.size, 1);
        assert.isAtLeast(sourceDbChanges.aspect.updateIds.size, 1);
        assert.isAtLeast(sourceDbChanges.model.updateIds.size, 1);
        assert.isAtLeast(sourceDbChanges.relationship.updateIds.size, 1);
        // expect some deletes from updateDb
        assert.isAtLeast(sourceDbChanges.element.deleteIds.size, 1);
        assert.equal(sourceDbChanges.relationship.deleteIds.size, 1);
        assert.equal(sourceDbChanges.model.deleteIds.size, 1);
        // don't expect other changes from updateDb
        assert.equal(sourceDbChanges.codeSpec.updateIds.size, 0);
        assert.equal(sourceDbChanges.codeSpec.deleteIds.size, 0);
        assert.equal(sourceDbChanges.aspect.deleteIds.size, 0);

        const transformer = new TestIModelTransformer(sourceDb, targetDb);
        await transformer.processChanges({ accessToken });
        transformer.dispose();
        targetDb.saveChanges();
        await targetDb.pushChanges({ accessToken, description: "Import #2" });
        TestUtils.ExtensiveTestScenario.assertUpdatesInDb(targetDb);

        // Use IModelExporter.exportChanges to verify the changes to the targetDb
        const targetExportFileName: string = IModelTransformerTestUtils.prepareOutputFile("IModelTransformer", "TransformerTarget-ExportChanges-2.txt");
        assert.isFalse(IModelJsFs.existsSync(targetExportFileName));
        const targetExporter = new IModelToTextFileExporter(targetDb, targetExportFileName);
        targetExporter.exporter["_resetChangeDataOnExport"] = false;
        await targetExporter.exportChanges(accessToken);
        assert.isTrue(IModelJsFs.existsSync(targetExportFileName));
        const targetDbChanges: any = (targetExporter.exporter as any)._sourceDbChanges; // access private member for testing purposes
        assert.exists(targetDbChanges);
        // expect some inserts from transforming the result of updateDb
        assert.equal(targetDbChanges.codeSpec.insertIds.size, 0);
        assert.equal(targetDbChanges.element.insertIds.size, 1);
        assert.equal(targetDbChanges.aspect.insertIds.size, 0);
        assert.equal(targetDbChanges.model.insertIds.size, 0);
        assert.equal(targetDbChanges.relationship.insertIds.size, 2);
        // expect some updates from transforming the result of updateDb
        assert.isAtLeast(targetDbChanges.element.updateIds.size, 1);
        assert.isAtLeast(targetDbChanges.aspect.updateIds.size, 1);
        assert.isAtLeast(targetDbChanges.model.updateIds.size, 1);
        assert.isAtLeast(targetDbChanges.relationship.updateIds.size, 1);
        // expect some deletes from transforming the result of updateDb
        assert.isAtLeast(targetDbChanges.element.deleteIds.size, 1);
        assert.isAtLeast(targetDbChanges.aspect.deleteIds.size, 0);
        assert.equal(targetDbChanges.relationship.deleteIds.size, 1);
        assert.equal(targetDbChanges.model.deleteIds.size, 1);
        // don't expect other changes from transforming the result of updateDb
        assert.equal(targetDbChanges.codeSpec.updateIds.size, 0);
        assert.equal(targetDbChanges.codeSpec.deleteIds.size, 0);
      }

      const sourceIModelChangeSets = await IModelHost.hubAccess.queryChangesets({ accessToken, iModelId: sourceIModelId });
      const targetIModelChangeSets = await IModelHost.hubAccess.queryChangesets({ accessToken, iModelId: targetIModelId });
      assert.equal(sourceIModelChangeSets.length, 2);
      assert.equal(targetIModelChangeSets.length, 2);

      await HubWrappers.closeAndDeleteBriefcaseDb(accessToken, sourceDb);
      await HubWrappers.closeAndDeleteBriefcaseDb(accessToken, targetDb);
    } finally {
      try {
        await IModelHost.hubAccess.deleteIModel({ iTwinId, iModelId: sourceIModelId });
        await IModelHost.hubAccess.deleteIModel({ iTwinId, iModelId: targetIModelId });
      } catch (err) {
        // eslint-disable-next-line no-console
        console.log("can't destroy", err);
      }
    }
  });

  it("should consolidate PhysicalModels", async () => {
    const sourceIModelName: string = IModelTransformerTestUtils.generateUniqueName("ConsolidateModelsSource");
    const sourceIModelId = await HubWrappers.recreateIModel({ accessToken, iTwinId, iModelName: sourceIModelName, noLocks: true });
    assert.isTrue(Guid.isGuid(sourceIModelId));
    const targetIModelName: string = IModelTransformerTestUtils.generateUniqueName("ConsolidateModelsTarget");
    const targetIModelId = await HubWrappers.recreateIModel({ accessToken, iTwinId, iModelName: targetIModelName, noLocks: true });
    assert.isTrue(Guid.isGuid(targetIModelId));

    try {
      // open/upgrade sourceDb
      const sourceDb = await HubWrappers.downloadAndOpenBriefcase({ accessToken, iTwinId, iModelId: sourceIModelId });
      const categoryId: Id64String = SpatialCategory.insert(sourceDb, IModel.dictionaryId, "SpatialCategory", { color: ColorDef.green.toJSON() });
      const sourceModelIds: Id64Array = [];

      const insertPhysicalObject = (physicalModelId: Id64String, modelIndex: number, originX: number, originY: number, undefinedFederationGuid: boolean = false) => {
        const physicalObjectProps1: PhysicalElementProps = {
          classFullName: PhysicalObject.classFullName,
          model: physicalModelId,
          category: categoryId,
          code: Code.createEmpty(),
          userLabel: `M${modelIndex}-PhysicalObject(${originX},${originY})`,
          geom: IModelTransformerTestUtils.createBox(Point3d.create(1, 1, 1)),
          placement: Placement3d.fromJSON({ origin: { x: originX, y: originY }, angles: {} }),
        };
        if (undefinedFederationGuid)
          physicalObjectProps1.federationGuid = Guid.empty;
        sourceDb.elements.insertElement(physicalObjectProps1);
      };

      const insertModelWithElements = (modelIndex: number): Id64String => {
        const sourceModelId: Id64String = PhysicalModel.insert(sourceDb, IModel.rootSubjectId, `PhysicalModel${modelIndex}`);
        const xArray: number[] = [20 * modelIndex + 1, 20 * modelIndex + 3, 20 * modelIndex + 5, 20 * modelIndex + 7, 20 * modelIndex + 9];
        const yArray: number[] = [0, 2, 4, 6, 8];
        let undefinedFederationGuid = false;
        for (const x of xArray) {
          for (const y of yArray) {
              insertPhysicalObject(sourceModelId, modelIndex, x, y, undefinedFederationGuid);
              undefinedFederationGuid = !undefinedFederationGuid;
          }
        }
        return sourceModelId;
      };

      // insert models 0-4 with 25 elements each (5*25).
      for (let i = 0; i < 5; i++) {
        sourceModelIds.push(insertModelWithElements(i));
      }

      sourceDb.saveChanges();
      assert.equal(5, count(sourceDb, PhysicalModel.classFullName));
      assert.equal(125, count(sourceDb, PhysicalObject.classFullName));
      await sourceDb.pushChanges({ accessToken, description: "5 physical models" });

      const targetDb = await HubWrappers.downloadAndOpenBriefcase({ accessToken, iTwinId, iModelId: targetIModelId });
      const targetModelId: Id64String = PhysicalModel.insert(targetDb, IModel.rootSubjectId, "PhysicalModel");
      assert.isTrue(Id64.isValidId64(targetModelId));
      targetDb.saveChanges();

      const transformer = new PhysicalModelConsolidator(sourceDb, targetDb, targetModelId);
      await transformer.processAll();

      assert.equal(1, count(targetDb, PhysicalModel.classFullName));
      const targetPartition = targetDb.elements.getElement<PhysicalPartition>(targetModelId);
      assert.equal(targetPartition.code.value, "PhysicalModel", "Target PhysicalModel name should not be overwritten during consolidation");
      assert.equal(125, count(targetDb, PhysicalObject.classFullName));
      const aspects = targetDb.elements.getAspects(targetPartition.id, ExternalSourceAspect.classFullName) as ExternalSourceAspect[];
      expect(aspects.map((aspect) => aspect.identifier)).to.have.members(sourceModelIds);
      expect(aspects.length).to.equal(5, "Provenance should be recorded for each source PhysicalModel");

      // Insert 10 objects under model-1
      const xArr: number[] = [101, 105];
      const yArr: number[] = [0, 2, 4, 6, 8];
      let undefinedFedGuid = false;
      for (const x of xArr) {
        for (const y of yArr) {
          insertPhysicalObject(sourceModelIds[1], 1, x, y, undefinedFedGuid);
          undefinedFedGuid = !undefinedFedGuid;
        }
      }

      // Update model2 and partition2
      const model2 = sourceDb.models.getModel(sourceModelIds[2]);
      model2.isPrivate = true;
      model2.update();

      const partition2 = sourceDb.elements.getElement(sourceModelIds[2]);
      partition2.userLabel = "Element-Updated";
      partition2.update();

      // insert model 5 & 6 and 50 physical objects
      for (let i = 5; i < 7; i++) {
        sourceModelIds.push(insertModelWithElements(i));
      }

      sourceDb.saveChanges();
      await sourceDb.pushChanges({description: "additional PhysicalModels"});
      // 2 models added
      assert.equal(7, count(sourceDb, PhysicalModel.classFullName));
      // 60 elements added
      assert.equal(185, count(sourceDb, PhysicalObject.classFullName));

      await transformer.processChanges({ accessToken, startChangeset: sourceDb.changeset });
      transformer.dispose();

      const sql = `SELECT ECInstanceId, Model.Id FROM ${PhysicalObject.classFullName}`;
      targetDb.withPreparedStatement(sql, (statement: ECSqlStatement) => {
        let objectCounter = 0;
        while (DbResult.BE_SQLITE_ROW === statement.step()) {
          const targetElementId = statement.getValue(0).getId();
          const targetElement = targetDb.elements.getElement<PhysicalObject>({ id: targetElementId, wantGeometry: true });
          assert.exists(targetElement.geom);
          assert.isFalse(targetElement.calculateRange3d().isNull);
          const targetElementModelId = statement.getValue(1).getId();
          assert.equal(targetModelId, targetElementModelId);
          ++objectCounter;
        }
        assert.equal(185, objectCounter);
      });

      assert.equal(1, count(targetDb, PhysicalModel.classFullName));
      const modelId = targetDb.withPreparedStatement(`SELECT ECInstanceId, isPrivate FROM ${PhysicalModel.classFullName}`, (statement: ECSqlStatement) => {
        if (DbResult.BE_SQLITE_ROW === statement.step()) {
          const isPrivate = statement.getValue(1).getBoolean();
          assert.isFalse(isPrivate);
          return statement.getValue(0).getId();
        }
        return Id64.invalid;
      });
      assert.isTrue(Id64.isValidId64(modelId));

      const physicalPartition = targetDb.elements.getElement<PhysicalPartition>(modelId);
      assert.equal("PhysicalModel", physicalPartition.code.value);

      const sourceAspects = targetDb.elements.getAspects(modelId, ExternalSourceAspect.classFullName) as ExternalSourceAspect[];
      expect(sourceAspects.map((aspect) => aspect.identifier)).to.have.members(sourceModelIds);

      // close iModel briefcases
      await HubWrappers.closeAndDeleteBriefcaseDb(accessToken, sourceDb);
      await HubWrappers.closeAndDeleteBriefcaseDb(accessToken, targetDb);
    } finally {
      try {
        // delete iModel briefcases
        await IModelHost.hubAccess.deleteIModel({ iTwinId, iModelId: sourceIModelId });
        await IModelHost.hubAccess.deleteIModel({ iTwinId, iModelId: targetIModelId });
      } catch (err) {
        // eslint-disable-next-line no-console
        console.log("can't destroy", err);
      }
    }
  });

  it("Clone/upgrade test", async () => {
    const sourceIModelName: string = IModelTransformerTestUtils.generateUniqueName("CloneSource");
    const sourceIModelId = await HubWrappers.recreateIModel({ accessToken, iTwinId, iModelName: sourceIModelName, noLocks: true });
    assert.isTrue(Guid.isGuid(sourceIModelId));
    const targetIModelName: string = IModelTransformerTestUtils.generateUniqueName("CloneTarget");
    const targetIModelId = await HubWrappers.recreateIModel({ accessToken, iTwinId, iModelName: targetIModelName, noLocks: true });
    assert.isTrue(Guid.isGuid(targetIModelId));

    try {
      // open/upgrade sourceDb
      const sourceDb = await HubWrappers.downloadAndOpenBriefcase({ accessToken, iTwinId, iModelId: sourceIModelId });
      const seedBisCoreVersion = sourceDb.querySchemaVersion(BisCoreSchema.schemaName)!;
      assert.isTrue(semver.satisfies(seedBisCoreVersion, ">= 1.0.1"));
      await sourceDb.importSchemas([BisCoreSchema.schemaFilePath, GenericSchema.schemaFilePath]);
      const updatedBisCoreVersion = sourceDb.querySchemaVersion(BisCoreSchema.schemaName)!;
      assert.isTrue(semver.satisfies(updatedBisCoreVersion, ">= 1.0.10"));
      assert.isTrue(sourceDb.containsClass(ExternalSourceAspect.classFullName), "Expect BisCore to be updated and contain ExternalSourceAspect");
      const expectedHasPendingTxns: boolean = seedBisCoreVersion !== updatedBisCoreVersion;

      // push sourceDb schema changes
      assert.equal(sourceDb.nativeDb.hasPendingTxns(), expectedHasPendingTxns, "Expect importSchemas to have saved changes");
      assert.isFalse(sourceDb.nativeDb.hasUnsavedChanges(), "Expect no unsaved changes after importSchemas");
      await sourceDb.pushChanges({ accessToken, description: "Import schemas to upgrade BisCore" }); // may push schema changes

      // import schemas again to test common scenario of not knowing whether schemas are up-to-date or not..
      await sourceDb.importSchemas([BisCoreSchema.schemaFilePath, GenericSchema.schemaFilePath]);
      assert.isFalse(sourceDb.nativeDb.hasPendingTxns(), "Expect importSchemas to be a no-op");
      assert.isFalse(sourceDb.nativeDb.hasUnsavedChanges(), "Expect importSchemas to be a no-op");
      sourceDb.saveChanges(); // will be no changes to save in this case
      await sourceDb.pushChanges({ accessToken, description: "Import schemas again" }); // will be no changes to push in this case

      // populate sourceDb
      IModelTransformerTestUtils.populateTeamIModel(sourceDb, "Test", Point3d.createZero(), ColorDef.green);
      IModelTransformerTestUtils.assertTeamIModelContents(sourceDb, "Test");
      sourceDb.saveChanges();
      await sourceDb.pushChanges({ accessToken, description: "Populate Source" });

      // open/upgrade targetDb
      const targetDb = await HubWrappers.downloadAndOpenBriefcase({ accessToken, iTwinId, iModelId: targetIModelId });
      await targetDb.importSchemas([BisCoreSchema.schemaFilePath, GenericSchema.schemaFilePath]);
      assert.isTrue(targetDb.containsClass(ExternalSourceAspect.classFullName), "Expect BisCore to be updated and contain ExternalSourceAspect");

      // push targetDb schema changes
      targetDb.saveChanges();
      await targetDb.pushChanges({ accessToken, description: "Upgrade BisCore" });

      // import sourceDb changes into targetDb
      const transformer = new IModelTransformer(new IModelExporter(sourceDb), targetDb);
      await transformer.processAll();
      transformer.dispose();
      IModelTransformerTestUtils.assertTeamIModelContents(targetDb, "Test");
      targetDb.saveChanges();
      await targetDb.pushChanges({ accessToken, description: "Import changes from sourceDb" });

      // close iModel briefcases
      await HubWrappers.closeAndDeleteBriefcaseDb(accessToken, sourceDb);
      await HubWrappers.closeAndDeleteBriefcaseDb(accessToken, targetDb);
    } finally {
      try {
        // delete iModel briefcases
        await IModelHost.hubAccess.deleteIModel({ iTwinId, iModelId: sourceIModelId });
        await IModelHost.hubAccess.deleteIModel({ iTwinId, iModelId: targetIModelId });
      } catch (err) {
        // eslint-disable-next-line no-console
        console.log("can't destroy", err);
      }
    }
  });

  it("should merge changes made on a branch back to master", async () => {
    const masterIModelName = "Master";
    const masterSeedFileName = path.join(outputDir, `${masterIModelName}.bim`);
    if (IModelJsFs.existsSync(masterSeedFileName))
      IModelJsFs.removeSync(masterSeedFileName);
    const masterSeedState = {1:1, 2:1, 20:1, 21:1, 40:1, 41:2, 42:3};
    const masterSeedDb = SnapshotDb.createEmpty(masterSeedFileName, { rootSubject: { name: masterIModelName } });
    masterSeedDb.nativeDb.setITwinId(iTwinId); // workaround for "ContextId was not properly setup in the checkpoint" issue
    populateTimelineSeed(masterSeedDb, masterSeedState);

    // 20 will be deleted, so it's important to know remapping deleted elements still works if there is no fedguid
    const noFedGuidElemIds = masterSeedDb.queryEntityIds({ from: "Bis.Element", where: "UserLabel IN (1,20,41,42)" });
    for (const elemId of noFedGuidElemIds)
      masterSeedDb.withSqliteStatement(
        `UPDATE bis_Element SET FederationGuid=NULL WHERE Id=${elemId}`,
        (s) => { expect(s.step()).to.equal(DbResult.BE_SQLITE_DONE); }
      );
    masterSeedDb.performCheckpoint();

    // hard to check this without closing the db...
    const seedSecondConn = SnapshotDb.openFile(masterSeedDb.pathName);
    for (const elemId of noFedGuidElemIds)
      expect(seedSecondConn.elements.getElement(elemId).federationGuid).to.be.undefined;
    seedSecondConn.close();

    const relationships = [
      { sourceLabel: "40", targetLabel: "2", idInBranch1: "not inserted yet", sourceFedGuid: true, targetFedGuid: true },
      { sourceLabel: "41", targetLabel: "42", idInBranch1: "not inserted yet", sourceFedGuid: false, targetFedGuid: false },
    ];

    const masterSeed: TimelineIModelState = {
      // HACK: we know this will only be used for seeding via its path and performCheckpoint
      db: masterSeedDb as any as BriefcaseDb,
      id: "master-seed",
      state: masterSeedState,
    };

    const timeline: Timeline = [
      { master: { seed: masterSeed } }, // masterSeedState is above
      { branch1: { branch: "master" } },
      { master: { 40:5 } },
      { branch2: { branch: "master" } },
      { branch1: { 2:2, 3:1, 4:1 } },
      {
        branch1: {
          manualUpdate(db) {
            relationships.map(
              ({ sourceLabel, targetLabel }, i) => {
                const sourceId = IModelTestUtils.queryByUserLabel(db, sourceLabel);
                const targetId = IModelTestUtils.queryByUserLabel(db, targetLabel);
                assert(sourceId && targetId);
                const rel = ElementGroupsMembers.create(db, sourceId, targetId, 0);
                relationships[i].idInBranch1 = rel.insert();
              }
            );
          },
        },
      },
      {
        branch1: {
          manualUpdate(db) {
            const rel = db.relationships.getInstance<ElementGroupsMembers>(
              ElementGroupsMembers.classFullName,
              relationships[0].idInBranch1,
            );
            rel.memberPriority = 1;
            rel.update();
          },
        },
      },
      { branch1: { 1:2, 3:deleted, 5:1, 6:1, 20:deleted, 21:2 } },
      { branch1: { 21:deleted, 30:1 } },
      { master: { sync: ["branch1"] } }, // first master<-branch1 reverse sync
      {
        assert({ master, branch1 }) {
          assertElemState(master.db, {
            // relationship props are a lot to type out so let's grab those from the branch
            ...branch1.state,
            // double check deletions propagated by sync
            20: undefined as any,
            21: undefined as any,
            40:5, // this element was not changed in the branch, so the sync won't update it
          });
        },
      },
      { branch2: { sync: ["master"] } }, // first master->branch2 forward sync
      { assert({ master, branch2 }) { assertElemState(branch2.db, master.state); } },
      { branch2: { 7:1, 8:1 } },
      // insert 9 and a conflicting state for 7 on master
      { master: { 7:2, 9:1 } },
      { master: { sync: ["branch2"] } }, // first master<-branch2 reverse sync
      {
        assert({ master, branch1, branch2 }) {
          for (const { db } of [master, branch1, branch2]) {
            const elem1Id = IModelTestUtils.queryByUserLabel(db, "1");
            expect(db.elements.getElement(elem1Id).federationGuid).to.be.undefined;

            for (const rel of relationships) {
              const sourceId = IModelTestUtils.queryByUserLabel(db, rel.sourceLabel);
              const targetId = IModelTestUtils.queryByUserLabel(db, rel.targetLabel);
              expect(db.elements.getElement(sourceId).federationGuid !== undefined).to.be.equal(rel.sourceFedGuid);
              expect(db.elements.getElement(targetId).federationGuid !== undefined).to.be.equal(rel.targetFedGuid);
            }
          }

          expect(count(master.db, ExternalSourceAspect.classFullName)).to.equal(0);

          for (const branch of [branch1, branch2]) {
            const elem1Id = IModelTestUtils.queryByUserLabel(branch.db, "1");
            expect(branch.db.elements.getElement(elem1Id).federationGuid).to.be.undefined;
            const aspects =
              [...branch.db.queryEntityIds({ from: "BisCore.ExternalSourceAspect" })]
              .map((aspectId) => branch.db.elements.getAspect(aspectId).toJSON()) as ExternalSourceAspectProps[];
            expect(aspects).to.deep.subsetEqual([
              {
                element: { id: IModelDb.rootSubjectId },
                identifier: master.db.iModelId,
              },
              {
                element: { id: "0xe" }, // link partition
                identifier: "0xe",
              },
              {
                element: { id: IModelDb.dictionaryId },
                identifier: IModelDb.dictionaryId,
              },
              {
                element: { id: elem1Id },
                identifier: elem1Id,
              },
            ]);
            expect(Date.parse(aspects[3].version!)).not.to.be.NaN;
          }

          // branch2 won the conflict since it is the synchronization source
          assertElemState(master.db, {7:1}, { subset: true });
        },
      },
      { master: { 6:2 } },
      {
        master: {
          manualUpdate(db) {
            // FIXME: also delete an element and merge that
            relationships.forEach(
              ({ sourceLabel, targetLabel }) => {
                const sourceId = IModelTestUtils.queryByUserLabel(db, sourceLabel);
                const targetId = IModelTestUtils.queryByUserLabel(db, targetLabel);
                assert(sourceId && targetId);
                const rel = db.relationships.getInstance(
                  ElementGroupsMembers.classFullName,
                  { sourceId, targetId }
                );
                return rel.delete();
              }
            );
          },
        },
      },
      // FIXME: do a later sync and resync
      { branch1: { sync: ["master"] } }, // first master->branch1 forward sync
      {
        assert({branch1}) {
          for (const rel of relationships) {
            expect(branch1.db.relationships.tryGetInstance(
              ElementGroupsMembers.classFullName,
              rel.idInBranch1,
            ), `had ${rel.sourceLabel}->${rel.targetLabel}`).to.be.undefined;
            const sourceId = IModelTestUtils.queryByUserLabel(branch1.db, rel.sourceLabel);
            const targetId = IModelTestUtils.queryByUserLabel(branch1.db, rel.targetLabel);
            assert(sourceId && targetId);
            expect(branch1.db.relationships.tryGetInstance(
              ElementGroupsMembers.classFullName,
              { sourceId, targetId },
            ), `had ${rel.sourceLabel}->${rel.targetLabel}`).to.be.undefined;

            // check rel aspect was deleted
            const srcElemAspects = branch1.db.elements.getAspects(sourceId, ExternalSourceAspect.classFullName) as ExternalSourceAspect[];
            expect(!srcElemAspects.some((a) => a.identifier === rel.idInBranch1)).to.be.true;
            expect(srcElemAspects.length).to.lessThanOrEqual(1);
          }
        },
      },
    ];

    const { trackedIModels, tearDown } = await runTimeline(timeline, { iTwinId, accessToken });

    // create empty iModel meant to contain replayed master history
    const replayedIModelName = "Replayed";
    const replayedIModelId = await IModelHost.hubAccess.createNewIModel({ iTwinId, iModelName: replayedIModelName, description: "blank", noLocks: true });

    const replayedDb = await HubWrappers.downloadAndOpenBriefcase({ accessToken, iTwinId, iModelId: replayedIModelId });
    assert.isTrue(replayedDb.isBriefcaseDb());
    assert.equal(replayedDb.iTwinId, iTwinId);

    try {
      const master = trackedIModels.get("master");
      assert(master);

      const masterDbChangesets = await IModelHost.hubAccess.downloadChangesets({ accessToken, iModelId: master.id, targetDir: BriefcaseManager.getChangeSetsPath(master.id) });
      assert.equal(masterDbChangesets.length, 6);
      const masterDeletedElementIds = new Set<Id64String>();
      const masterDeletedRelationshipIds = new Set<Id64String>();
      for (const masterDbChangeset of masterDbChangesets) {
        assert.isDefined(masterDbChangeset.id);
        assert.isDefined(masterDbChangeset.description); // test code above always included a change description when pushChanges was called
        const changesetPath = masterDbChangeset.pathname;
        assert.isTrue(IModelJsFs.existsSync(changesetPath));
        // below is one way of determining the set of elements that were deleted in a specific changeset
        const statusOrResult = master.db.nativeDb.extractChangedInstanceIdsFromChangeSets([changesetPath]);
        assert.isUndefined(statusOrResult.error);
        const result = statusOrResult.result;
        if (result === undefined)
          throw Error("expected to be defined");

        if (result.element?.delete) {
          result.element.delete.forEach((id: Id64String) => masterDeletedElementIds.add(id));
        }
        if (result.relationship?.delete) {
          result.relationship.delete.forEach((id: Id64String) => masterDeletedRelationshipIds.add(id));
        }
      }
      expect(masterDeletedElementIds.size).to.equal(2); // elem '3' is never seen by master
      expect(masterDeletedRelationshipIds.size).to.equal(2);

      // replay master history to create replayed iModel
      const sourceDb = await HubWrappers.downloadAndOpenBriefcase({ accessToken, iTwinId, iModelId: master.id, asOf: IModelVersion.first().toJSON() });
      const makeReplayTransformer = () => {
        const result = new IModelTransformer(sourceDb, replayedDb);
        // this replay strategy pretends that deleted elements never existed
        for (const elementId of masterDeletedElementIds) {
          result.exporter.excludeElement(elementId);
        }
        return result;
      };

      // FIXME: need to figure out how best to add the new restriction that transformers should not be
      // reused across processChanges calls (or remove that restriction)

      // NOTE: this test knows that there were no schema changes, so does not call `processSchemas`
      const replayInitTransformer = makeReplayTransformer();
      await replayInitTransformer.processAll(); // process any elements that were part of the "seed"
      replayInitTransformer.dispose();

      await saveAndPushChanges(replayedDb, "changes from source seed");
      for (const masterDbChangeset of masterDbChangesets) {
        const replayTransformer = makeReplayTransformer();
        await sourceDb.pullChanges({ accessToken, toIndex: masterDbChangeset.index });
        await replayTransformer.processChanges({ accessToken, startChangeset: sourceDb.changeset });
        await saveAndPushChanges(replayedDb, masterDbChangeset.description ?? "");
        replayTransformer.dispose();
      }
      sourceDb.close();
      assertElemState(replayedDb, master.state); // should have same ending state as masterDb

      // make sure there are no deletes in the replay history (all elements that were eventually deleted from masterDb were excluded)
      const replayedDbChangesets = await IModelHost.hubAccess.downloadChangesets({ accessToken, iModelId: replayedIModelId, targetDir: BriefcaseManager.getChangeSetsPath(replayedIModelId) });
      assert.isAtLeast(replayedDbChangesets.length, masterDbChangesets.length); // replayedDb will have more changesets when seed contains elements
      const replayedDeletedElementIds = new Set<Id64String>();
      for (const replayedDbChangeset of replayedDbChangesets) {
        assert.isDefined(replayedDbChangeset.id);
        const changesetPath = replayedDbChangeset.pathname;
        assert.isTrue(IModelJsFs.existsSync(changesetPath));
        // below is one way of determining the set of elements that were deleted in a specific changeset
        const statusOrResult = replayedDb.nativeDb.extractChangedInstanceIdsFromChangeSets([changesetPath]);
        const result = statusOrResult.result;
        if (result === undefined)
          throw Error("expected to be defined");

        assert.isDefined(result.element);
        if (result.element?.delete) {
          result.element.delete.forEach((id: Id64String) => replayedDeletedElementIds.add(id));
        }
      }
      assert.equal(replayedDeletedElementIds.size, 0);
    } finally {
      await tearDown();
      replayedDb.close();
      await IModelHost.hubAccess.deleteIModel({ iTwinId, iModelId: replayedIModelId });
    }
  });

  it("ModelSelector processChanges", async () => {
    const sourceIModelName = "ModelSelectorSource";
    const sourceIModelId = await HubWrappers.recreateIModel({ accessToken, iTwinId, iModelName: sourceIModelName, noLocks: true });
    let targetIModelId!: GuidString;
    assert.isTrue(Guid.isGuid(sourceIModelId));

    try {
      const sourceDb = await HubWrappers.downloadAndOpenBriefcase({ accessToken, iTwinId, iModelId: sourceIModelId });

      // setup source
      const physModel1Id = PhysicalModel.insert(sourceDb, IModel.rootSubjectId, "phys-model-1");
      const physModel2Id = PhysicalModel.insert(sourceDb, IModel.rootSubjectId, "phys-model-2");
      const modelSelectorInSource = ModelSelector.create(sourceDb, IModelDb.dictionaryId, "model-selector", [physModel1Id]);
      const modelSelectorCode = modelSelectorInSource.code;
      const modelSelectorId = modelSelectorInSource.insert();
      sourceDb.saveChanges();
      await sourceDb.pushChanges({ accessToken, description: "setup source models and selector" });

      // create target branch
      const targetIModelName = "ModelSelectorTarget";
      sourceDb.performCheckpoint();

      targetIModelId = await HubWrappers.recreateIModel({ accessToken, iTwinId, iModelName: targetIModelName, noLocks: true, version0: sourceDb.pathName });
      assert.isTrue(Guid.isGuid(targetIModelId));
      const targetDb = await HubWrappers.downloadAndOpenBriefcase({ accessToken, iTwinId, iModelId: targetIModelId });
      await targetDb.importSchemas([BisCoreSchema.schemaFilePath, GenericSchema.schemaFilePath]);
      assert.isTrue(targetDb.containsClass(ExternalSourceAspect.classFullName), "Expect BisCore to be updated and contain ExternalSourceAspect");
      const provenanceInitializer = new IModelTransformer(sourceDb, targetDb, { wasSourceIModelCopiedToTarget: true });
      await provenanceInitializer.processSchemas();
      await provenanceInitializer.processAll();
      provenanceInitializer.dispose();

      // update source (add model2 to model selector)
      // (it's important that we only change the model selector here to keep the changes isolated)
      const modelSelectorUpdate = sourceDb.elements.getElement<ModelSelector>(modelSelectorId, ModelSelector);
      modelSelectorUpdate.models = [...modelSelectorUpdate.models, physModel2Id];
      modelSelectorUpdate.update();
      sourceDb.saveChanges();
      await sourceDb.pushChanges({ accessToken, description: "add model2 to model selector" });

      // check that the model selector has the expected change in the source
      const modelSelectorUpdate2 = sourceDb.elements.getElement<ModelSelector>(modelSelectorId, ModelSelector);
      expect(modelSelectorUpdate2.models).to.have.length(2);

      // test extracted changed ids
      const sourceDbChangesets = await IModelHost.hubAccess.downloadChangesets({ accessToken, iModelId: sourceIModelId, targetDir: BriefcaseManager.getChangeSetsPath(sourceIModelId) });
      expect(sourceDbChangesets).to.have.length(2);
      const latestChangeset = sourceDbChangesets[1];
      const extractedChangedIds = sourceDb.nativeDb.extractChangedInstanceIdsFromChangeSets([latestChangeset.pathname]);
      const expectedChangedIds: IModelJsNative.ChangedInstanceIdsProps = {
        element: { update: [modelSelectorId] },
        model: { update: [IModel.dictionaryId] }, // containing model will also get last modification time updated
      };
      expect(extractedChangedIds.result).to.deep.equal(expectedChangedIds);

      // synchronize
      let didExportModelSelector = false, didImportModelSelector = false;
      class IModelImporterInjected extends IModelImporter {
        public override importElement(sourceElement: ElementProps): Id64String {
          if (sourceElement.id === modelSelectorId)
            didImportModelSelector = true;
          return super.importElement(sourceElement);
        }
      }
      class IModelTransformerInjected extends IModelTransformer {
        public override async onExportElement(sourceElement: Element) {
          if (sourceElement.id === modelSelectorId)
            didExportModelSelector = true;
          return super.onExportElement(sourceElement);
        }
      }

      const synchronizer = new IModelTransformerInjected(sourceDb, new IModelImporterInjected(targetDb));
      await synchronizer.processChanges({ accessToken });
      expect(didExportModelSelector).to.be.true;
      expect(didImportModelSelector).to.be.true;
      synchronizer.dispose();
      targetDb.saveChanges();
      await targetDb.pushChanges({ accessToken, description: "synchronize" });

      // check that the model selector has the expected change in the target
      const modelSelectorInTargetId = targetDb.elements.queryElementIdByCode(modelSelectorCode);
      assert(modelSelectorInTargetId !== undefined, `expected obj ${modelSelectorInTargetId} to be defined`);

      const modelSelectorInTarget = targetDb.elements.getElement<ModelSelector>(modelSelectorInTargetId, ModelSelector);
      expect(modelSelectorInTarget.models).to.have.length(2);

      // close iModel briefcases
      await HubWrappers.closeAndDeleteBriefcaseDb(accessToken, sourceDb);
      await HubWrappers.closeAndDeleteBriefcaseDb(accessToken, targetDb);
    } finally {
      try {
        // delete iModel briefcases
        await IModelHost.hubAccess.deleteIModel({ iTwinId, iModelId: sourceIModelId });
        await IModelHost.hubAccess.deleteIModel({ iTwinId, iModelId: targetIModelId });
      } catch (err) {
        assert.fail(err, undefined, "failed to clean up");
      }
    }
  });

  it("should correctly initialize provenance map for change processing", async () => {
    const sourceIModelName: string = IModelTransformerTestUtils.generateUniqueName("Source");
    const sourceIModelId = await HubWrappers.recreateIModel({ accessToken, iTwinId, iModelName: sourceIModelName, noLocks: true });
    assert.isTrue(Guid.isGuid(sourceIModelId));
    const targetIModelName: string = IModelTransformerTestUtils.generateUniqueName("Target");
    const targetIModelId = await HubWrappers.recreateIModel({ accessToken, iTwinId, iModelName: targetIModelName, noLocks: true });
    assert.isTrue(Guid.isGuid(targetIModelId));

    try {
      // open/upgrade sourceDb
      const sourceDb = await HubWrappers.downloadAndOpenBriefcase({ accessToken, iTwinId, iModelId: sourceIModelId });

      const subject1 = Subject.create(sourceDb, IModel.rootSubjectId, "S1");
      const subject2 = Subject.create(sourceDb, IModel.rootSubjectId, "S2");
      subject2.federationGuid = Guid.empty; // Empty guid will force the element to have an undefined federation guid.
      subject1.insert();
      const subject2Id = subject2.insert();
      PhysicalModel.insert(sourceDb, subject2Id, `PM1`);

      sourceDb.saveChanges();
      await sourceDb.pushChanges({ accessToken, description: "subject with no fed guid" });

      const targetDb = await HubWrappers.downloadAndOpenBriefcase({ accessToken, iTwinId, iModelId: targetIModelId });
      let transformer = new IModelTransformer(sourceDb, targetDb);
      await transformer.processAll();
      targetDb.saveChanges();
      transformer.dispose();

      PhysicalModel.insert(sourceDb, subject2Id, `PM2`);
      sourceDb.saveChanges();
      await sourceDb.pushChanges({ accessToken, description: "PhysicalPartition" });

      transformer = new IModelTransformer(sourceDb, targetDb);
      await transformer.processChanges({accessToken, startChangeset: {id: sourceDb.changeset.id}});

      const elementCodeValueMap = new Map<Id64String, string>();
      targetDb.withStatement(`SELECT ECInstanceId, CodeValue FROM ${Element.classFullName} WHERE ECInstanceId NOT IN (0x1, 0x10, 0xe)`, (statement: ECSqlStatement) => {
        while (statement.step() === DbResult.BE_SQLITE_ROW) {
            elementCodeValueMap.set(statement.getValue(0).getId(), statement.getValue(1).getString());
        }
      });

      // make sure provenance was tracked for all elements
      expect(count(sourceDb, Element.classFullName)).to.equal(4+3); // 2 Subjects, 2 PhysicalPartitions + 0x1, 0x10, 0xe
      expect(elementCodeValueMap.size).to.equal(4);
      elementCodeValueMap.forEach((codeValue: string, elementId: Id64String) => {
        const sourceElementId = transformer.context.findTargetElementId(elementId);
        expect(sourceElementId).to.not.be.undefined;
        const sourceElement = sourceDb.elements.getElement(sourceElementId);
        expect(sourceElement.code.value).to.equal(codeValue);
      });

      transformer.dispose();

      // close iModel briefcases
      await HubWrappers.closeAndDeleteBriefcaseDb(accessToken, sourceDb);
      await HubWrappers.closeAndDeleteBriefcaseDb(accessToken, targetDb);
    } finally {
      try {
        // delete iModel briefcases
        await IModelHost.hubAccess.deleteIModel({ iTwinId, iModelId: sourceIModelId });
        await IModelHost.hubAccess.deleteIModel({ iTwinId, iModelId: targetIModelId });
      } catch (err) {
        // eslint-disable-next-line no-console
        console.log("can't destroy", err);
      }
    }
  });

  it("should correctly reverse synchronize changes when targetDb was a clone of sourceDb", async () => {
    const seedFileName = path.join(outputDir, `seed.bim`);
    if (IModelJsFs.existsSync(seedFileName))
      IModelJsFs.removeSync(seedFileName);

    const seedDb = SnapshotDb.createEmpty(seedFileName, { rootSubject: { name: "TransformerSource" } });
    const subjectId1 = Subject.insert(seedDb, IModel.rootSubjectId, "S1");
    const modelId1 = PhysicalModel.insert(seedDb, subjectId1, "PM1");
    const categoryId1 = SpatialCategory.insert(seedDb, IModel.dictionaryId, "C1", {});
    const physicalElementProps1: PhysicalElementProps = {
      category: categoryId1,
      model: modelId1,
      classFullName: PhysicalObject.classFullName,
      code: Code.createEmpty(),
    };
    seedDb.elements.insertElement(physicalElementProps1);
    seedDb.saveChanges();
    seedDb.close();

    let sourceIModelId: string | undefined;
    let targetIModelId: string | undefined;

    try {
      sourceIModelId = await IModelHost.hubAccess.createNewIModel({ iTwinId, iModelName: "TransformerSource", description: "source", version0: seedFileName, noLocks: true });

      // open/upgrade sourceDb
      const sourceDb = await HubWrappers.downloadAndOpenBriefcase({ accessToken, iTwinId, iModelId: sourceIModelId });
      // creating changesets for source
      for (let i = 0; i < 4; i++) {
        const physicalElementProps: PhysicalElementProps = {
          category: categoryId1,
          model: modelId1,
          classFullName: PhysicalObject.classFullName,
          code: Code.createEmpty(),
        };
        sourceDb.elements.insertElement(physicalElementProps);
        sourceDb.saveChanges();
        await sourceDb.pushChanges({description: `Inserted ${i} PhysicalObject`});
      }
      sourceDb.performCheckpoint(); // so we can use as a seed

      // forking target
      targetIModelId = await IModelHost.hubAccess.createNewIModel({ iTwinId, iModelName: "TransformerTarget", description: "target", version0: sourceDb.pathName, noLocks: true });
      const targetDb = await HubWrappers.downloadAndOpenBriefcase({ accessToken, iTwinId, iModelId: targetIModelId });

      // fork provenance init
      let transformer = new IModelTransformer(sourceDb, targetDb, { wasSourceIModelCopiedToTarget: true });
      await transformer.processAll();
      targetDb.saveChanges();
      await targetDb.pushChanges({description: "fork init"});
      transformer.dispose();

      const targetSubjectId = Subject.insert(targetDb, IModel.rootSubjectId, "S2");
      const targetModelId = PhysicalModel.insert(targetDb, targetSubjectId, "PM2");
      const targetCategoryId = SpatialCategory.insert(targetDb, IModel.dictionaryId, "C2", {});

      // adding more changesets to target
      for(let i = 0; i < 2; i++){
        const targetPhysicalElementProps: PhysicalElementProps = {
          category: targetCategoryId,
          model: targetModelId,
          classFullName: PhysicalObject.classFullName,
          code: Code.createEmpty(),
        };
        targetDb.elements.insertElement(targetPhysicalElementProps);
        targetDb.saveChanges();
        await targetDb.pushChanges({description: `Inserted ${i} PhysicalObject`});
      }

      // running reverse synchronization
      transformer = new IModelTransformer(targetDb, sourceDb, { isReverseSynchronization: true });

      await transformer.processChanges({accessToken});
      transformer.dispose();

      expect(count(sourceDb, PhysicalObject.classFullName)).to.equal(7);
      expect(count(targetDb, PhysicalObject.classFullName)).to.equal(7);

      expect(count(sourceDb, Subject.classFullName)).to.equal(2+1); // 2 inserted manually + root subject
      expect(count(targetDb, Subject.classFullName)).to.equal(2+1); // 2 inserted manually + root subject

      expect(count(sourceDb, SpatialCategory.classFullName)).to.equal(2);
      expect(count(targetDb, SpatialCategory.classFullName)).to.equal(2);

      expect(count(sourceDb, PhysicalModel.classFullName)).to.equal(2);
      expect(count(targetDb, PhysicalModel.classFullName)).to.equal(2);

      expect(count(sourceDb, PhysicalPartition.classFullName)).to.equal(2);
      expect(count(targetDb, PhysicalPartition.classFullName)).to.equal(2);

      // close iModel briefcases
      await HubWrappers.closeAndDeleteBriefcaseDb(accessToken, sourceDb);
      await HubWrappers.closeAndDeleteBriefcaseDb(accessToken, targetDb);
    } finally {
      try {
        // delete iModel briefcases
        if (sourceIModelId)
          await IModelHost.hubAccess.deleteIModel({ iTwinId, iModelId: sourceIModelId });
        if (targetIModelId)
          await IModelHost.hubAccess.deleteIModel({ iTwinId, iModelId: targetIModelId });
      } catch (err) {
        // eslint-disable-next-line no-console
        console.log("can't destroy", err);
      }
    }
  });

  it("should delete branch-deleted elements in reverse synchronization", async () => {
    const masterIModelName = "ReSyncDeleteMaster";
    const masterIModelId = await HubWrappers.recreateIModel({ accessToken, iTwinId, iModelName: masterIModelName, noLocks: true });
    let branchIModelId!: GuidString;
    assert.isTrue(Guid.isGuid(masterIModelId));

    try {
      const masterDb = await HubWrappers.downloadAndOpenBriefcase({ accessToken, iTwinId, iModelId: masterIModelId });

      // populate master
      const categId = SpatialCategory.insert(masterDb, IModel.dictionaryId, "category", new SubCategoryAppearance());
      const modelToDeleteWithElemId = PhysicalModel.insert(masterDb, IModel.rootSubjectId, "model-to-delete-with-elem");
      const makePhysObjCommonProps = (num: number) => ({
        classFullName: PhysicalObject.classFullName,
        category: categId,
        geom: IModelTransformerTestUtils.createBox(Point3d.create(num, num, num)),
        placement: {
          origin: Point3d.create(num, num, num),
          angles: YawPitchRollAngles.createDegrees(num, num, num),
        },
      } as const);
      const elemInModelToDeleteId = new PhysicalObject({
        ...makePhysObjCommonProps(1),
        model: modelToDeleteWithElemId,
        code: new Code({ spec: IModelDb.rootSubjectId, scope: IModelDb.rootSubjectId, value: "elem-in-model-to-delete" }),
        userLabel: "elem-in-model-to-delete",
      }, masterDb).insert();
      const notDeletedModelId = PhysicalModel.insert(masterDb, IModel.rootSubjectId, "not-deleted-model");
      const elemToDeleteWithChildrenId = new PhysicalObject({
        ...makePhysObjCommonProps(2),
        model: notDeletedModelId,
        code: new Code({ spec: IModelDb.rootSubjectId, scope: IModelDb.rootSubjectId, value: "deleted-elem-with-children" }),
        userLabel: "deleted-elem-with-children",
      }, masterDb).insert();
      const childElemOfDeletedId = new PhysicalObject({
        ...makePhysObjCommonProps(3),
        model: notDeletedModelId,
        code: new Code({ spec: IModelDb.rootSubjectId, scope: IModelDb.rootSubjectId, value: "child-elem-of-deleted" }),
        userLabel: "child-elem-of-deleted",
        parent: new ElementOwnsChildElements(elemToDeleteWithChildrenId),
      }, masterDb).insert();
      const childSubjectId = Subject.insert(masterDb, IModel.rootSubjectId, "child-subject");
      const modelInChildSubjectId = PhysicalModel.insert(masterDb, childSubjectId, "model-in-child-subject");
      const childSubjectChildId = Subject.insert(masterDb, childSubjectId, "child-subject-child");
      const modelInChildSubjectChildId = PhysicalModel.insert(masterDb, childSubjectChildId, "model-in-child-subject-child");
      masterDb.performCheckpoint();
      await masterDb.pushChanges({ accessToken, description: "setup master" });

      // create and initialize branch from master
      const branchIModelName = "RevSyncDeleteBranch";
      branchIModelId = await HubWrappers.recreateIModel({ accessToken, iTwinId, iModelName: branchIModelName, noLocks: true, version0: masterDb.pathName });
      assert.isTrue(Guid.isGuid(branchIModelId));
      const branchDb = await HubWrappers.downloadAndOpenBriefcase({ accessToken, iTwinId, iModelId: branchIModelId });
      await branchDb.importSchemas([BisCoreSchema.schemaFilePath, GenericSchema.schemaFilePath]);
      assert.isTrue(branchDb.containsClass(ExternalSourceAspect.classFullName), "Expect BisCore to be updated and contain ExternalSourceAspect");
      const provenanceInitializer = new IModelTransformer(masterDb, branchDb, { wasSourceIModelCopiedToTarget: true });
      await provenanceInitializer.processSchemas();
      await provenanceInitializer.processAll();
      provenanceInitializer.dispose();
      branchDb.saveChanges();
      await branchDb.pushChanges({ accessToken, description: "setup branch" });

      const modelToDeleteWithElem = {
        entity: branchDb.models.getModel(modelToDeleteWithElemId),
        aspects: branchDb.elements.getAspects(modelToDeleteWithElemId),
      };
      const elemToDeleteWithChildren = {
        entity: branchDb.elements.getElement(elemToDeleteWithChildrenId),
        aspects: branchDb.elements.getAspects(elemToDeleteWithChildrenId),
      };
      const childElemOfDeleted = {
        aspects: branchDb.elements.getAspects(childElemOfDeletedId),
      };
      const elemInModelToDelete = {
        aspects: branchDb.elements.getAspects(elemInModelToDeleteId),
      };
      const childSubject = {
        entity: branchDb.elements.getElement(childSubjectId),
        aspects: branchDb.elements.getAspects(childSubjectId),
      };
      const modelInChildSubject = {
        entity: branchDb.models.getModel(modelInChildSubjectId),
        aspects: branchDb.elements.getAspects(modelInChildSubjectId),
      };
      const childSubjectChild = {
        entity: branchDb.elements.getElement(childSubjectChildId),
        aspects: branchDb.elements.getAspects(childSubjectChildId),
      };
      const modelInChildSubjectChild = {
        entity: branchDb.models.getModel(modelInChildSubjectChildId),
        aspects: branchDb.elements.getAspects(modelInChildSubjectChildId),
      };

      elemToDeleteWithChildren.entity.delete();
      modelToDeleteWithElem.entity.delete();
      deleteElementTree(branchDb, modelToDeleteWithElemId);
      deleteElementTree(branchDb, childSubjectId);
      branchDb.saveChanges();
      await branchDb.pushChanges({ accessToken, description: "branch deletes" });

      // verify the branch state
      expect(branchDb.models.tryGetModel(modelToDeleteWithElemId)).to.be.undefined;
      expect(branchDb.elements.tryGetElement(elemInModelToDeleteId)).to.be.undefined;
      expect(branchDb.models.tryGetModel(notDeletedModelId)).not.to.be.undefined;
      expect(branchDb.elements.tryGetElement(elemToDeleteWithChildrenId)).to.be.undefined;
      expect(branchDb.elements.tryGetElement(childElemOfDeletedId)).to.be.undefined;
      expect(branchDb.elements.tryGetElement(childSubjectId)).to.be.undefined;
      expect(branchDb.elements.tryGetElement(modelInChildSubjectId)).to.be.undefined;
      expect(branchDb.elements.tryGetElement(childSubjectChildId)).to.be.undefined;
      expect(branchDb.elements.tryGetElement(modelInChildSubjectChildId)).to.be.undefined;

      // expected extracted changed ids
      const branchDbChangesets = await IModelHost.hubAccess.downloadChangesets({ accessToken, iModelId: branchIModelId, targetDir: BriefcaseManager.getChangeSetsPath(branchIModelId) });
      expect(branchDbChangesets).to.have.length(2);
      const latestChangeset = branchDbChangesets[1];
      const extractedChangedIds = branchDb.nativeDb.extractChangedInstanceIdsFromChangeSets([latestChangeset.pathname]);
      const aspectDeletions = [
        ...modelToDeleteWithElem.aspects,
        ...childSubject.aspects,
        ...modelInChildSubject.aspects,
        ...childSubjectChild.aspects,
        ...modelInChildSubjectChild.aspects,
        ...elemInModelToDelete.aspects,
        ...elemToDeleteWithChildren.aspects,
        ...childElemOfDeleted.aspects,
      ].map((a) => a.id);

      const expectedChangedIds: IModelJsNative.ChangedInstanceIdsProps = {
        ...aspectDeletions.length > 0 && {
          aspect: {
            delete: aspectDeletions,
          },
        },
        element: {
          delete: [
            modelToDeleteWithElemId,
            elemInModelToDeleteId,
            elemToDeleteWithChildrenId,
            childElemOfDeletedId,
            childSubjectId,
            modelInChildSubjectId,
            childSubjectChildId,
            modelInChildSubjectChildId,
          ],
        },
        model: {
          update: [IModelDb.rootSubjectId, notDeletedModelId], // containing model will also get last modification time updated
          delete: [modelToDeleteWithElemId, modelInChildSubjectId, modelInChildSubjectChildId],
        },
      };
      expect(extractedChangedIds.result).to.deep.equal(expectedChangedIds);

      const synchronizer = new IModelTransformer(branchDb, masterDb, {
        // NOTE: not using a targetScopeElementId because this test deals with temporary dbs, but that is a bad practice, use one
        isReverseSynchronization: true,
      });
      await synchronizer.processChanges({ accessToken });
      branchDb.saveChanges();
      await branchDb.pushChanges({ accessToken, description: "synchronize" });
      synchronizer.dispose();

      const getFromTarget = (sourceEntityId: Id64String, type: "elem" | "model") => {
        const sourceEntity = masterDb.elements.tryGetElement(sourceEntityId);
        if (sourceEntity === undefined)
          return undefined;
        const codeVal = sourceEntity.code.value;
        assert(codeVal !== undefined, "all tested elements must have a code value");
        const targetId = IModelTransformerTestUtils.queryByCodeValue(masterDb, codeVal);
        if (Id64.isInvalid(targetId))
          return undefined;
        return type === "model"
          ? masterDb.models.tryGetModel(targetId)
          : masterDb.elements.tryGetElement(targetId);
      };

      // verify the master state
      expect(getFromTarget(modelToDeleteWithElemId, "model")).to.be.undefined;
      expect(getFromTarget(elemInModelToDeleteId, "elem")).to.be.undefined;
      expect(getFromTarget(notDeletedModelId, "model")).not.to.be.undefined;
      expect(getFromTarget(elemToDeleteWithChildrenId, "elem")).to.be.undefined;
      expect(getFromTarget(childElemOfDeletedId, "elem")).to.be.undefined;
      expect(getFromTarget(childSubjectId, "elem")).to.be.undefined;
      expect(getFromTarget(modelInChildSubjectId, "model")).to.be.undefined;
      expect(getFromTarget(childSubjectChildId, "elem")).to.be.undefined;
      expect(getFromTarget(modelInChildSubjectChildId, "model")).to.be.undefined;

      // close iModel briefcases
      await HubWrappers.closeAndDeleteBriefcaseDb(accessToken, masterDb);
      await HubWrappers.closeAndDeleteBriefcaseDb(accessToken, branchDb);
    } finally {
      // delete iModel briefcases
      await IModelHost.hubAccess.deleteIModel({ iTwinId, iModelId: masterIModelId });
      if (branchIModelId) {
        await IModelHost.hubAccess.deleteIModel({ iTwinId, iModelId: branchIModelId });
      }
    }
  });

  it("should not download more changesets than necessary", async () => {
    const timeline: Timeline = {
      0: { master: { 1:1 } },
      1: { branch: { branch: "master" } },
      2: { branch: { 1:2, 2:1 } },
      3: { branch: { 3:3 } },
    };

    const { trackedIModels, timelineStates, tearDown } = await runTimeline(timeline, { iTwinId, accessToken });

    const master = trackedIModels.get("master")!;
    const branch = trackedIModels.get("branch")!;
    const branchAt2Changeset = timelineStates.get(1)?.changesets.branch;
    assert(branchAt2Changeset?.index);
    const branchAt2 = await HubWrappers.downloadAndOpenBriefcase({ accessToken, iTwinId, iModelId: branch.id, asOf: { first: true } });
    await branchAt2.pullChanges({ toIndex: branchAt2Changeset.index, accessToken });

    const syncer = new IModelTransformer(branchAt2, master.db, {
      isReverseSynchronization: true,
    });
    const queryChangeset = sinon.spy(HubMock, "queryChangeset");
    await syncer.processChanges({ accessToken, startChangeset: branchAt2Changeset });
    expect(queryChangeset.alwaysCalledWith({
      accessToken,
      iModelId: branch.id,
      changeset: {
        id: branchAt2Changeset.id,
      },
    })).to.be.true;

    syncer.dispose();
    await tearDown();
    sinon.restore();
  });

<<<<<<< HEAD
  it("should reverse synchronize forked iModel when an element was updated", async() => {
    const sourceIModelName: string = IModelTransformerTestUtils.generateUniqueName("Master");
    const sourceIModelId = await HubWrappers.recreateIModel({ accessToken, iTwinId, iModelName: sourceIModelName, noLocks: true });
    assert.isTrue(Guid.isGuid(sourceIModelId));
    const targetIModelName: string = IModelTransformerTestUtils.generateUniqueName("Fork");
    const targetIModelId = await HubWrappers.recreateIModel({ accessToken, iTwinId, iModelName: targetIModelName, noLocks: true });
    assert.isTrue(Guid.isGuid(targetIModelId));
=======
  it("should update aspects when processing changes and detachedAspectProcessing is turned on", async () => {
    let elementIds: Id64String[] = [];
    const aspectIds: Id64String[] = [];
    const sourceIModelId = await createPopulatedIModelHubIModel("TransformerSource", (sourceSeedDb) => {
      elementIds = [
        Subject.insert(sourceSeedDb, IModel.rootSubjectId, "Subject1"),
        Subject.insert(sourceSeedDb, IModel.rootSubjectId, "Subject2"),
      ];

      // 10 aspects in total (5 per element)
      elementIds.forEach((element) => {
        for (let i = 0; i < 5; ++i) {
          const aspectProps: ExternalSourceAspectProps = {
            classFullName: ExternalSourceAspect.classFullName,
            element: new ElementOwnsExternalSourceAspects(element),
            identifier: `${i}`,
            kind: "Document",
            scope: { id: IModel.rootSubjectId, relClassName: "BisCore:ElementScopesExternalSourceIdentifier" },
          };

          const aspectId = sourceSeedDb.elements.insertAspect(aspectProps);
          aspectIds.push(aspectId); // saving for later deletion
        }
      });
    });

    const targetIModelId = await createPopulatedIModelHubIModel("TransformerTarget");
>>>>>>> bfa72488

    try {
      const sourceDb = await HubWrappers.downloadAndOpenBriefcase({ accessToken, iTwinId, iModelId: sourceIModelId });
      const targetDb = await HubWrappers.downloadAndOpenBriefcase({ accessToken, iTwinId, iModelId: targetIModelId });

<<<<<<< HEAD
      const categoryId = SpatialCategory.insert(sourceDb, IModel.dictionaryId, "C1", {});
      const modelId = PhysicalModel.insert(sourceDb, IModel.rootSubjectId, "PM1");
      const physicalElement: PhysicalElementProps = {
        classFullName: PhysicalObject.classFullName,
        model: modelId,
        category: categoryId,
        code: Code.createEmpty(),
        userLabel: "Element1"
      };
      const originalElementId = sourceDb.elements.insertElement(physicalElement);

      sourceDb.saveChanges();
      await sourceDb.pushChanges({ description: "insert physical element" });

      let transformer = new IModelTransformer(sourceDb, targetDb);
      await transformer.processAll();
      const forkedElementId = transformer.context.findTargetElementId(originalElementId);
      expect(forkedElementId).not.to.be.undefined;
      transformer.dispose();
      targetDb.saveChanges();
      await targetDb.pushChanges({ description: "initial transformation" });

      const forkedElement = targetDb.elements.getElement(forkedElementId);
      forkedElement.userLabel = "Element1_updated";
      forkedElement.update();
      targetDb.saveChanges();
      await targetDb.pushChanges({ description: "update forked element's userLabel" });

      transformer = new IModelTransformer(targetDb, sourceDb, {isReverseSynchronization: true});
      await transformer.processChanges({startChangeset: targetDb.changeset});
      sourceDb.saveChanges();
      await sourceDb.pushChanges({ description: "change processing transformation" });

      const masterElement = sourceDb.elements.getElement(originalElementId);
      expect(masterElement).to.not.be.undefined;
      expect(masterElement.userLabel).to.be.equal("Element1_updated");
    } finally {
      try {
        // delete iModel briefcases
        await IModelHost.hubAccess.deleteIModel({ iTwinId, iModelId: sourceIModelId });
        await IModelHost.hubAccess.deleteIModel({ iTwinId, iModelId: targetIModelId });
      } catch (err) {
        // eslint-disable-next-line no-console
        console.log("can't destroy", err);
      }
    }
  });

  it("should preserve FederationGuid when element is recreated", async () => {
    const sourceIModelName: string = IModelTransformerTestUtils.generateUniqueName("Source");
    const sourceIModelId = await HubWrappers.recreateIModel({ accessToken, iTwinId, iModelName: sourceIModelName, noLocks: true });
    assert.isTrue(Guid.isGuid(sourceIModelId));
    const targetIModelName: string = IModelTransformerTestUtils.generateUniqueName("Fork");
    const targetIModelId = await HubWrappers.recreateIModel({ accessToken, iTwinId, iModelName: targetIModelName, noLocks: true });
    assert.isTrue(Guid.isGuid(targetIModelId));

    try {
    const sourceDb = await HubWrappers.downloadAndOpenBriefcase({ accessToken, iTwinId, iModelId: sourceIModelId });
    const targetDb = await HubWrappers.downloadAndOpenBriefcase({ accessToken, iTwinId, iModelId: targetIModelId });

    const constSubjectFedGuid = Guid.createValue();
    const originalSubjectId = sourceDb.elements.insertElement({
      classFullName: Subject.classFullName,
      code: Code.createEmpty(),
      model: IModel.repositoryModelId,
      parent: new SubjectOwnsSubjects(IModel.rootSubjectId),
      federationGuid: constSubjectFedGuid,
      userLabel: "A",
    });

    const constPartitionFedGuid = Guid.createValue();
    const originalPartitionId = sourceDb.elements.insertElement({
      model: IModel.repositoryModelId,
      code: PhysicalPartition.createCode(sourceDb, IModel.rootSubjectId, "original partition"),
      classFullName: PhysicalPartition.classFullName,
      federationGuid: constPartitionFedGuid,
      parent: new SubjectOwnsPartitionElements(IModel.rootSubjectId),
    });
    const originalModelId = sourceDb.models.insertModel({
      classFullName: PhysicalModel.classFullName,
      modeledElement: {id: originalPartitionId},
      isPrivate: true,
    });

    sourceDb.saveChanges();
    await sourceDb.pushChanges({ description: "inserted elements & models" });

    let transformer = new IModelTransformer(sourceDb, targetDb);
    await transformer.processAll();
    transformer.dispose();
    targetDb.saveChanges();
    await targetDb.pushChanges({ description: "initial transformation" });

    const originalTargetElement = targetDb.elements.getElement<Subject>({federationGuid: constSubjectFedGuid}, Subject);
    expect(originalTargetElement?.userLabel).to.equal("A");
    const originalTargetPartition = targetDb.elements.getElement<PhysicalPartition>({federationGuid: constPartitionFedGuid}, PhysicalPartition);
    expect(originalTargetPartition.code.value).to.be.equal("original partition");
    const originalTargetModel = targetDb.models.getModel<PhysicalModel>(originalTargetPartition.id, PhysicalModel);
    expect(originalTargetModel.isPrivate).to.be.true;

    sourceDb.elements.deleteElement(originalSubjectId);
    sourceDb.elements.insertElement({
      classFullName: Subject.classFullName,
      code: Code.createEmpty(),
      model: IModel.repositoryModelId,
      parent: new SubjectOwnsSubjects(IModel.rootSubjectId),
      federationGuid: constSubjectFedGuid,
      userLabel: "B",
    });

    sourceDb.models.deleteModel(originalModelId);
    sourceDb.elements.deleteElement(originalPartitionId);
    const recreatedPartitionId = sourceDb.elements.insertElement({
      model: IModel.repositoryModelId,
      code: PhysicalPartition.createCode(sourceDb, IModel.rootSubjectId, "recreated partition"),
      classFullName: PhysicalPartition.classFullName,
      federationGuid: constPartitionFedGuid,
      parent: new SubjectOwnsPartitionElements(IModel.rootSubjectId),
    });
    sourceDb.models.insertModel({
      classFullName: PhysicalModel.classFullName,
      modeledElement: {id: recreatedPartitionId},
      isPrivate: false,
    });

    sourceDb.saveChanges();
    await sourceDb.pushChanges({ description: "recreated elements & models" });

    transformer = new IModelTransformer(sourceDb, targetDb);
    await transformer.processChanges({startChangeset: sourceDb.changeset});
    targetDb.saveChanges();
    await targetDb.pushChanges({ description: "change processing transformation" });

    const targetElement = targetDb.elements.getElement<Subject>({federationGuid: constSubjectFedGuid}, Subject);
    expect(targetElement?.userLabel).to.equal("B");
    const targetPartition = targetDb.elements.getElement<PhysicalPartition>({federationGuid: constPartitionFedGuid}, PhysicalPartition);
    expect(targetPartition.code.value).to.be.equal("recreated partition");
    const targetModel = targetDb.models.getModel<PhysicalModel>(targetPartition.id, PhysicalModel);
    expect(targetModel.isPrivate).to.be.false;

    expect(count(sourceDb, Subject.classFullName, `Parent.Id = ${IModel.rootSubjectId}`)).to.equal(1);
    expect(count(targetDb, Subject.classFullName, `Parent.Id = ${IModel.rootSubjectId}`)).to.equal(1);
    expect(count(sourceDb, PhysicalPartition.classFullName)).to.equal(1);
    expect(count(targetDb, PhysicalPartition.classFullName)).to.equal(1);
    expect(count(sourceDb, PhysicalModel.classFullName)).to.equal(1);
    expect(count(targetDb, PhysicalModel.classFullName)).to.equal(1);

    } finally {
      try {
        // delete iModel briefcases
        await IModelHost.hubAccess.deleteIModel({ iTwinId, iModelId: sourceIModelId });
        await IModelHost.hubAccess.deleteIModel({ iTwinId, iModelId: targetIModelId });
      } catch (err) {
        // eslint-disable-next-line no-console
        console.log("can't destroy", err);
      }
    }
  });

  it("should delete model when its partition was recreated, but model was left deleted", async () => {
    const sourceIModelName: string = IModelTransformerTestUtils.generateUniqueName("Source");
    const sourceIModelId = await HubWrappers.recreateIModel({ accessToken, iTwinId, iModelName: sourceIModelName, noLocks: true });
    assert.isTrue(Guid.isGuid(sourceIModelId));
    const targetIModelName: string = IModelTransformerTestUtils.generateUniqueName("Fork");
    const targetIModelId = await HubWrappers.recreateIModel({ accessToken, iTwinId, iModelName: targetIModelName, noLocks: true });
    assert.isTrue(Guid.isGuid(targetIModelId));

    try {
    const sourceDb = await HubWrappers.downloadAndOpenBriefcase({ accessToken, iTwinId, iModelId: sourceIModelId });
    const targetDb = await HubWrappers.downloadAndOpenBriefcase({ accessToken, iTwinId, iModelId: targetIModelId });

    const constPartitionFedGuid = Guid.createValue();
    const originalPartitionId = sourceDb.elements.insertElement({
      model: IModel.repositoryModelId,
      code: PhysicalPartition.createCode(sourceDb, IModel.rootSubjectId, "original partition"),
      classFullName: PhysicalPartition.classFullName,
      federationGuid: constPartitionFedGuid,
      parent: new SubjectOwnsPartitionElements(IModel.rootSubjectId),
    });
    const modelId = sourceDb.models.insertModel({
      classFullName: PhysicalModel.classFullName,
      modeledElement: {id: originalPartitionId},
      isPrivate: true,
    });

    sourceDb.saveChanges();
    await sourceDb.pushChanges({ description: "inserted elements & models" });

    let transformer = new IModelTransformer(sourceDb, targetDb);
    await transformer.processAll();
    transformer.dispose();
    targetDb.saveChanges();
    await targetDb.pushChanges({ description: "initial transformation" });

    const originalTargetPartition = targetDb.elements.getElement<PhysicalPartition>({federationGuid: constPartitionFedGuid}, PhysicalPartition);
    expect(originalTargetPartition.code.value).to.be.equal("original partition");
    const originalTargetModel = targetDb.models.getModel<PhysicalModel>(originalTargetPartition.id, PhysicalModel);
    expect(originalTargetModel.isPrivate).to.be.true;

    sourceDb.models.deleteModel(modelId);
    sourceDb.elements.deleteElement(originalPartitionId);
    sourceDb.elements.insertElement({
      model: IModel.repositoryModelId,
      code: PhysicalPartition.createCode(sourceDb, IModel.rootSubjectId, "recreated partition"),
      classFullName: PhysicalPartition.classFullName,
      federationGuid: constPartitionFedGuid,
      parent: new SubjectOwnsPartitionElements(IModel.rootSubjectId),
    });

    sourceDb.saveChanges();
    await sourceDb.pushChanges({ description: "recreated elements & models" });

    transformer = new IModelTransformer(sourceDb, targetDb);
    await transformer.processChanges({startChangeset: sourceDb.changeset});
    targetDb.saveChanges();
    await targetDb.pushChanges({ description: "change processing transformation" });

    const targetPartition = targetDb.elements.getElement<PhysicalPartition>({federationGuid: constPartitionFedGuid}, PhysicalPartition);
    expect(targetPartition.code.value).to.be.equal("recreated partition");

    expect(count(sourceDb, PhysicalPartition.classFullName)).to.equal(1);
    expect(count(targetDb, PhysicalPartition.classFullName)).to.equal(1);
    expect(count(sourceDb, PhysicalModel.classFullName)).to.equal(0);
    expect(count(targetDb, PhysicalModel.classFullName)).to.equal(0);

    } finally {
      try {
        // delete iModel briefcases
        await IModelHost.hubAccess.deleteIModel({ iTwinId, iModelId: sourceIModelId });
        await IModelHost.hubAccess.deleteIModel({ iTwinId, iModelId: targetIModelId });
      } catch (err) {
        // eslint-disable-next-line no-console
        console.log("can't destroy", err);
      }
=======
      const exporter = new IModelExporter(sourceDb, DetachedExportElementAspectsStrategy);
      const transformer = new IModelTransformer(exporter, targetDb, {
        includeSourceProvenance: true,
      });

      // run first transformation
      await transformer.processChanges({ accessToken });
      await saveAndPushChanges(targetDb, "First transformation");

      const addedAspectProps: ExternalSourceAspectProps = {
        classFullName: ExternalSourceAspect.classFullName,
        element: new ElementOwnsExternalSourceAspects(elementIds[0]),
        identifier: `aspectAddedAfterFirstTransformation`,
        kind: "Document",
        scope: { id: IModel.rootSubjectId, relClassName: "BisCore:ElementScopesExternalSourceIdentifier" },
      };
      sourceDb.elements.insertAspect(addedAspectProps);

      await saveAndPushChanges(sourceDb, "Update source");

      await transformer.processChanges({ accessToken, startChangeset: sourceDb.changeset });
      await saveAndPushChanges(targetDb, "Second transformation");

      const targetElementIds = targetDb.queryEntityIds({ from: Subject.classFullName, where: "Parent.Id != ?", bindings: [IModel.rootSubjectId] });
      targetElementIds.forEach((elementId) => {
        const targetAspects = targetDb.elements.getAspects(elementId, ExternalSourceAspect.classFullName) as ExternalSourceAspect[];
        const sourceAspects = sourceDb.elements.getAspects(elementId, ExternalSourceAspect.classFullName) as ExternalSourceAspect[];
        expect(targetAspects.length).to.be.equal(sourceAspects.length + 1); // +1 because provenance aspect was added
        const aspectAddedAfterFirstTransformation = targetAspects.find((aspect) => aspect.identifier === "aspectAddedAfterFirstTransformation");
        expect(aspectAddedAfterFirstTransformation).to.not.be.undefined;
      });
    } finally {
      await IModelHost.hubAccess.deleteIModel({ iTwinId, iModelId: sourceIModelId });
      await IModelHost.hubAccess.deleteIModel({ iTwinId, iModelId: targetIModelId });
>>>>>>> bfa72488
    }
  });

  // will fix in separate PR, tracked here: https://github.com/iTwin/imodel-transformer/issues/27
  it.skip("should delete definition elements when processing changes", async () => {
    let spatialViewDef: SpatialViewDefinition;
    let displayStyle: DisplayStyle3d;

    const timeline: Timeline = {
      0: {
        master: {
          manualUpdate(db) {
            const modelSelectorId = ModelSelector.create(db, IModelDb.dictionaryId, "modelSelector", []).insert();
            const categorySelectorId = CategorySelector.insert(db, IModelDb.dictionaryId, "categorySelector", []);
            displayStyle = DisplayStyle3d.create(db, IModelDb.dictionaryId, "displayStyle");
            const displayStyleId = displayStyle.insert();
            db.elements.insertElement({
              classFullName: SpatialViewDefinition.classFullName,
              model: IModelDb.dictionaryId,
              code: Code.createEmpty().toJSON(),
              camera: {
                eye: { x: 0, y: 0, z: 0 },
                lens: { radians: 0 },
                focusDist: 0,
              },
              userLabel: "spatialViewDef",
              extents: { x: 0, y: 0, z: 0 },
              origin: { x: 0, y: 0, z: 0 },
              cameraOn: false,
              displayStyleId,
              categorySelectorId,
              modelSelectorId,
            } as SpatialViewDefinitionProps);
          },
        },
      },
      1: { branch: { branch: "master" } },
      2: {
        master: {
          manualUpdate(db) {
            const notDeleted = db.elements.deleteDefinitionElements([spatialViewDef.id, displayStyle.id]);
            assert(notDeleted.size === 0);
          },
        },
      },
      3: { branch: { sync: ["master", { since: 2 }] } },
    };

    const { trackedIModels, tearDown } = await runTimeline(timeline, { iTwinId, accessToken });

    const master = trackedIModels.get("master")!;
    const branch = trackedIModels.get("branch")!;

    expect(master.db.elements.tryGetElement(spatialViewDef!.code)).to.be.undefined;
    expect(master.db.elements.tryGetElement(displayStyle!.code)).to.be.undefined;

    expect(branch.db.elements.tryGetElement(spatialViewDef!.code)).to.be.undefined;
    expect(branch.db.elements.tryGetElement(displayStyle!.code)).to.be.undefined;

    await tearDown();
    sinon.restore();
  });

<<<<<<< HEAD
  it("should skip provenance changesets made to branch during reverse sync", async () => {
    const timeline: Timeline = [
      { master: { 1:1 } },
      { master: { 2:2 } },
      { master: { 3:1 } },
      { branch: { branch: "master" } },
      { branch: { 1:2, 4:1 } },
      // eslint-disable-next-line @typescript-eslint/no-shadow
      { assert({ master, branch }) {
        expect(master.db.changeset.index).to.equal(3);
        expect(branch.db.changeset.index).to.equal(2);
        expect(count(master.db, ExternalSourceAspect.classFullName)).to.equal(0);
        expect(count(branch.db, ExternalSourceAspect.classFullName)).to.equal(9);

        const scopeProvenanceCandidates = branch.db.elements
          .getAspects(IModelDb.rootSubjectId, ExternalSourceAspect.classFullName)
          .filter((a) => (a as ExternalSourceAspect).identifier === master.db.iModelId);
        expect(scopeProvenanceCandidates).to.have.length(1);
        const targetScopeProvenance = scopeProvenanceCandidates[0].toJSON() as ExternalSourceAspectProps;

        expect(targetScopeProvenance).to.deep.subsetEqual({
          identifier: master.db.iModelId,
          version: `${master.db.changeset.id};${master.db.changeset.index}`,
          jsonProperties: JSON.stringify({
            pendingReverseSyncChangesetIndices: [],
            pendingSyncChangesetIndices: [],
            reverseSyncVersion: ";0", // not synced yet
          }),
        } as ExternalSourceAspectProps);
      }},
      { master: { sync: ["branch"] } },
      // eslint-disable-next-line @typescript-eslint/no-shadow
      { assert({ master, branch }) {
        expect(master.db.changeset.index).to.equal(4);
        expect(branch.db.changeset.index).to.equal(3);
        expect(count(master.db, ExternalSourceAspect.classFullName)).to.equal(0);
        // added because the root was modified
        expect(count(branch.db, ExternalSourceAspect.classFullName)).to.equal(11);

        const scopeProvenanceCandidates = branch.db.elements
          .getAspects(IModelDb.rootSubjectId, ExternalSourceAspect.classFullName)
          .filter((a) => (a as ExternalSourceAspect).identifier === master.db.iModelId);
        expect(scopeProvenanceCandidates).to.have.length(1);
        const targetScopeProvenance = scopeProvenanceCandidates[0].toJSON() as ExternalSourceAspectProps;

        expect(targetScopeProvenance.version).to.match(/;3$/);
        const targetScopeJsonProps = JSON.parse(targetScopeProvenance.jsonProperties);
        expect(targetScopeJsonProps).to.deep.subsetEqual({
          pendingReverseSyncChangesetIndices: [3],
          pendingSyncChangesetIndices: [4],
        });
        expect(targetScopeJsonProps.reverseSyncVersion).to.match(/;2$/);
      }},
      { branch: { sync: ["master"] } },
      { branch: { 5:1 } },
      { master: { sync: ["branch"] } },
      { assert({ master, branch }) {
        const expectedState = { 1:2, 2:2, 3:1, 4:1, 5:1 };
        expect(master.state).to.deep.equal(expectedState);
        expect(branch.state).to.deep.equal(expectedState);
        assertElemState(master.db, expectedState);
        assertElemState(branch.db, expectedState);
      }},
    ];

    const { tearDown } = await runTimeline(timeline, {
      iTwinId,
      accessToken,
      transformerOpts: {
        // force aspects so that reverse sync has to edit the target
        forceExternalSourceAspectProvenance: true,
      },
    });

    await tearDown();
  });

  it("should successfully remove element in master iModel after reverse synchronization when elements have random ExternalSourceAspects", async() => {
    const timeline: Timeline = [
      { master: { 1:1 } },
      { master: { manualUpdate(masterDb) {
        const elemId = IModelTestUtils.queryByUserLabel(masterDb, "1");
        masterDb.elements.insertAspect({
          classFullName: ExternalSourceAspect.classFullName,
          element: { id: elemId },
          scope: { id: IModel.dictionaryId },
          // FIXME: change
          kind: "Element",
          identifier: "bar code",
        } as ExternalSourceAspectProps);
      }}},
      { branch: { branch: "master" } },
      { branch: { 1:deleted } },
      { master: { sync: ["branch"]} },
      { assert({ master, branch }) {
        for (const imodel of [branch, master]) {
          const elemId = IModelTestUtils.queryByUserLabel(imodel.db, "1");
          const name = imodel.id === master.id ? "master" : "branch";
          expect(elemId, `db ${name} did not delete ${elemId}`).to.equal(Id64.invalid);
        }
      }}
    ];

    const { tearDown } = await runTimeline(timeline, { iTwinId, accessToken });
    await tearDown();
=======
  it("should delete definition elements and models when processing changes", async () => {
    let definitionPartitionId1: string;
    let definitionPartitionModelId1: string;
    let definitionPartitionId2: string;
    let definitionPartitionModelId2: string;
    let definitionContainerId1: string;
    let definitionContainerModelId1: string;

    const timeline: Timeline = {
      0: {
        master: {
          manualUpdate(db) {
            const definitionPartitionProps: InformationPartitionElementProps = {
              classFullName: DefinitionPartition.classFullName,
              model: IModel.repositoryModelId,
              parent: new SubjectOwnsPartitionElements(IModel.rootSubjectId),
              code: Code.createEmpty(),
            };
            definitionPartitionId1 = db.elements.insertElement(definitionPartitionProps);
            definitionPartitionId2 = db.elements.insertElement(definitionPartitionProps);

            const definitionModelProps1: ModelProps = {
              classFullName: DefinitionModel.classFullName,
              modeledElement: { id: definitionPartitionId1 },
              parentModel: IModel.repositoryModelId,
            };
            definitionPartitionModelId1 = db.models.insertModel(definitionModelProps1);

            const definitionModelProps2: ModelProps = {
              classFullName: DefinitionModel.classFullName,
              modeledElement: { id: definitionPartitionId2 },
              parentModel: IModel.repositoryModelId,
            };
            definitionPartitionModelId2 = db.models.insertModel(definitionModelProps2);

            const definitionContainerProps1: DefinitionElementProps = {
              classFullName: DefinitionContainer.classFullName,
              model: definitionPartitionModelId1,
              code: Code.createEmpty(),
            };
            definitionContainerId1 = db.elements.insertElement(definitionContainerProps1);

            const definitionModelProps3: ModelProps = {
              classFullName: DefinitionModel.classFullName,
              modeledElement: { id: definitionContainerId1 },
              parentModel: definitionPartitionModelId1,
            };
            definitionContainerModelId1 = db.models.insertModel(definitionModelProps3);
          },
        },
      },
      1: { branch: { branch: "master" } },
      2: {
        master: {
          manualUpdate(db) {
            db.models.deleteModel(definitionContainerModelId1);
            db.models.deleteModel(definitionPartitionModelId1);
          },
        },
      },
      3: { branch: { sync: ["master", 2] } },
      4: {
        master: {
          manualUpdate(db) {
            db.models.deleteModel(definitionPartitionModelId2);
          },
        },
      },
      5: { branch: { sync: ["master", 4] } },
    };

    const { trackedIModels, tearDown } = await runTimeline(timeline, { iTwinId, accessToken });

    const master = trackedIModels.get("master")!;
    const branch = trackedIModels.get("branch")!;

    expect(master.db.models.tryGetModel(definitionContainerModelId1!)).to.be.undefined;
    expect(master.db.elements.tryGetElement(definitionContainerId1!)).to.be.undefined;
    expect(master.db.models.tryGetModel(definitionPartitionModelId1!)).to.be.undefined;
    expect(master.db.elements.tryGetElement(definitionPartitionId2!)).to.not.be.undefined;
    expect(master.db.models.tryGetModel(definitionPartitionModelId2!)).to.be.undefined;

    expect(branch.db.models.tryGetModel(definitionContainerModelId1!)).to.be.undefined;
    expect(branch.db.elements.tryGetElement(definitionContainerId1!)).to.be.undefined;
    expect(branch.db.models.tryGetModel(definitionPartitionModelId1!)).to.be.undefined;
    expect(branch.db.elements.tryGetElement(definitionPartitionId2!)).to.not.be.undefined;
    expect(branch.db.models.tryGetModel(definitionPartitionModelId2!)).to.be.undefined;

    await tearDown();
    sinon.restore();
>>>>>>> bfa72488
  });
});
<|MERGE_RESOLUTION|>--- conflicted
+++ resolved
@@ -7,25 +7,14 @@
 import * as path from "path";
 import * as semver from "semver";
 import {
-<<<<<<< HEAD
-  BisCoreSchema, BriefcaseDb, BriefcaseManager, CategorySelector, deleteElementTree, DisplayStyle3d, ECSqlStatement, Element, ElementGroupsMembers, ElementOwnsChildElements, ElementRefersToElements,
+  BisCoreSchema, BriefcaseDb, BriefcaseManager, CategorySelector, DefinitionContainer, DefinitionModel, DefinitionPartition, deleteElementTree, DisplayStyle3d, ECSqlStatement, Element, ElementGroupsMembers, ElementOwnsChildElements, ElementOwnsExternalSourceAspects, ElementRefersToElements,
   ExternalSourceAspect, GenericSchema, HubMock, IModelDb, IModelHost, IModelJsFs, IModelJsNative, ModelSelector, NativeLoggerCategory, PhysicalModel,
   PhysicalObject, PhysicalPartition, SnapshotDb, SpatialCategory, SpatialViewDefinition, Subject, SubjectOwnsPartitionElements, SubjectOwnsSubjects,
 } from "@itwin/core-backend";
 
 import * as TestUtils from "../TestUtils";
 import { AccessToken, DbResult, Guid, GuidString, Id64, Id64Array, Id64String, Logger, LogLevel } from "@itwin/core-bentley";
-import { Code, ColorDef, ElementAspectProps, ElementProps, ExternalSourceAspectProps, IModel, IModelVersion, PhysicalElementProps, Placement3d, SubCategoryAppearance } from "@itwin/core-common";
-=======
-  BisCoreSchema, BriefcaseDb, BriefcaseManager, CategorySelector, DefinitionContainer, DefinitionModel, DefinitionPartition, deleteElementTree, DisplayStyle3d, Element, ElementOwnsChildElements, ElementOwnsExternalSourceAspects, ElementRefersToElements,
-  ExternalSourceAspect, GenericSchema, HubMock, IModelDb, IModelHost, IModelJsFs, IModelJsNative, ModelSelector, NativeLoggerCategory, PhysicalModel,
-  PhysicalObject, SnapshotDb, SpatialCategory, SpatialViewDefinition, Subject, SubjectOwnsPartitionElements,
-} from "@itwin/core-backend";
-
-import * as TestUtils from "../TestUtils";
-import { AccessToken, Guid, GuidString, Id64, Id64String, Logger, LogLevel } from "@itwin/core-bentley";
-import { Code, ColorDef, DefinitionElementProps, ElementProps, ExternalSourceAspectProps, IModel, IModelVersion, InformationPartitionElementProps, ModelProps, SpatialViewDefinitionProps, SubCategoryAppearance } from "@itwin/core-common";
->>>>>>> bfa72488
+import { Code, ColorDef, DefinitionElementProps, ElementAspectProps, ElementProps, ExternalSourceAspectProps, IModel, IModelVersion, InformationPartitionElementProps, ModelProps, PhysicalElementProps, Placement3d, SpatialViewDefinitionProps, SubCategoryAppearance } from "@itwin/core-common";
 import { Point3d, YawPitchRollAngles } from "@itwin/core-geometry";
 import { IModelExporter, IModelImporter, IModelTransformer, TransformerLoggerCategory } from "../../transformer";
 import {
@@ -1298,7 +1287,6 @@
     sinon.restore();
   });
 
-<<<<<<< HEAD
   it("should reverse synchronize forked iModel when an element was updated", async() => {
     const sourceIModelName: string = IModelTransformerTestUtils.generateUniqueName("Master");
     const sourceIModelId = await HubWrappers.recreateIModel({ accessToken, iTwinId, iModelName: sourceIModelName, noLocks: true });
@@ -1306,41 +1294,11 @@
     const targetIModelName: string = IModelTransformerTestUtils.generateUniqueName("Fork");
     const targetIModelId = await HubWrappers.recreateIModel({ accessToken, iTwinId, iModelName: targetIModelName, noLocks: true });
     assert.isTrue(Guid.isGuid(targetIModelId));
-=======
-  it("should update aspects when processing changes and detachedAspectProcessing is turned on", async () => {
-    let elementIds: Id64String[] = [];
-    const aspectIds: Id64String[] = [];
-    const sourceIModelId = await createPopulatedIModelHubIModel("TransformerSource", (sourceSeedDb) => {
-      elementIds = [
-        Subject.insert(sourceSeedDb, IModel.rootSubjectId, "Subject1"),
-        Subject.insert(sourceSeedDb, IModel.rootSubjectId, "Subject2"),
-      ];
-
-      // 10 aspects in total (5 per element)
-      elementIds.forEach((element) => {
-        for (let i = 0; i < 5; ++i) {
-          const aspectProps: ExternalSourceAspectProps = {
-            classFullName: ExternalSourceAspect.classFullName,
-            element: new ElementOwnsExternalSourceAspects(element),
-            identifier: `${i}`,
-            kind: "Document",
-            scope: { id: IModel.rootSubjectId, relClassName: "BisCore:ElementScopesExternalSourceIdentifier" },
-          };
-
-          const aspectId = sourceSeedDb.elements.insertAspect(aspectProps);
-          aspectIds.push(aspectId); // saving for later deletion
-        }
-      });
-    });
-
-    const targetIModelId = await createPopulatedIModelHubIModel("TransformerTarget");
->>>>>>> bfa72488
 
     try {
       const sourceDb = await HubWrappers.downloadAndOpenBriefcase({ accessToken, iTwinId, iModelId: sourceIModelId });
       const targetDb = await HubWrappers.downloadAndOpenBriefcase({ accessToken, iTwinId, iModelId: targetIModelId });
 
-<<<<<<< HEAD
       const categoryId = SpatialCategory.insert(sourceDb, IModel.dictionaryId, "C1", {});
       const modelId = PhysicalModel.insert(sourceDb, IModel.rootSubjectId, "PM1");
       const physicalElement: PhysicalElementProps = {
@@ -1575,7 +1533,41 @@
         // eslint-disable-next-line no-console
         console.log("can't destroy", err);
       }
-=======
+    }
+  });
+
+  it("should update aspects when processing changes and detachedAspectProcessing is turned on", async () => {
+    let elementIds: Id64String[] = [];
+    const aspectIds: Id64String[] = [];
+    const sourceIModelId = await createPopulatedIModelHubIModel("TransformerSource", (sourceSeedDb) => {
+      elementIds = [
+        Subject.insert(sourceSeedDb, IModel.rootSubjectId, "Subject1"),
+        Subject.insert(sourceSeedDb, IModel.rootSubjectId, "Subject2"),
+      ];
+
+      // 10 aspects in total (5 per element)
+      elementIds.forEach((element) => {
+        for (let i = 0; i < 5; ++i) {
+          const aspectProps: ExternalSourceAspectProps = {
+            classFullName: ExternalSourceAspect.classFullName,
+            element: new ElementOwnsExternalSourceAspects(element),
+            identifier: `${i}`,
+            kind: "Document",
+            scope: { id: IModel.rootSubjectId, relClassName: "BisCore:ElementScopesExternalSourceIdentifier" },
+          };
+
+          const aspectId = sourceSeedDb.elements.insertAspect(aspectProps);
+          aspectIds.push(aspectId); // saving for later deletion
+        }
+      });
+    });
+
+    const targetIModelId = await createPopulatedIModelHubIModel("TransformerTarget");
+
+    try {
+      const sourceDb = await HubWrappers.downloadAndOpenBriefcase({ accessToken, iTwinId, iModelId: sourceIModelId });
+      const targetDb = await HubWrappers.downloadAndOpenBriefcase({ accessToken, iTwinId, iModelId: targetIModelId });
+
       const exporter = new IModelExporter(sourceDb, DetachedExportElementAspectsStrategy);
       const transformer = new IModelTransformer(exporter, targetDb, {
         includeSourceProvenance: true,
@@ -1610,7 +1602,6 @@
     } finally {
       await IModelHost.hubAccess.deleteIModel({ iTwinId, iModelId: sourceIModelId });
       await IModelHost.hubAccess.deleteIModel({ iTwinId, iModelId: targetIModelId });
->>>>>>> bfa72488
     }
   });
 
@@ -1674,7 +1665,6 @@
     sinon.restore();
   });
 
-<<<<<<< HEAD
   it("should skip provenance changesets made to branch during reverse sync", async () => {
     const timeline: Timeline = [
       { master: { 1:1 } },
@@ -1780,7 +1770,8 @@
 
     const { tearDown } = await runTimeline(timeline, { iTwinId, accessToken });
     await tearDown();
-=======
+  });
+
   it("should delete definition elements and models when processing changes", async () => {
     let definitionPartitionId1: string;
     let definitionPartitionModelId1: string;
@@ -1841,7 +1832,7 @@
           },
         },
       },
-      3: { branch: { sync: ["master", 2] } },
+      3: { branch: { sync: ["master", { since: 2 }] } },
       4: {
         master: {
           manualUpdate(db) {
@@ -1849,7 +1840,7 @@
           },
         },
       },
-      5: { branch: { sync: ["master", 4] } },
+      5: { branch: { sync: ["master", { since: 4 }] } },
     };
 
     const { trackedIModels, tearDown } = await runTimeline(timeline, { iTwinId, accessToken });
@@ -1871,6 +1862,5 @@
 
     await tearDown();
     sinon.restore();
->>>>>>> bfa72488
   });
 });
