--- conflicted
+++ resolved
@@ -7,19 +7,13 @@
 import * as path from "path";
 import * as semver from "semver";
 import {
-<<<<<<< HEAD
-  BisCoreSchema, BriefcaseDb, BriefcaseManager, CategorySelector, deleteElementTree, DisplayStyle3d, ECSqlStatement, Element, ElementOwnsChildElements, ElementRefersToElements,
+  BisCoreSchema, BriefcaseDb, BriefcaseManager, CategorySelector, deleteElementTree, DisplayStyle3d, ECSqlStatement, Element, ElementGroupsMembers, ElementOwnsChildElements, ElementRefersToElements,
   ExternalSourceAspect, GenericSchema, HubMock, IModelDb, IModelHost, IModelJsFs, IModelJsNative, ModelSelector, NativeLoggerCategory, PhysicalModel,
-  PhysicalObject, PhysicalPartition, SnapshotDb, SpatialCategory, SpatialViewDefinition, StandaloneDb, Subject,
-=======
-  BisCoreSchema, BriefcaseDb, BriefcaseManager, CategorySelector, deleteElementTree, DisplayStyle3d, Element, ElementGroupsMembers, ElementOwnsChildElements, ElementRefersToElements,
-  ExternalSourceAspect, GenericSchema, HubMock, IModelDb, IModelHost, IModelJsFs, IModelJsNative, ModelSelector, NativeLoggerCategory, PhysicalModel,
-  PhysicalObject, SnapshotDb, SpatialCategory, SpatialViewDefinition, Subject,
->>>>>>> e0f70d83
+  PhysicalObject, PhysicalPartition, SnapshotDb, SpatialCategory, SpatialViewDefinition, Subject,
 } from "@itwin/core-backend";
 
 import * as TestUtils from "../TestUtils";
-import { AccessToken, DbResult, Guid, GuidString, Id64, Id64Arg, Id64Array, Id64String, Logger, LogLevel } from "@itwin/core-bentley";
+import { AccessToken, DbResult, Guid, GuidString, Id64, Id64Array, Id64String, Logger, LogLevel } from "@itwin/core-bentley";
 import { Code, ColorDef, ElementProps, ExternalSourceAspectProps, IModel, IModelVersion, PhysicalElementProps, Placement3d, SubCategoryAppearance } from "@itwin/core-common";
 import { Point3d, YawPitchRollAngles } from "@itwin/core-geometry";
 import { IModelExporter, IModelImporter, IModelTransformer, TransformerLoggerCategory } from "../../transformer";
@@ -32,7 +26,7 @@
 
 import "./TransformerTestStartup"; // calls startup/shutdown IModelHost before/after all tests
 import * as sinon from "sinon";
-import { assertElemState, deleted, getIModelState, populateTimelineSeed, runTimeline, Timeline, TimelineIModelState } from "../TestUtils/TimelineTestUtil";
+import { assertElemState, deleted, populateTimelineSeed, runTimeline, Timeline, TimelineIModelState } from "../TestUtils/TimelineTestUtil";
 
 const { count } = IModelTestUtils;
 
@@ -375,7 +369,7 @@
       // 60 elements added
       assert.equal(185, count(sourceDb, PhysicalObject.classFullName));
 
-      await transformer.processChanges(accessToken, sourceDb.changeset.id);
+      await transformer.processChanges({ accessToken, startChangeset: sourceDb.changeset });
       transformer.dispose();
 
       const sql = `SELECT ECInstanceId, Model.Id FROM ${PhysicalObject.classFullName}`;
