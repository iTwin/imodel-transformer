--- conflicted
+++ resolved
@@ -1788,11 +1788,7 @@
   // FIXME: As a side effect of fixing a bug in findRangeContaining, we error out with no changesummary data because we now properly skip changesetindices
   // i.e. a range [4,4] with skip 4 now properly gets skipped. so we have no changesummary data. We need to revisit this after switching to affan's new API
   // to read changesets directly.
-<<<<<<< HEAD
-  it.skip("should skip provenance changesets made to branch during reverse sync", async () => {
-=======
   it("should skip provenance changesets made to branch during reverse sync", async () => {
->>>>>>> 74333f61
     const timeline: Timeline = [
       { master: { 1:1 } },
       { master: { 2:2 } },
