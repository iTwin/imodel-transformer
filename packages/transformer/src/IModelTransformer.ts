/*---------------------------------------------------------------------------------------------
* Copyright (c) Bentley Systems, Incorporated. All rights reserved.
* See LICENSE.md in the project root for license terms and full copyright notice.
*--------------------------------------------------------------------------------------------*/
/** @packageDocumentation
 * @module iModels
 */
import * as path from "path";
import * as Semver from "semver";
import * as nodeAssert from "assert";
import {
  AccessToken, assert, CompressedId64Set, DbResult, Guid, GuidString, Id64, Id64Array, Id64String, IModelStatus, Logger, MarkRequired,
  OpenMode, YieldManager,
} from "@itwin/core-bentley";
import * as ECSchemaMetaData from "@itwin/ecschema-metadata";
import { Point3d, Transform } from "@itwin/core-geometry";
import {
  ChangeSummaryManager,
  ChannelRootAspect, ConcreteEntity, DefinitionElement, DefinitionModel, DefinitionPartition, ECSchemaXmlContext, ECSqlStatement, ECSqlValue, Element, ElementAspect, ElementMultiAspect, ElementOwnsExternalSourceAspects,
  ElementRefersToElements, ElementUniqueAspect, Entity, EntityReferences, ExternalSource, ExternalSourceAspect, ExternalSourceAttachment,
  FolderLink, GeometricElement, GeometricElement3d, IModelDb, IModelHost, IModelJsFs, InformationPartitionElement, KnownLocations, Model,
  RecipeDefinitionElement, Relationship, RelationshipProps, Schema, SQLiteDb, Subject, SynchronizationConfigLink,
} from "@itwin/core-backend";
import {
  ChangeOpCode, ChangesetIndexAndId, Code, CodeProps, CodeSpec, ConcreteEntityTypes, ElementAspectProps, ElementProps, EntityReference, EntityReferenceSet,
  ExternalSourceAspectProps, FontProps, GeometricElementProps, IModel, IModelError, ModelProps,
  Placement2d, Placement3d, PrimitiveTypeCode, PropertyMetaData, RelatedElement, SourceAndTarget,
} from "@itwin/core-common";
import { ExportChangesOptions, ExporterInitOptions, ExportSchemaResult, IModelExporter, IModelExporterState, IModelExportHandler } from "./IModelExporter";
import { IModelImporter, IModelImporterState, OptimizeGeometryOptions } from "./IModelImporter";
import { TransformerLoggerCategory } from "./TransformerLoggerCategory";
import { PendingReference, PendingReferenceMap } from "./PendingReferenceMap";
import { EntityKey, EntityMap } from "./EntityMap";
import { IModelCloneContext } from "./IModelCloneContext";
import { EntityUnifier } from "./EntityUnifier";
import { rangesFromRangeAndSkipped } from "./Algo";

const loggerCategory: string = TransformerLoggerCategory.IModelTransformer;

const nullLastProvenanceEntityInfo = {
  entityId: Id64.invalid,
  aspectId: Id64.invalid,
  aspectVersion: "",
  aspectKind: ExternalSourceAspect.Kind.Element,
};

type LastProvenanceEntityInfo = typeof nullLastProvenanceEntityInfo;

type EntityTransformHandler = (entity: ConcreteEntity) => ElementProps | ModelProps | RelationshipProps | ElementAspectProps;

/** Options provided to the [[IModelTransformer]] constructor.
 * @beta
 * @note if adding an option, you must explicitly add its serialization to [[IModelTransformer.saveStateToFile]]!
 */
export interface IModelTransformOptions {
  /** The Id of the Element in the **target** iModel that represents the **source** repository as a whole and scopes its [ExternalSourceAspect]($backend) instances.
   * It is always a good idea to define this, although particularly necessary in any multi-source scenario such as multiple branches that reverse synchronize
   * or physical consolidation.
   */
  targetScopeElementId?: Id64String;

  /** Set to `true` if IModelTransformer should not record its provenance.
   * Provenance tracks a target element back to its corresponding source element and is essential for [[IModelTransformer.processChanges]] to work properly.
   * Turning off IModelTransformer provenance is really only relevant for producing snapshots or another one time transformations.
   * @note See the [[includeSourceProvenance]] option for determining whether existing source provenance is cloned into the target.
   * @note The default is `false` which means that new IModelTransformer provenance will be recorded.
   */
  noProvenance?: boolean;

  /** Set to `true` to clone existing source provenance into the target.
   * @note See the [[noProvenance]] option for determining whether new IModelTransformer provenance is recorded.
   * @note The default is `false` which means that existing provenance in the source will not be carried into the target.
   */
  includeSourceProvenance?: boolean;

  /** Flag that indicates that the target iModel was created by copying the source iModel.
   * This is common when the target iModel is intended to be a *branch* of the source iModel.
   * This *hint* is essential to properly initialize the source to target element mapping and to cause provenance to be recorded for future synchronizations.
   * @note This *hint* is typically only set for the first synchronization after the iModel was copied since every other synchronization can utilize the provenance.
   */
  wasSourceIModelCopiedToTarget?: boolean;

  // FIXME: deprecate this, we should now be able to detect it from the external source aspect data
  /** Flag that indicates that the current source and target iModels are now synchronizing in the reverse direction from a prior synchronization.
   * The most common example is to first synchronize master to branch, make changes to the branch, and then reverse directions to synchronize from branch to master.
   * This means that the provenance on the (current) source is used instead.
   * @note This also means that only [[IModelTransformer.processChanges]] can detect deletes.
   */
  isReverseSynchronization?: boolean;

  /** Flag that indicates whether or not the transformation process needs to consider the source geometry before cloning/transforming.
   * For standard cases, it is not required to load the source GeometryStream in JavaScript since the cloning happens in native code.
   * Also, the target GeometryStream will be available in JavaScript prior to insert.
   * @note If the source geometry affects the class mapping or transformation logic, then this flag should be set to `true`. The default is `false`.
   * @see [IModelExporter.wantGeometry]($transformer)
   */
  loadSourceGeometry?: boolean;

  /** Flag that indicates whether or not the transformation process should clone using binary geometry.
   *
   * Prefer to never to set this flag. If you need geometry changes, instead override [[IModelTransformer.onTransformElement]]
   * and provide an [ElementGeometryBuilderParams]($common) to the `elementGeometryBuilderParams`
   * property of [ElementProps]($common) instead, it is much faster. You can read geometry during the transformation by setting the
   * [[IModelTransformOptions.loadSourceGeometry]] property to `true`, and passing that to a [GeometryStreamIterator]($common)
   * @note this flag will be deprecated when `elementGeometryBuilderParams` is no longer an alpha API
   *
   * @default true
   */
  cloneUsingBinaryGeometry?: boolean;

  /** Flag that indicates that ids should be preserved while copying elements to the target
   * Intended only for pure-filter transforms, so you can keep parts of the source, while deleting others,
   * and element ids are guaranteed to be the same, (other entity ids are not, however)
   * @note The target must be empty.
   * @note It is invalid to insert elements during the transformation, do not use this with transformers that try to.
   * @note This does not preserve the ids of non-element entities such as link table relationships, or aspects, etc.
   * @default false
   * @beta
   */
  preserveElementIdsForFiltering?: boolean;

  /** The behavior to use when an element reference (id) is found stored as a reference on an element in the source,
   * but the referenced element does not actually exist in the source.
   * It is possible to craft an iModel with dangling references/invalidated relationships by, e.g., deleting certain
   * elements without fixing up references.
   *
   * @note "reject" will throw an error and reject the transformation upon finding this case.
   * @note "ignore" passes the issue down to consuming applications, iModels that have invalid element references
   *       like this can cause errors, and you should consider adding custom logic in your transformer to remove the
   *       reference depending on your use case.
   * @default "reject"
   * @beta
   * @deprecated in 3.x. use [[danglingReferencesBehavior]] instead, the use of the term *predecessors* was confusing and became inaccurate when the transformer could handle cycles
   */
  danglingPredecessorsBehavior?: "reject" | "ignore";

  /** The behavior to use when an element reference (id) is found stored as a reference on an element in the source,
   * but the referenced element does not actually exist in the source.
   * It is possible to craft an iModel with dangling references/invalidated relationships by, e.g., deleting certain
   * elements without fixing up references.
   *
   * @note "reject" will throw an error and reject the transformation upon finding this case.
   * @note "ignore" passes the issue down to consuming applications, iModels that have invalid element references
   *       like this can cause errors, and you should consider adding custom logic in your transformer to remove the
   *       reference depending on your use case.
   * @default "reject"
   * @beta
   */
  danglingReferencesBehavior?: "reject" | "ignore";

  /** If defined, options to be supplied to [[IModelImporter.optimizeGeometry]] by [[IModelTransformer.processChanges]] and [[IModelTransformer.processAll]]
   * as a post-processing step to optimize the geometry in the iModel.
   * @beta
   */
  optimizeGeometry?: OptimizeGeometryOptions;

  /**
   * force the insertion of external source aspects to provide provenance, even if there are federation guids
   * in the source that we can use. This can make some operations (like transforming new elements or initializing forks)
   * much slower due to needing to insert aspects, but prevents requiring change information for future merges.
   * @default false
   */
  forceExternalSourceAspectProvenance?: boolean;

  // FIXME: test changecache reusage.
  /**
   * Do not detach the change cache that we build. Use this if you want to do multiple transformations to
   * the same iModels, to avoid the performance cost of reinitializing the change cache which can be
   * expensive. You should only use this if you know the cache will be reused.
   * @note You must detach the change cache yourself.
   * @default false
   */
  noDetachChangeCache?: boolean;

  // FIXME: consider "deprecating"
  /**
   * Do not check that processChanges is called from the next changeset index.
   * This is an unsafe option (e.g. it can cause data loss in future branch operations)
   * and you should not use it.
   * @default false
   */
  ignoreMissingChangesetsInSynchronizations?: boolean;
}

/**
 * A container for tracking the state of a partially committed entity and finalizing it when it's ready to be fully committed
 * @internal
 */
class PartiallyCommittedEntity {
  public constructor(
    /**
     * A set of "model|element ++ ID64" pairs, (e.g. `model0x11` or `element0x12`)
     * It is possible for the submodel of an element to be separately resolved from the actual element,
     * so its resolution must be tracked separately
     */
    private _missingReferences: EntityReferenceSet,
    private _onComplete: () => void
  ) {}
  public resolveReference(id: EntityReference) {
    this._missingReferences.delete(id);
    if (this._missingReferences.size === 0)
      this._onComplete();
  }
  public forceComplete() {
    this._onComplete();
  }
}

interface TargetScopeProvenanceJsonProps {
  pendingReverseSyncChangesetIndices: number[];
  pendingSyncChangesetIndices: number[];
  reverseSyncVersion: string;
}

/**
 * Apply a function to each Id64 in a supported container type of Id64s.
 * Currently only supports raw Id64String or RelatedElement-like objects containing an `id` property that is a Id64String,
 * which matches the possible containers of references in [Element.requiredReferenceKeys]($backend).
 * @internal
 */
function mapId64<R>(
  idContainer: Id64String | { id: Id64String } | undefined,
  func: (id: Id64String) => R
): R[] {
  const isId64String = (arg: any): arg is Id64String => {
    const isString = typeof arg === "string";
    assert(() => !isString || Id64.isValidId64(arg));
    return isString;
  };
  const isRelatedElem = (arg: any): arg is RelatedElement =>
    arg && typeof arg === "object" && "id" in arg;

  const results = [];

  // is a string if compressed or singular id64, but check for singular just checks if it's a string so do this test first
  if (idContainer === undefined) {
    // nothing
  } else if (isId64String(idContainer)) {
    results.push(func(idContainer));
  } else if (isRelatedElem(idContainer)) {
    results.push(func(idContainer.id));
  } else {
    throw Error([
      `Id64 container '${idContainer}' is unsupported.`,
      "Currently only singular Id64 strings or prop-like objects containing an 'id' property are supported.",
    ].join("\n"));
  }
  return results;
}

/** Arguments you can pass to [[IModelTransformer.initialize]]
 * @beta
 */
export interface InitOptions {
  accessToken?: AccessToken;
  /**
   * Include changes from this changeset up through and including the current changeset.
   * @note To form a range of versions to process, set `startChangeset` for the start (inclusive)
   * of the desired range and open the source iModel as of the end (inclusive) of the desired range.
   * @default the current changeset of the sourceDb, if undefined
   */
  startChangeset?: {
    id?: string;
    index?: number;
  };
}

/**
 * Arguments for [[IModelTransformer.processChanges]]
 */
// eslint-disable-next-line @typescript-eslint/no-empty-interface
export interface ProcessChangesOptions extends ExportChangesOptions {}

type ChangeDataState = "uninited" | "has-changes" | "no-changes" | "unconnected";

/** Arguments you can pass to [[IModelTransformer.initExternalSourceAspects]]
 * @deprecated in 0.1.0. Use [[InitOptions]] (and [[IModelTransformer.initialize]]) instead.
 */
export type InitFromExternalSourceAspectsArgs = InitOptions;

/** Base class used to transform a source iModel into a different target iModel.
 * @see [iModel Transformation and Data Exchange]($docs/learning/transformer/index.md), [IModelExporter]($transformer), [IModelImporter]($transformer)
 * @beta
 */
export class IModelTransformer extends IModelExportHandler {
  /** The IModelExporter that will export from the source iModel. */
  public readonly exporter: IModelExporter;
  /** The IModelImporter that will import into the target iModel. */
  public readonly importer: IModelImporter;
  /** The normally read-only source iModel.
   * @note The source iModel will need to be read/write when provenance is being stored during a reverse synchronization.
   */
  public readonly sourceDb: IModelDb;
  /** The read/write target iModel. */
  public readonly targetDb: IModelDb;
  /** The IModelTransformContext for this IModelTransformer. */
  public readonly context: IModelCloneContext;
  /** The Id of the Element in the **target** iModel that represents the **source** repository as a whole and scopes its [ExternalSourceAspect]($backend) instances. */
  public get targetScopeElementId(): Id64String {
    return this._options.targetScopeElementId;
  }

  /** map of (unprocessed element, referencing processed element) pairs to the partially committed element that needs the reference resolved
   * and have some helper methods below for now */
  protected _pendingReferences = new PendingReferenceMap<PartiallyCommittedEntity>();

  /** a set of elements for which source provenance will be explicitly tracked by ExternalSourceAspects */
  protected _elementsWithExplicitlyTrackedProvenance = new Set<Id64String>();

  /** map of partially committed entities to their partial commit progress */
  protected _partiallyCommittedEntities = new EntityMap<PartiallyCommittedEntity>();

  /** the options that were used to initialize this transformer */
  private readonly _options: MarkRequired<IModelTransformOptions, "targetScopeElementId" | "danglingReferencesBehavior">;

  private _isSynchronization = false;

  private get _isReverseSynchronization() {
    return this._isSynchronization && this._options.isReverseSynchronization;
  }

  private get _isForwardSynchronization() {
    return this._isSynchronization && !this._options.isReverseSynchronization;
  }

  private _changesetRanges: [number, number][] | undefined = undefined;

  /** Set if it can be determined whether this is the first source --> target synchronization. */
  private _isFirstSynchronization?: boolean;

  /** The element classes that are considered to define provenance in the iModel */
  public static get provenanceElementClasses(): (typeof Entity)[] {
    return [FolderLink, SynchronizationConfigLink, ExternalSource, ExternalSourceAttachment];
  }

  /** The element aspect classes that are considered to define provenance in the iModel */
  public static get provenanceElementAspectClasses(): (typeof Entity)[] {
    return [ExternalSourceAspect];
  }

  /** Set of entity keys which were not exported and don't need to be tracked for pending reference resolution.
   * @note Currently only tracks elements which were not exported.
   */
  protected _skippedEntities = new Set<EntityKey>();

  /** Construct a new IModelTransformer
   * @param source Specifies the source IModelExporter or the source IModelDb that will be used to construct the source IModelExporter.
   * @param target Specifies the target IModelImporter or the target IModelDb that will be used to construct the target IModelImporter.
   * @param options The options that specify how the transformation should be done.
   */
  public constructor(source: IModelDb | IModelExporter, target: IModelDb | IModelImporter, options?: IModelTransformOptions) {
    super();
    // initialize IModelTransformOptions
    this._options = {
      ...options,
      // non-falsy defaults
      cloneUsingBinaryGeometry: options?.cloneUsingBinaryGeometry ?? true,
      targetScopeElementId: options?.targetScopeElementId ?? IModel.rootSubjectId,
      // eslint-disable-next-line deprecation/deprecation
      danglingReferencesBehavior: options?.danglingReferencesBehavior ?? options?.danglingPredecessorsBehavior ?? "reject",
    };
    this._isFirstSynchronization = this._options.wasSourceIModelCopiedToTarget ? true : undefined;
    // initialize exporter and sourceDb
    if (source instanceof IModelDb) {
      this.exporter = new IModelExporter(source);
    } else {
      this.exporter = source;
    }
    this.sourceDb = this.exporter.sourceDb;
    this.exporter.registerHandler(this);
    this.exporter.wantGeometry = options?.loadSourceGeometry ?? false; // optimization to not load source GeometryStreams by default
    if (!this._options.includeSourceProvenance) { // clone provenance from the source iModel into the target iModel?
      IModelTransformer.provenanceElementClasses.forEach((cls) => this.exporter.excludeElementClass(cls.classFullName));
      IModelTransformer.provenanceElementAspectClasses.forEach((cls) => this.exporter.excludeElementAspectClass(cls.classFullName));
    }
    this.exporter.excludeElementAspectClass(ChannelRootAspect.classFullName); // Channel boundaries within the source iModel are not relevant to the target iModel
    this.exporter.excludeElementAspectClass("BisCore:TextAnnotationData"); // This ElementAspect is auto-created by the BisCore:TextAnnotation2d/3d element handlers
    // initialize importer and targetDb
    if (target instanceof IModelDb) {
      this.importer = new IModelImporter(target, { preserveElementIdsForFiltering: this._options.preserveElementIdsForFiltering });
    } else {
      this.importer = target;
      /* eslint-disable deprecation/deprecation */
      if (Boolean(this._options.preserveElementIdsForFiltering) !== this.importer.preserveElementIdsForFiltering) {
        Logger.logWarning(
          loggerCategory,
          [
            "A custom importer was passed as a target but its 'preserveElementIdsForFiltering' option is out of sync with the transformer's option.",
            "The custom importer target's option will be force updated to use the transformer's value.",
            "This behavior is deprecated and will be removed in a future version, throwing an error if they are out of sync.",
          ].join("\n")
        );
        this.importer.preserveElementIdsForFiltering = Boolean(this._options.preserveElementIdsForFiltering);
      }
      /* eslint-enable deprecation/deprecation */
    }
    this.targetDb = this.importer.targetDb;
    // create the IModelCloneContext, it must be initialized later
    this.context = new IModelCloneContext(this.sourceDb, this.targetDb);

    if (this.sourceDb.isBriefcase && this.targetDb.isBriefcase) {
      nodeAssert(
        this.sourceDb.changeset.index !== undefined && this.targetDb.changeset.index !== undefined,
        "database has no changeset index"
      );
      this._startingChangesetIndices = {
        target: this.targetDb.changeset.index,
        source: this.sourceDb.changeset.index,
      };
    }
  }

  /** Dispose any native resources associated with this IModelTransformer. */
  public dispose(): void {
    Logger.logTrace(loggerCategory, "dispose()");
    this.context.dispose();
  }

  /** Log current settings that affect IModelTransformer's behavior. */
  private logSettings(): void {
    Logger.logInfo(TransformerLoggerCategory.IModelExporter, `this.exporter.visitElements=${this.exporter.visitElements}`);
    Logger.logInfo(TransformerLoggerCategory.IModelExporter, `this.exporter.visitRelationships=${this.exporter.visitRelationships}`);
    Logger.logInfo(TransformerLoggerCategory.IModelExporter, `this.exporter.wantGeometry=${this.exporter.wantGeometry}`);
    Logger.logInfo(TransformerLoggerCategory.IModelExporter, `this.exporter.wantSystemSchemas=${this.exporter.wantSystemSchemas}`);
    Logger.logInfo(TransformerLoggerCategory.IModelExporter, `this.exporter.wantTemplateModels=${this.exporter.wantTemplateModels}`);
    Logger.logInfo(loggerCategory, `this.targetScopeElementId=${this.targetScopeElementId}`);
    Logger.logInfo(loggerCategory, `this._noProvenance=${this._options.noProvenance}`);
    Logger.logInfo(loggerCategory, `this._includeSourceProvenance=${this._options.includeSourceProvenance}`);
    Logger.logInfo(loggerCategory, `this._cloneUsingBinaryGeometry=${this._options.cloneUsingBinaryGeometry}`);
    Logger.logInfo(loggerCategory, `this._wasSourceIModelCopiedToTarget=${this._options.wasSourceIModelCopiedToTarget}`);
    Logger.logInfo(loggerCategory, `this._isReverseSynchronization=${this._options.isReverseSynchronization}`);
    Logger.logInfo(TransformerLoggerCategory.IModelImporter, `this.importer.autoExtendProjectExtents=${this.importer.options.autoExtendProjectExtents}`);
    Logger.logInfo(TransformerLoggerCategory.IModelImporter, `this.importer.simplifyElementGeometry=${this.importer.options.simplifyElementGeometry}`);
  }

  /** Return the IModelDb where IModelTransformer will store its provenance.
   * @note This will be [[targetDb]] except when it is a reverse synchronization. In that case it be [[sourceDb]].
   */
  public get provenanceDb(): IModelDb {
    return this._options.isReverseSynchronization ? this.sourceDb : this.targetDb;
  }

  /** Return the IModelDb where IModelTransformer looks for entities referred to by stored provenance.
   * @note This will be [[sourceDb]] except when it is a reverse synchronization. In that case it be [[targetDb]].
   */
  public get provenanceSourceDb(): IModelDb {
    return this._options.isReverseSynchronization ? this.targetDb : this.sourceDb;
  }

  /** Create an ExternalSourceAspectProps in a standard way for an Element in an iModel --> iModel transformation. */
  public static initElementProvenanceOptions(
    sourceElementId: Id64String,
    targetElementId: Id64String,
    args: {
      sourceDb: IModelDb;
      isReverseSynchronization: boolean;
      targetScopeElementId: Id64String;
    },
  ): ExternalSourceAspectProps {
    const elementId = args.isReverseSynchronization ? sourceElementId : targetElementId;
    const aspectIdentifier = args.isReverseSynchronization ? targetElementId : sourceElementId;
    const aspectProps: ExternalSourceAspectProps = {
      classFullName: ExternalSourceAspect.classFullName,
      element: { id: elementId, relClassName: ElementOwnsExternalSourceAspects.classFullName },
      scope: { id: args.targetScopeElementId },
      identifier: aspectIdentifier,
      kind: ExternalSourceAspect.Kind.Element,
      version: args.sourceDb.elements.queryLastModifiedTime(sourceElementId),
    };
    return aspectProps;
  }

  public static initRelationshipProvenanceOptions(
    sourceRelInstanceId: Id64String,
    targetRelInstanceId: Id64String,
    args: {
      sourceDb: IModelDb;
      targetDb: IModelDb;
      isReverseSynchronization: boolean;
      targetScopeElementId: Id64String;
      forceOldRelationshipProvenanceMethod: boolean;
    },
  ): ExternalSourceAspectProps {
    const provenanceDb = args.isReverseSynchronization ? args.sourceDb : args.targetDb;
    const aspectIdentifier = args.isReverseSynchronization ? targetRelInstanceId : sourceRelInstanceId;
    const provenanceRelInstanceId = args.isReverseSynchronization ? sourceRelInstanceId : targetRelInstanceId;

    const elementId = provenanceDb.withPreparedStatement(
        "SELECT SourceECInstanceId FROM bis.ElementRefersToElements WHERE ECInstanceId=?",
        (stmt) => {
          stmt.bindId(1, provenanceRelInstanceId);
          nodeAssert(stmt.step() === DbResult.BE_SQLITE_ROW);
          return stmt.getValue(0).getId();
        },
      );

    const jsonProperties
      = args.forceOldRelationshipProvenanceMethod
      ? { targetRelInstanceId }
      : { provenanceRelInstanceId };

    const aspectProps: ExternalSourceAspectProps = {
      classFullName: ExternalSourceAspect.classFullName,
      element: { id: elementId, relClassName: ElementOwnsExternalSourceAspects.classFullName },
      scope: { id: args.targetScopeElementId },
      identifier: aspectIdentifier,
      kind: ExternalSourceAspect.Kind.Relationship,
      jsonProperties: JSON.stringify(jsonProperties),
    };

    return aspectProps;
  }

  // FIXME: add test using this
  /**
   * Previously the transformer would insert provenance always pointing to the "target" relationship.
   * It should (and now by default does) instead insert provenance pointing to the provenanceSource
   * SEE: https://github.com/iTwin/imodel-transformer/issues/54
   * This exists only to facilitate testing that the transformer can handle the older, flawed method
   */
  private _forceOldRelationshipProvenanceMethod = false;

  /** Create an ExternalSourceAspectProps in a standard way for an Element in an iModel --> iModel transformation. */
  private initElementProvenance(sourceElementId: Id64String, targetElementId: Id64String): ExternalSourceAspectProps {
    return IModelTransformer.initElementProvenanceOptions(
      sourceElementId,
      targetElementId,
      {
        // FIXME: deprecate isReverseSync option and instead detect from targetScopeElement provenance
        isReverseSynchronization: !!this._options.isReverseSynchronization,
        targetScopeElementId: this.targetScopeElementId,
        sourceDb: this.sourceDb,
      },
    );
  }

  /** Create an ExternalSourceAspectProps in a standard way for a Relationship in an iModel --> iModel transformations.
   * The ExternalSourceAspect is meant to be owned by the Element in the target iModel that is the `sourceId` of transformed relationship.
   * The `identifier` property of the ExternalSourceAspect will be the ECInstanceId of the relationship in the source iModel.
   * The ECInstanceId of the relationship in the target iModel will be stored in the JsonProperties of the ExternalSourceAspect.
   */
  private initRelationshipProvenance(sourceRelationship: Relationship, targetRelInstanceId: Id64String): ExternalSourceAspectProps {
    return IModelTransformer.initRelationshipProvenanceOptions(
      sourceRelationship.id,
      targetRelInstanceId,
      {
        sourceDb: this.sourceDb,
        targetDb: this.targetDb,
        isReverseSynchronization: !!this._options.isReverseSynchronization,
        targetScopeElementId: this.targetScopeElementId,
        forceOldRelationshipProvenanceMethod: this._forceOldRelationshipProvenanceMethod,
      }
    );
  }

  /** NOTE: the json properties must be converted to string before insertion */
  private _targetScopeProvenanceProps:
    Omit<ExternalSourceAspectProps, "jsonProperties"> & { jsonProperties: TargetScopeProvenanceJsonProps }
    | undefined
      = undefined;

  /**
   * Index of the changeset that the transformer was at when the transformation begins (was constructed).
   * Used to determine at the end which changesets were part of a synchronization.
   */
  private _startingChangesetIndices: {
    target: number;
    source: number;
  } | undefined = undefined;

  private _cachedSynchronizationVersion: ChangesetIndexAndId | undefined = undefined;

  /** the changeset in the scoping element's source version found for this transformation
   * @note: the version depends on whether this is a reverse synchronization or not, as
   * it is stored separately for both synchronization directions
   * @note: empty string and -1 for changeset and index if it has never been transformed
   */
  private get _synchronizationVersion(): ChangesetIndexAndId {
    if (!this._cachedSynchronizationVersion) {
      nodeAssert(this._targetScopeProvenanceProps, "_targetScopeProvenanceProps was not set yet");
      const version = this._options.isReverseSynchronization
        ? this._targetScopeProvenanceProps.jsonProperties.reverseSyncVersion
        : this._targetScopeProvenanceProps.version;

      nodeAssert(version !== undefined, "no version contained in target scope");

      const [id, index] = version === ""
        ? ["", -1]
        : version.split(";");
      this._cachedSynchronizationVersion = { index: Number(index), id };
      nodeAssert(!Number.isNaN(this._cachedSynchronizationVersion.index), "bad parse: invalid index in version");
    }
    return this._cachedSynchronizationVersion;
  }

  /**
   * Make sure there are no conflicting other scope-type external source aspects on the *target scope element*,
   * If there are none at all, insert one, then this must be a first synchronization.
   * @returns the last synced version (changesetId) on the target scope's external source aspect,
   *          if this was a [BriefcaseDb]($backend)
   */
  private initScopeProvenance(): void {
    const aspectProps = {
      id: undefined as string | undefined,
      version: undefined as string | undefined,
      classFullName: ExternalSourceAspect.classFullName,
      element: { id: this.targetScopeElementId, relClassName: ElementOwnsExternalSourceAspects.classFullName },
      scope: { id: IModel.rootSubjectId }, // the root Subject scopes scope elements
      identifier: this.provenanceSourceDb.iModelId,
      kind: ExternalSourceAspect.Kind.Scope,
      jsonProperties: undefined as TargetScopeProvenanceJsonProps | undefined,
    };

    // FIXME: handle older transformed iModels which do NOT have the version
    // or reverseSyncVersion set correctly
    const externalSource = this.queryScopeExternalSource(aspectProps, { getJsonProperties: true }); // this query includes "identifier"
    aspectProps.id = externalSource.aspectId;
    aspectProps.version = externalSource.version;
    aspectProps.jsonProperties = externalSource.jsonProperties ? JSON.parse(externalSource.jsonProperties) : {};

    if (undefined === aspectProps.id) {
      aspectProps.version = ""; // empty since never before transformed. Will be updated in [[finalizeTransformation]]
      aspectProps.jsonProperties = {
        pendingReverseSyncChangesetIndices: [],
        pendingSyncChangesetIndices: [],
        reverseSyncVersion: "", // empty since never before transformed. Will be updated in first reverse sync
      };

      // this query does not include "identifier" to find possible conflicts
      const sql = `
        SELECT ECInstanceId
        FROM ${ExternalSourceAspect.classFullName}
        WHERE Element.Id=:elementId
          AND Scope.Id=:scopeId
          AND Kind=:kind
        LIMIT 1
      `;

      const hasConflictingScope = this.provenanceDb.withPreparedStatement(sql, (statement: ECSqlStatement): boolean => {
        statement.bindId("elementId", aspectProps.element.id);
        statement.bindId("scopeId", aspectProps.scope.id); // this scope.id can never be invalid, we create it above
        statement.bindString("kind", aspectProps.kind);
        return DbResult.BE_SQLITE_ROW === statement.step();
      });

      if (hasConflictingScope) {
        throw new IModelError(IModelStatus.InvalidId, "Provenance scope conflict");
      }
      if (!this._options.noProvenance) {
        this.provenanceDb.elements.insertAspect({
          ...aspectProps,
          jsonProperties: JSON.stringify(aspectProps.jsonProperties) as any,
        });
      }
    }

    this._targetScopeProvenanceProps = aspectProps as typeof this._targetScopeProvenanceProps;
  }

  /**
   * @returns the id and version of an aspect with the given element, scope, kind, and identifier
   * May also return a reverseSyncVersion from json properties if requested
   */
  private queryScopeExternalSource(aspectProps: ExternalSourceAspectProps, { getJsonProperties = false } = {}): {
    aspectId?: Id64String;
    version?: string;
    /** stringified json */
    jsonProperties?: string;
  } {
    const sql = `
      SELECT ECInstanceId, Version
      ${getJsonProperties ? ", JsonProperties" : ""}
      FROM ${ExternalSourceAspect.classFullName}
      WHERE Element.Id=:elementId
        AND Scope.Id=:scopeId
        AND Kind=:kind
        AND Identifier=:identifier
      LIMIT 1
    `;
    const emptyResult = { aspectId: undefined, version: undefined, jsonProperties: undefined };
    return this.provenanceDb.withPreparedStatement(sql, (statement: ECSqlStatement) => {
      statement.bindId("elementId", aspectProps.element.id);
      if (aspectProps.scope === undefined)
        return emptyResult; // return undefined instead of binding an invalid id
      statement.bindId("scopeId", aspectProps.scope.id);
      statement.bindString("kind", aspectProps.kind);
      statement.bindString("identifier", aspectProps.identifier);
      if (DbResult.BE_SQLITE_ROW !== statement.step())
        return emptyResult;
      const aspectId = statement.getValue(0).getId();
      const version = statement.getValue(1).getString();
      const jsonProperties = getJsonProperties ? statement.getValue(2).getString() : undefined;
      return { aspectId, version, jsonProperties };
    });
  }

  /**
   * Iterate all matching federation guids and ExternalSourceAspects in the provenance iModel (target unless reverse sync)
   * and call a function for each one.
   * @note provenance is done by federation guids where possible
   * @note this may execute on each element more than once! Only use in cases where that is handled
   */
  public static forEachTrackedElement(args: {
    provenanceSourceDb: IModelDb;
    provenanceDb: IModelDb;
    targetScopeElementId: Id64String;
    isReverseSynchronization: boolean;
    fn: (sourceElementId: Id64String, targetElementId: Id64String) => void;
  }): void {
    if (args.provenanceDb === args.provenanceSourceDb)
      return;

    if (!args.provenanceDb.containsClass(ExternalSourceAspect.classFullName)) {
      throw new IModelError(IModelStatus.BadSchema, "The BisCore schema version of the target database is too old");
    }

    const sourceDb = args.isReverseSynchronization ? args.provenanceDb : args.provenanceSourceDb;
    const targetDb = args.isReverseSynchronization ? args.provenanceSourceDb : args.provenanceDb;

    // query for provenanceDb
    const elementIdByFedGuidQuery = `
      SELECT e.ECInstanceId, FederationGuid
      FROM bis.Element e
      WHERE e.ECInstanceId NOT IN (0x1, 0xe, 0x10) -- special static elements
      ORDER BY FederationGuid
    `;

    // iterate through sorted list of fed guids from both dbs to get the intersection
    // NOTE: if we exposed the native attach database support,
    // we could get the intersection of fed guids in one query, not sure if it would be faster
    // OR we could do a raw sqlite query...
    sourceDb.withStatement(elementIdByFedGuidQuery, (sourceStmt) => targetDb.withStatement(elementIdByFedGuidQuery, (targetStmt) => {
      if (sourceStmt.step() !== DbResult.BE_SQLITE_ROW)
        return;
      let sourceRow = sourceStmt.getRow() as { federationGuid?: GuidString, id: Id64String };
      if (targetStmt.step() !== DbResult.BE_SQLITE_ROW)
        return;
      let targetRow = targetStmt.getRow() as { federationGuid?: GuidString, id: Id64String };

      // NOTE: these comparisons rely upon the lowercase of the guid,
      // and the fact that '0' < '9' < a' < 'f' in ascii/utf8
      while (true) {
        const currSourceRow = sourceRow, currTargetRow = targetRow;
        if (currSourceRow.federationGuid !== undefined
          && currTargetRow.federationGuid !== undefined
          && currSourceRow.federationGuid === currTargetRow.federationGuid
        ) {
          // data flow direction is always sourceDb -> targetDb and it does not depend on where the explicit element provenance is stored
          args.fn(sourceRow.id, targetRow.id);
        }
        if (currTargetRow.federationGuid === undefined
          || (currSourceRow.federationGuid !== undefined
            && currSourceRow.federationGuid >= currTargetRow.federationGuid)
        ) {
          if (targetStmt.step() !== DbResult.BE_SQLITE_ROW)
            return;
          targetRow = targetStmt.getRow();
        }
        if (currSourceRow.federationGuid === undefined
          || (currTargetRow.federationGuid !== undefined
            && currSourceRow.federationGuid <= currTargetRow.federationGuid)
        ) {
          if (sourceStmt.step() !== DbResult.BE_SQLITE_ROW)
            return;
          sourceRow = sourceStmt.getRow();
        }
      }
    }));

    // query for provenanceDb
    const provenanceAspectsQuery = `
      SELECT esa.Identifier, Element.Id
      FROM bis.ExternalSourceAspect esa
      WHERE Scope.Id=:scopeId
        AND Kind=:kind
    `;

    // Technically this will a second time call the function (as documented) on
    // victims of the old provenance method that have both fedguids and an inserted aspect.
    // But this is a private function with one known caller where that doesn't matter
    args.provenanceDb.withPreparedStatement(provenanceAspectsQuery, (stmt): void => {
      const runFnInDataFlowDirection = (sourceId: Id64String, targetId: Id64String) =>
        args.isReverseSynchronization ? args.fn(sourceId, targetId) : args.fn(targetId, sourceId);
      stmt.bindId("scopeId", args.targetScopeElementId);
      stmt.bindString("kind", ExternalSourceAspect.Kind.Element);
      while (DbResult.BE_SQLITE_ROW === stmt.step()) {
        // ExternalSourceAspect.Identifier is of type string
        const aspectIdentifier: Id64String = stmt.getValue(0).getString();
        const elementId: Id64String = stmt.getValue(1).getId();
        runFnInDataFlowDirection(elementId, aspectIdentifier);
      }
    });
  }

  private forEachTrackedElement(fn: (sourceElementId: Id64String, targetElementId: Id64String) => void): void {
    return IModelTransformer.forEachTrackedElement({
      provenanceSourceDb: this.provenanceSourceDb,
      provenanceDb: this.provenanceDb,
      targetScopeElementId: this.targetScopeElementId,
      isReverseSynchronization: !!this._options.isReverseSynchronization,
      fn,
    });
  }

  /** Initialize the source to target Element mapping from ExternalSourceAspects in the target iModel.
   * @note This method is called from all `process*` functions and should never need to be called directly.
   * @deprecated in 3.x. call [[initialize]] instead, it does the same thing among other initialization
   * @note Passing an [[InitFromExternalSourceAspectsArgs]] is required when processing changes, to remap any elements that may have been deleted.
   *       You must await the returned promise as well in this case. The synchronous behavior has not changed but is deprecated and won't process everything.
   */
  public initFromExternalSourceAspects(args?: InitOptions): void | Promise<void> {
    this.forEachTrackedElement((sourceElementId: Id64String, targetElementId: Id64String) => {
      this.context.remapElement(sourceElementId, targetElementId);
    });

    if (args)
      return this.remapDeletedSourceEntities();
  }

  /**
   * Scan changesets for deleted entities, if in a reverse synchronization, provenance has
   * already been deleted, so we must scan for that as well.
   */
  private async remapDeletedSourceEntities() {
    // we need a connected iModel with changes to remap elements with deletions
    const notConnectedModel = this.sourceDb.iTwinId === undefined;
    const noChanges = this._synchronizationVersion.index === this.sourceDb.changeset.index;
    if (notConnectedModel || noChanges)
      return;

    this._deletedSourceRelationshipData = new Map();

    nodeAssert(this._changeSummaryIds, "change summaries should be initialized before we get here");
    nodeAssert(this._changeSummaryIds.length > 0, "change summaries should have at least one");

    const alreadyImportedElementInserts = new Set<Id64String> ();
    const alreadyImportedModelInserts = new Set<Id64String> ();
    this.exporter.sourceDbChanges?.element.insertIds.forEach((insertedSourceElementId) => {
      const targetElementId = this.context.findTargetElementId(insertedSourceElementId);
      if (Id64.isValid(targetElementId))
        alreadyImportedElementInserts.add(targetElementId);
    });
    this.exporter.sourceDbChanges?.model.insertIds.forEach((insertedSourceModelId) => {
      const targetModelId = this.context.findTargetElementId(insertedSourceModelId);
      if (Id64.isValid(targetModelId))
        alreadyImportedModelInserts.add(targetModelId);
    });

    // optimization: if we have provenance, use it to avoid more querying later
    // eventually when itwin.js supports attaching a second iModelDb in JS,
    // this won't have to be a conditional part of the query, and we can always have it by attaching
    const queryCanAccessProvenance = this.sourceDb === this.provenanceDb;

    const deletedEntitySql = `
      SELECT
        1 AS IsElemNotRel,
        ic.ChangedInstance.Id AS InstanceId,
        NULL AS InstId2, -- need these columns for relationship ends in the unioned query
        NULL AS InstId3,
        ec.FederationGuid AS FedGuid,
        NULL AS FedGuid2,
        ic.ChangedInstance.ClassId AS ClassId
        ${queryCanAccessProvenance ? `
        , coalesce(esa.Identifier, esac.Identifier) AS Identifier1
        , NULL AS Identifier2
        ` : ""}
      FROM ecchange.change.InstanceChange ic
        LEFT JOIN bis.Element.Changes(:changeSummaryId, 'BeforeDelete') ec
          ON ic.ChangedInstance.Id=ec.ECInstanceId
        ${queryCanAccessProvenance ? `
          LEFT JOIN bis.ExternalSourceAspect esa
            ON ec.ECInstanceId=esa.Element.Id
          LEFT JOIN bis.ExternalSourceAspect.Changes(:changeSummaryId, 'BeforeDelete') esac
            ON ec.ECInstanceId=esac.Element.Id
        ` : ""
        }
      WHERE ic.OpCode=:opDelete
        AND ic.Summary.Id=:changeSummaryId
        AND ic.ChangedInstance.ClassId IS (BisCore.Element)
        ${queryCanAccessProvenance ? `
          AND (esa.Scope.Id=:targetScopeElement OR esa.Scope.Id IS NULL)
          AND (esa.Kind='Element' OR esa.Kind IS NULL)
          AND (esac.Scope.Id=:targetScopeElement OR esac.Scope.Id IS NULL)
          AND (esac.Kind='Element' OR esac.Kind IS NULL)
          ` : ""
        }

      UNION ALL

      SELECT
        0 AS IsElemNotRel,
        ic.ChangedInstance.Id AS InstanceId,
        coalesce(se.ECInstanceId, sec.ECInstanceId) AS InstId2,
        coalesce(te.ECInstanceId, tec.ECInstanceId) AS InstId3,
        coalesce(se.FederationGuid, sec.FederationGuid) AS FedGuid1,
        coalesce(te.FederationGuid, tec.FederationGuid) AS FedGuid2,
        ic.ChangedInstance.ClassId AS ClassId
        ${queryCanAccessProvenance ? `
        , coalesce(sesa.Identifier, sesac.Identifier) AS Identifier1
        , coalesce(tesa.Identifier, tesac.Identifier) AS Identifier2
        ` : ""}
      FROM ecchange.change.InstanceChange ic
        LEFT JOIN bis.ElementRefersToElements.Changes(:changeSummaryId, 'BeforeDelete') ertec
          ON ic.ChangedInstance.Id=ertec.ECInstanceId
        -- FIXME: test a deletion of both an element and a relationship at the same time
        LEFT JOIN bis.Element se
          ON se.ECInstanceId=ertec.SourceECInstanceId
        LEFT JOIN bis.Element te
          ON te.ECInstanceId=ertec.TargetECInstanceId
        LEFT JOIN bis.Element.Changes(:changeSummaryId, 'BeforeDelete') sec
          ON sec.ECInstanceId=ertec.SourceECInstanceId
        LEFT JOIN bis.Element.Changes(:changeSummaryId, 'BeforeDelete') tec
          ON tec.ECInstanceId=ertec.TargetECInstanceId
        ${queryCanAccessProvenance ? `
          -- NOTE: need to join on both se/te and sec/tec incase the element was deleted
          LEFT JOIN bis.ExternalSourceAspect sesa
            ON se.ECInstanceId=sesa.Element.Id -- don't use *esac*.Identifier because it's a string
          LEFT JOIN bis.ExternalSourceAspect.Changes(:changeSummaryId, 'BeforeDelete') sesac
            ON sec.ECInstanceId=sesac.Element.Id
          LEFT JOIN bis.ExternalSourceAspect tesa
            ON te.ECInstanceId=tesa.Element.Id
          LEFT JOIN bis.ExternalSourceAspect.Changes(:changeSummaryId, 'BeforeDelete') tesac
            ON tec.ECInstanceId=tesac.Element.Id
          ` : ""
        }
      WHERE ic.OpCode=:opDelete
        AND ic.Summary.Id=:changeSummaryId
        AND ic.ChangedInstance.ClassId IS (BisCore.ElementRefersToElements)
        ${queryCanAccessProvenance ? `
          AND (sesa.Scope.Id=:targetScopeElement OR sesa.Scope.Id IS NULL)
          AND (sesa.Kind='Relationship' OR sesa.Kind IS NULL)
          AND (sesac.Scope.Id=:targetScopeElement OR sesac.Scope.Id IS NULL)
          AND (sesac.Kind='Relationship' OR sesac.Kind IS NULL)
          AND (tesa.Scope.Id=:targetScopeElement OR tesa.Scope.Id IS NULL)
          AND (tesa.Kind='Relationship' OR tesa.Kind IS NULL)
          AND (tesac.Scope.Id=:targetScopeElement OR tesac.Scope.Id IS NULL)
          AND (tesac.Kind='Relationship' OR tesac.Kind IS NULL)
          ` : ""
        }
    `;

    for (const changeSummaryId of this._changeSummaryIds) {
      // FIXME: test deletion in both forward and reverse sync
      this.sourceDb.withPreparedStatement(deletedEntitySql, (stmt) => {
        stmt.bindInteger("opDelete", ChangeOpCode.Delete);
        if (queryCanAccessProvenance)
          stmt.bindId("targetScopeElement", this.targetScopeElementId);
        stmt.bindId("changeSummaryId", changeSummaryId);
        while (DbResult.BE_SQLITE_ROW === stmt.step()) {
          const isElemNotRel = stmt.getValue(0).getBoolean();
          const instId = stmt.getValue(1).getId();

          if (isElemNotRel) {
            const sourceElemFedGuid = stmt.getValue(4).getGuid();
            // "Identifier" is a string, so null value returns '' which doesn't work with ??, and I don't like ||
            let identifierValue: ECSqlValue;

            // TODO: if I could attach the second db, will probably be much faster to get target id
            // as part of the whole query rather than with _queryElemIdByFedGuid
            const targetId =
              (queryCanAccessProvenance
                && (identifierValue = stmt.getValue(7))
                && !identifierValue.isNull
                && identifierValue.getString())
              // maybe batching these queries would perform better but we should
              // try to attach the second db and query both together anyway
              || (sourceElemFedGuid && this._queryElemIdByFedGuid(this.targetDb, sourceElemFedGuid))
              // FIXME: describe why it's safe to assume nothing has been deleted in provenanceDb
              || this._queryProvenanceForElement(instId);

            // since we are processing one changeset at a time, we can see local source deletes
            // of entities that were never synced and can be safely ignored
            const deletionNotInTarget = !targetId;
            if (deletionNotInTarget)
              continue;

            this.context.remapElement(instId, targetId);
            // If an entity insert and an entity delete both point to the same entity in target iModel, that means that entity was recreated.
            // In such case an entity update will be triggered and we no longer need to delete the entity.
            if (alreadyImportedElementInserts.has(targetId)) {
              this.exporter.sourceDbChanges?.element.deleteIds.delete(instId);
            }
            if (alreadyImportedModelInserts.has(targetId)) {
              this.exporter.sourceDbChanges?.model.deleteIds.delete(instId);
            }

          } else { // is deleted relationship
            const classFullName = stmt.getValue(6).getClassNameForClassId();
            const [sourceIdInTarget, targetIdInTarget] = [
              { guidColumn: 4, identifierColumn: 7, isTarget: false },
              { guidColumn: 5, identifierColumn: 8, isTarget: true },
            ].map(({ guidColumn, identifierColumn }) => {
              const fedGuid = stmt.getValue(guidColumn).getGuid();
              let identifierValue: ECSqlValue;
              return (
                (queryCanAccessProvenance
                  // FIXME: this is really far from idiomatic, try to undo that
                  && (identifierValue = stmt.getValue(identifierColumn))
                  && !identifierValue.isNull
                  && identifierValue.getString())
                // maybe batching these queries would perform better but we should
                // try to attach the second db and query both together anyway
                || (fedGuid && this._queryElemIdByFedGuid(this.targetDb, fedGuid))
              );
            });

            // since we are processing one changeset at a time, we can see local source deletes
            // of entities that were never synced and can be safely ignored
            if (sourceIdInTarget && targetIdInTarget) {
              this._deletedSourceRelationshipData!.set(instId, {
                classFullName,
                sourceIdInTarget,
                targetIdInTarget,
              });
            } else {
              // FIXME: describe why it's safe to assume nothing has been deleted in provenanceDb
              const relProvenance = this._queryProvenanceForRelationship(instId, {
                classFullName,
                sourceId: stmt.getValue(2).getId(),
                targetId: stmt.getValue(3).getId(),
              });
              if (relProvenance && relProvenance.relationshipId)
                this._deletedSourceRelationshipData!.set(instId, {
                  classFullName,
                  relId: relProvenance.relationshipId,
                  provenanceAspectId: relProvenance.aspectId,
                });
            }
          }
        }
        // NEXT: remap sourceId and targetId to target, get provenance there
        // NOTE: it is possible during a forward sync for the target to already have deleted
        // something that the source deleted, in which case we can safely ignore the gone provenance
      });
    }
  }

  private _queryProvenanceForElement(entityInProvenanceSourceId: Id64String): Id64String | undefined {
    return this.provenanceDb.withPreparedStatement(`
        SELECT esa.Element.Id
        FROM Bis.ExternalSourceAspect esa
        WHERE esa.Kind=?
          AND esa.Scope.Id=?
          AND esa.Identifier=?
      `, (stmt) => {
      stmt.bindString(1, ExternalSourceAspect.Kind.Element);
      stmt.bindId(2, this.targetScopeElementId);
      stmt.bindString(3, entityInProvenanceSourceId);
      if (stmt.step() === DbResult.BE_SQLITE_ROW)
        return stmt.getValue(0).getId();
      else
        return undefined;
    });
  }

  private _queryProvenanceForRelationship(
    entityInProvenanceSourceId: Id64String,
    sourceRelInfo: {
      classFullName: string;
      sourceId: Id64String;
      targetId: Id64String;
    }): {
    aspectId: Id64String;
    /** if undefined, the relationship could not be found, perhaps it was deleted */
    relationshipId: Id64String | undefined;
  } | undefined {
    return this.provenanceDb.withPreparedStatement(`
        SELECT
          ECInstanceId,
          JSON_EXTRACT(JsonProperties, '$.targetRelInstanceId'),
          JSON_EXTRACT(JsonProperties, '$.provenanceRelInstanceId')
        FROM Bis.ExternalSourceAspect
        WHERE Kind=?
          AND Scope.Id=?
          AND Identifier=?
      `, (stmt) => {
      stmt.bindString(1, ExternalSourceAspect.Kind.Relationship);
      stmt.bindId(2, this.targetScopeElementId);
      stmt.bindString(3, entityInProvenanceSourceId);
      if (stmt.step() !== DbResult.BE_SQLITE_ROW)
        return undefined;

      const aspectId = stmt.getValue(0).getId();
      const provenanceRelInstIdVal = stmt.getValue(2);
      const provenanceRelInstanceId
        = !provenanceRelInstIdVal.isNull
        ? provenanceRelInstIdVal.getString()
        : this._queryTargetRelId(sourceRelInfo);
      return {
        aspectId,
        relationshipId: provenanceRelInstanceId,
      };
    });
  }

  private _queryTargetRelId(sourceRelInfo: {
    classFullName: string;
    sourceId: Id64String;
    targetId: Id64String;
  }): Id64String | undefined {
    const targetRelInfo = {
      sourceId: this.context.findTargetElementId(sourceRelInfo.sourceId),
      targetId: this.context.findTargetElementId(sourceRelInfo.targetId),
    };
    if (targetRelInfo.sourceId === undefined || targetRelInfo.targetId === undefined)
      return undefined; // couldn't find an element, rel is invalid or deleted
    return this.targetDb.withPreparedStatement(`
      SELECT ECInstanceId
      FROM bis.ElementRefersToElements
      WHERE SourceECInstanceId=?
        AND TargetECInstanceId=?
        AND ECClassId=?
    `, (stmt) => {
      stmt.bindId(1, targetRelInfo.sourceId);
      stmt.bindId(2, targetRelInfo.targetId);
      stmt.bindId(3, this._targetClassNameToClassId(sourceRelInfo.classFullName));
      if (stmt.step() !== DbResult.BE_SQLITE_ROW)
        return undefined;
      return stmt.getValue(0).getId();
    });
  }

  private _targetClassNameToClassIdCache = new Map<string, string>();

  private _targetClassNameToClassId(classFullName: string): Id64String {
    let classId = this._targetClassNameToClassIdCache.get(classFullName);
    if (classId === undefined) {
      classId = this._getRelClassId(this.targetDb, classFullName);
      this._targetClassNameToClassIdCache.set(classFullName, classId);
    }
    return classId;
  }

  // NOTE: this doesn't handle remapped element classes,
  // but is only used for relationships rn
  private _getRelClassId(db: IModelDb, classFullName: string): Id64String {
    return db.withPreparedStatement(`
      SELECT c.ECInstanceId
      FROM ECDbMeta.ECClassDef c
      JOIN ECDbMeta.ECSchemaDef s ON c.Schema.Id=s.ECInstanceId
      WHERE s.Name=? AND c.Name=?
    `, (stmt) => {
        const [schemaName, className] = classFullName.split(".");
        stmt.bindString(1, schemaName);
        stmt.bindString(2, className);
        if (stmt.step() === DbResult.BE_SQLITE_ROW)
          return stmt.getValue(0).getId();
        assert(false, "relationship was not found");
      }
    );
  }

  private _queryElemIdByFedGuid(db: IModelDb, fedGuid: GuidString): Id64String | undefined {
    return db.withPreparedStatement("SELECT ECInstanceId FROM Bis.Element WHERE FederationGuid=?", (stmt) => {
      stmt.bindGuid(1, fedGuid);
      if (stmt.step() === DbResult.BE_SQLITE_ROW)
        return stmt.getValue(0).getId();
      else
        return undefined;
    });
  }

  /** Returns `true` if *brute force* delete detections should be run.
   * @note Not relevant for processChanges when change history is known.
   */
  private shouldDetectDeletes(): boolean {
    // FIXME: all synchronizations should mark this as false
    if (this._isFirstSynchronization)
      return false; // not necessary the first time since there are no deletes to detect

    if (this._options.isReverseSynchronization)
      return false; // not possible for a reverse synchronization since provenance will be deleted when element is deleted

    return true;
  }

  /**
   * Detect Element deletes using ExternalSourceAspects in the target iModel and a *brute force* comparison against Elements
   * in the source iModel.
   * @deprecated in 0.1.x. This method is only called during [[processAll]] when the option
   * [[IModelTransformerOptions.forceExternalSourceAspectProvenance]] is enabled. It is not
   * necessary when using [[processChanges]] since changeset information is sufficient.
   * @note you do not need to call this directly unless processing a subset of an iModel.
   * @throws [[IModelError]] If the required provenance information is not available to detect deletes.
   */
  public async detectElementDeletes(): Promise<void> {
    const sql = `
      SELECT Identifier, Element.Id
      FROM BisCore.ExternalSourceAspect
      WHERE Scope.Id=:scopeId
        AND Kind=:kind
    `;

    nodeAssert(
      !this._options.isReverseSynchronization,
      "synchronizations with processChagnes already detect element deletes, don't call detectElementDeletes"
    );

    this.provenanceDb.withPreparedStatement(sql, (stmt) => {
      stmt.bindId("scopeId", this.targetScopeElementId);
      stmt.bindString("kind", ExternalSourceAspect.Kind.Element);
      while (DbResult.BE_SQLITE_ROW === stmt.step()) {
        // ExternalSourceAspect.Identifier is of type string
        const aspectIdentifier = stmt.getValue(0).getString();
        if (!Id64.isId64(aspectIdentifier)) {
          continue;
        }
        const targetElemId = stmt.getValue(1).getId();
        const wasDeletedInSource = !EntityUnifier.exists(this.sourceDb, { entityReference: `e${aspectIdentifier}` });
        if (wasDeletedInSource)
          this.importer.deleteElement(targetElemId);
      }
    });
  }

  /**
   * @deprecated in 3.x, this no longer has any effect except emitting a warning
   */
  protected skipElement(_sourceElement: Element): void {
    Logger.logWarning(loggerCategory, `Tried to defer/skip an element, which is no longer necessary`);
  }

  /** Transform the specified sourceElement into ElementProps for the target iModel.
   * @param sourceElement The Element from the source iModel to transform.
   * @returns ElementProps for the target iModel.
   * @note A subclass can override this method to provide custom transform behavior.
   * @note This can be called more than once for an element in arbitrary order, so it should not have side-effects.
   */
  public onTransformElement(sourceElement: Element): ElementProps {
    Logger.logTrace(loggerCategory, `onTransformElement(${sourceElement.id}) "${sourceElement.getDisplayLabel()}"`);
    const targetElementProps: ElementProps = this.context.cloneElement(sourceElement, { binaryGeometry: this._options.cloneUsingBinaryGeometry });
    if (sourceElement instanceof Subject) {
      if (targetElementProps.jsonProperties?.Subject?.Job) {
        // don't propagate source channels into target (legacy bridge case)
        targetElementProps.jsonProperties.Subject.Job = undefined;
      }
    }
    return targetElementProps;
  }

  // if undefined, it can be initialized by calling [[this._cacheSourceChanges]]
  private _hasElementChangedCache?: Set<Id64String> = undefined;
  private _deletedSourceRelationshipData?: Map<Id64String, {
    sourceIdInTarget?: Id64String;
    targetIdInTarget?: Id64String;
    classFullName: Id64String;
    relId?: Id64String;
    provenanceAspectId?: Id64String;
  }> = undefined;

  // FIXME: this is a PoC, see if we minimize memory usage
  private _cacheSourceChanges() {
    nodeAssert(this._changeSummaryIds && this._changeSummaryIds.length > 0, "should have changeset data by now");
    this._hasElementChangedCache = new Set();

    const query = `
      SELECT
        ic.ChangedInstance.Id AS InstId
      FROM ecchange.change.InstanceChange ic
      JOIN iModelChange.Changeset imc ON ic.Summary.Id=imc.Summary.Id
      -- FIXME: do relationship entities also need this cache optimization?
      WHERE ic.ChangedInstance.ClassId IS (BisCore.Element)
        AND InVirtualSet(:changeSummaryIds, ic.Summary.Id)
        -- ignore deleted, we take care of those in remapDeletedSourceEntities
        -- include inserted since inserted code-colliding elements should be considered
        -- a change so that the colliding element is exported to the target
        AND ic.OpCode<>:opDelete
    `;

    // there is a single mega-query multi-join+coalescing hack that I used originally to get around
    // only being able to run table.Changes() on one changeset at once, but sqlite only supports up to 64
    // tables in a join. Need to talk to core about .Changes being able to take a set of changesets
    // You can find this version in the `federation-guid-optimization-megaquery` branch
    // I wouldn't use it unless we prove via profiling that it speeds things up significantly
    // And even then let's first try scanning the raw changesets instead of applying them as these queries
    // require
    this.sourceDb.withPreparedStatement(query,
      (stmt) => {
        stmt.bindInteger("opDelete", ChangeOpCode.Delete);
        stmt.bindIdSet("changeSummaryIds", this._changeSummaryIds!);
        while (DbResult.BE_SQLITE_ROW === stmt.step()) {
          const instId = stmt.getValue(0).getId();
          this._hasElementChangedCache!.add(instId);
        }
      }
    );
  }

  /** Returns true if a change within sourceElement is detected.
   * @param sourceElement The Element from the source iModel
   * @param targetElementId The Element from the target iModel to compare against.
   * @note A subclass can override this method to provide custom change detection behavior.
   */
  protected hasElementChanged(sourceElement: Element, _targetElementId: Id64String): boolean {
    if (this._sourceChangeDataState === "no-changes")
        return false;
    if (this._sourceChangeDataState === "unconnected")
        return true;
    nodeAssert(this._sourceChangeDataState === "has-changes", "change data should be initialized by now");
    if (this._hasElementChangedCache === undefined)
        this._cacheSourceChanges();
    return this._hasElementChangedCache!.has(sourceElement.id);
  }

  private static transformCallbackFor(transformer: IModelTransformer, entity: ConcreteEntity): EntityTransformHandler {
    if (entity instanceof Element)
      return transformer.onTransformElement as EntityTransformHandler; // eslint-disable-line @typescript-eslint/unbound-method
    else if (entity instanceof Element)
      return transformer.onTransformModel as EntityTransformHandler; // eslint-disable-line @typescript-eslint/unbound-method
    else if (entity instanceof Relationship)
      return transformer.onTransformRelationship as EntityTransformHandler; // eslint-disable-line @typescript-eslint/unbound-method
    else if (entity instanceof ElementAspect)
      return transformer.onTransformElementAspect as EntityTransformHandler; // eslint-disable-line @typescript-eslint/unbound-method
    else
      assert(false, `unreachable; entity was '${entity.constructor.name}' not an Element, Relationship, or ElementAspect`);
  }

  /** callback to perform when a partial element says it's ready to be completed
   * transforms the source element with all references now valid, then updates the partial element with the results
   */
  private makePartialEntityCompleter(
    sourceEntity: ConcreteEntity
  ) {
    return () => {
      const targetId = this.context.findTargetEntityId(EntityReferences.from(sourceEntity));
      if (!EntityReferences.isValid(targetId))
        throw Error(`${sourceEntity.id} has not been inserted into the target yet, the completer is invalid. This is a bug.`);
      const onEntityTransform = IModelTransformer.transformCallbackFor(this, sourceEntity);
      const updateEntity = EntityUnifier.updaterFor(this.targetDb, sourceEntity);
      const targetProps = onEntityTransform.call(this, sourceEntity);
      if (sourceEntity instanceof Relationship) {
        (targetProps as RelationshipProps).sourceId = this.context.findTargetElementId(sourceEntity.sourceId);
        (targetProps as RelationshipProps).targetId = this.context.findTargetElementId(sourceEntity.targetId);
      }
      updateEntity({ ...targetProps, id: EntityReferences.toId64(targetId) });
      this._partiallyCommittedEntities.delete(sourceEntity);
    };
  }

  /** collect references this entity has that are yet to be mapped, and if there are any
   * create a [[PartiallyCommittedEntity]] to track resolution of those references
   */
  private collectUnmappedReferences(entity: ConcreteEntity) {
    const missingReferences = new EntityReferenceSet();
    let thisPartialElem: PartiallyCommittedEntity | undefined;

    // eslint-disable-next-line deprecation/deprecation
    for (const referenceId of entity.getReferenceConcreteIds()) {
      // TODO: probably need to rename from 'id' to 'ref' so these names aren't so ambiguous
      const referenceIdInTarget = this.context.findTargetEntityId(referenceId);
      const alreadyProcessed = EntityReferences.isValid(referenceIdInTarget) || this._skippedEntities.has(referenceId);
      if (alreadyProcessed)
        continue;
      Logger.logTrace(loggerCategory, `Deferring resolution of reference '${referenceId}' of element '${entity.id}'`);
      const referencedExistsInSource = EntityUnifier.exists(this.sourceDb, { entityReference: referenceId });
      if (!referencedExistsInSource) {
        Logger.logWarning(loggerCategory, `Source ${EntityUnifier.getReadableType(entity)} (${entity.id}) has a dangling reference to (${referenceId})`);
        switch (this._options.danglingReferencesBehavior) {
          case "ignore":
            continue;
          case "reject":
            throw new IModelError(
              IModelStatus.NotFound,
              [
                `Found a reference to an element "${referenceId}" that doesn't exist while looking for references of "${entity.id}".`,
                "This must have been caused by an upstream application that changed the iModel.",
                "You can set the IModelTransformerOptions.danglingReferencesBehavior option to 'ignore' to ignore this, but this will leave the iModel",
                "in a state where downstream consuming applications will need to handle the invalidity themselves. In some cases, writing a custom",
                "transformer to remove the reference and fix affected elements may be suitable.",
              ].join("\n")
            );
        }
      }
      if (thisPartialElem === undefined) {
        thisPartialElem = new PartiallyCommittedEntity(missingReferences, this.makePartialEntityCompleter(entity));
        if (!this._partiallyCommittedEntities.has(entity))
          this._partiallyCommittedEntities.set(entity, thisPartialElem);
      }
      missingReferences.add(referenceId);
      const entityReference = EntityReferences.from(entity);
      this._pendingReferences.set({ referenced: referenceId, referencer: entityReference }, thisPartialElem);
    }
  }

  /** Cause the specified Element and its child Elements (if applicable) to be exported from the source iModel and imported into the target iModel.
   * @param sourceElementId Identifies the Element from the source iModel to import.
   * @note This method is called from [[processChanges]] and [[processAll]], so it only needs to be called directly when processing a subset of an iModel.
   */
  public async processElement(sourceElementId: Id64String): Promise<void> {
    await this.initialize();
    if (sourceElementId === IModel.rootSubjectId) {
      throw new IModelError(IModelStatus.BadRequest, "The root Subject should not be directly imported");
    }
    return this.exporter.exportElement(sourceElementId);
  }

  /** Import child elements into the target IModelDb
   * @param sourceElementId Import the child elements of this element in the source IModelDb.
   * @note This method is called from [[processChanges]] and [[processAll]], so it only needs to be called directly when processing a subset of an iModel.
   */
  public async processChildElements(sourceElementId: Id64String): Promise<void> {
    await this.initialize();
    return this.exporter.exportChildElements(sourceElementId);
  }

  /** Override of [IModelExportHandler.shouldExportElement]($transformer) that is called to determine if an element should be exported from the source iModel.
   * @note Reaching this point means that the element has passed the standard exclusion checks in IModelExporter.
   */
  public override shouldExportElement(_sourceElement: Element): boolean { return true; }

  public override onSkipElement(sourceElementId: Id64String): void {
    if (this.context.findTargetElementId(sourceElementId) !== Id64.invalid) {
      // element already has provenance
      return;
    }

    Logger.logInfo(loggerCategory, `Element '${sourceElementId}' won't be exported. Marking its references as resolved`);
    const elementKey: EntityKey = `e${sourceElementId}`;
    this._skippedEntities.add(elementKey);

    // Mark any existing pending references to the skipped element as resolved.
    for (const referencer of this._pendingReferences.getReferencersByEntityKey(elementKey)) {
      const key = PendingReference.from(referencer, elementKey);
      const pendingRef = this._pendingReferences.get(key);
      if (!pendingRef)
        continue;
      pendingRef.resolveReference(elementKey);
      this._pendingReferences.delete(key);
    }
  }

  /**
   * If they haven't been already, import all of the required references
   * @internal do not call, override or implement this, it will be removed
   */
  public override async preExportElement(sourceElement: Element): Promise<void> {
    const elemClass = sourceElement.constructor as typeof Element;

    const unresolvedReferences = elemClass.requiredReferenceKeys
      .map((referenceKey) => {
        const idContainer = sourceElement[referenceKey as keyof Element];
        const referenceType = elemClass.requiredReferenceKeyTypeMap[referenceKey];
        // For now we just consider all required references to be elements (as they are in biscore), and do not support
        // entities that refuse to be inserted without a different kind of entity (e.g. aspect or relationship) first being inserted
        assert(referenceType === ConcreteEntityTypes.Element || referenceType === ConcreteEntityTypes.Model);
        return mapId64(idContainer, (id) => {
          if (id === Id64.invalid || id === IModel.rootSubjectId)
            return undefined; // not allowed to directly export the root subject
          if (!this.context.isBetweenIModels) {
            // Within the same iModel, can use existing DefinitionElements without remapping
            // This is relied upon by the TemplateModelCloner
            // TODO: extract this out to only be in the TemplateModelCloner
            const asDefinitionElem = this.sourceDb.elements.tryGetElement(id, DefinitionElement);
            if (asDefinitionElem && !(asDefinitionElem instanceof RecipeDefinitionElement)) {
              this.context.remapElement(id, id);
            }
          }
          return id;
        })
          .filter((sourceReferenceId: Id64String | undefined): sourceReferenceId is Id64String => {
            if (sourceReferenceId === undefined)
              return false;
            const referenceInTargetId = this.context.findTargetElementId(sourceReferenceId);
            const isInTarget = Id64.isValid(referenceInTargetId);
            return !isInTarget;
          });
      })
      .flat();

    if (unresolvedReferences.length > 0) {
      for (const reference of unresolvedReferences) {
        const processState = this.getElemTransformState(reference);
        // must export element first
        if (processState.needsElemImport)
          await this.exporter.exportElement(reference);
        if (processState.needsModelImport)
          await this.exporter.exportModel(reference);
      }
    }
  }

  private getElemTransformState(elementId: Id64String) {
    const dbHasModel = (db: IModelDb, id: Id64String) => {
      const maybeModelId = EntityReferences.fromEntityType(id, ConcreteEntityTypes.Model);
      return EntityUnifier.exists(db, { entityReference: maybeModelId });
    };
    const isSubModeled = dbHasModel(this.sourceDb, elementId);
    const idOfElemInTarget = this.context.findTargetElementId(elementId);
    const isElemInTarget = Id64.invalid !== idOfElemInTarget;
    const needsModelImport = isSubModeled && (!isElemInTarget || !dbHasModel(this.targetDb, idOfElemInTarget));
    return { needsElemImport: !isElemInTarget, needsModelImport };
  }

  /** Override of [IModelExportHandler.onExportElement]($transformer) that imports an element into the target iModel when it is exported from the source iModel.
   * This override calls [[onTransformElement]] and then [IModelImporter.importElement]($transformer) to update the target iModel.
   */
  public override onExportElement(sourceElement: Element): void {
    let targetElementId: Id64String;
    let targetElementProps: ElementProps;
    if (this._options.preserveElementIdsForFiltering) {
      targetElementId = sourceElement.id;
      targetElementProps = this.onTransformElement(sourceElement);
    } else if (this._options.wasSourceIModelCopiedToTarget) {
      targetElementId = sourceElement.id;
      targetElementProps = this.targetDb.elements.getElementProps(targetElementId);
    } else {
      targetElementId = this.context.findTargetElementId(sourceElement.id);
      targetElementProps = this.onTransformElement(sourceElement);
    }

    // if an existing remapping was not yet found, check by FederationGuid
    if (this.context.isBetweenIModels && !Id64.isValid(targetElementId) && sourceElement.federationGuid !== undefined) {
      targetElementId = this._queryElemIdByFedGuid(this.targetDb, sourceElement.federationGuid) ?? Id64.invalid;
      if (Id64.isValid(targetElementId))
        this.context.remapElement(sourceElement.id, targetElementId); // record that the targetElement was found
    }

    // if an existing remapping was not yet found, check by Code as long as the CodeScope is valid (invalid means a missing reference so not worth checking)
    if (!Id64.isValid(targetElementId) && Id64.isValidId64(targetElementProps.code.scope)) {
      // respond the same way to undefined code value as the @see Code class, but don't use that class because is trims
      // whitespace from the value, and there are iModels out there with untrimmed whitespace that we ought not to trim
      targetElementProps.code.value = targetElementProps.code.value ?? "";
      const maybeTargetElementId = this.targetDb.elements.queryElementIdByCode(targetElementProps.code as Required<CodeProps>);
      if (undefined !== maybeTargetElementId) {
        const maybeTargetElem = this.targetDb.elements.getElement(maybeTargetElementId);
        if (maybeTargetElem.classFullName === targetElementProps.classFullName) { // ensure code remapping doesn't change the target class
          targetElementId = maybeTargetElementId;
          this.context.remapElement(sourceElement.id, targetElementId); // record that the targetElement was found by Code
        } else {
          targetElementProps.code = Code.createEmpty(); // clear out invalid code
        }
      }
    }

    if (Id64.isValid(targetElementId) && !this.hasElementChanged(sourceElement, targetElementId))
      return;

    this.collectUnmappedReferences(sourceElement);

    // targetElementId will be valid (indicating update) or undefined (indicating insert)
    targetElementProps.id
      = Id64.isValid(targetElementId)
        ? targetElementId
        : undefined;

    if (!this._options.wasSourceIModelCopiedToTarget) {
      this.importer.importElement(targetElementProps); // don't need to import if iModel was copied
    }
    this.context.remapElement(sourceElement.id, targetElementProps.id!); // targetElementProps.id assigned by importElement
    // now that we've mapped this elem we can fix unmapped references to it
    this.resolvePendingReferences(sourceElement);

    // the transformer does not currently 'split' or 'join' any elements, therefore, it does not
    // insert external source aspects because federation guids are sufficient for this.
    // Other transformer subclasses must insert the appropriate aspect (as provided by a TBD API)
    // when splitting/joining elements
    // physical consolidation is an example of a 'joining' transform
    // FIXME: document this externally!
    // verify at finalization time that we don't lose provenance on new elements
    // make public and improve `initElementProvenance` API for usage by consolidators
    if (!this._options.noProvenance) {
      let provenance: Parameters<typeof this.markLastProvenance>[0] | undefined
        = this._options.forceExternalSourceAspectProvenance || this._elementsWithExplicitlyTrackedProvenance.has(sourceElement.id)
        ? undefined
        : sourceElement.federationGuid;
      if (!provenance) {
        const aspectProps = this.initElementProvenance(sourceElement.id, targetElementProps.id!);
        const aspectId = this.queryScopeExternalSource(aspectProps).aspectId;
        if (aspectId === undefined) {
          aspectProps.id = this.provenanceDb.elements.insertAspect(aspectProps);
        } else {
          aspectProps.id = aspectId;
          this.provenanceDb.elements.updateAspect(aspectProps);
        }
        provenance = aspectProps as MarkRequired<ExternalSourceAspectProps, "id">;
      }
      this.markLastProvenance(provenance, { isRelationship: false });
    }
  }

  private resolvePendingReferences(entity: ConcreteEntity) {
    for (const referencer of this._pendingReferences.getReferencers(entity)) {
      const key = PendingReference.from(referencer, entity);
      const pendingRef = this._pendingReferences.get(key);
      if (!pendingRef)
        continue;
      pendingRef.resolveReference(EntityReferences.from(entity));
      this._pendingReferences.delete(key);
    }
  }

  /** Override of [IModelExportHandler.onDeleteElement]($transformer) that is called when [IModelExporter]($transformer) detects that an Element has been deleted from the source iModel.
   * This override propagates the delete to the target iModel via [IModelImporter.deleteElement]($transformer).
   */
  public override onDeleteElement(sourceElementId: Id64String): void {
    const targetElementId: Id64String = this.context.findTargetElementId(sourceElementId);
    if (Id64.isValidId64(targetElementId)) {
      this.importer.deleteElement(targetElementId);
    }
  }

  /** Override of [IModelExportHandler.onExportModel]($transformer) that is called when a Model should be exported from the source iModel.
   * This override calls [[onTransformModel]] and then [IModelImporter.importModel]($transformer) to update the target iModel.
   */
  public override onExportModel(sourceModel: Model): void {
    if (IModel.repositoryModelId === sourceModel.id) {
      return; // The RepositoryModel should not be directly imported
    }
    const targetModeledElementId: Id64String = this.context.findTargetElementId(sourceModel.id);
    const targetModelProps: ModelProps = this.onTransformModel(sourceModel, targetModeledElementId);
    this.importer.importModel(targetModelProps);
    this.resolvePendingReferences(sourceModel);
  }

  /** Override of [IModelExportHandler.onDeleteModel]($transformer) that is called when [IModelExporter]($transformer) detects that a [Model]($backend) has been deleted from the source iModel. */
  public override onDeleteModel(sourceModelId: Id64String): void {
    // It is possible and apparently occasionally sensical to delete a model without deleting its underlying element.
    // - If only the model is deleted, [[initFromExternalSourceAspects]] will have already remapped the underlying element since it still exists.
    // - If both were deleted, [[remapDeletedSourceEntities]] will find and remap the deleted element making this operation valid
    const targetModelId: Id64String = this.context.findTargetElementId(sourceModelId);
    if (Id64.isValidId64(targetModelId)) {
      this.importer.deleteModel(targetModelId);
    }
  }

  /** Cause the model container, contents, and sub-models to be exported from the source iModel and imported into the target iModel.
   * @param sourceModeledElementId Import this [Model]($backend) from the source IModelDb.
   * @note This method is called from [[processChanges]] and [[processAll]], so it only needs to be called directly when processing a subset of an iModel.
   */
  public async processModel(sourceModeledElementId: Id64String): Promise<void> {
    await this.initialize();
    return this.exporter.exportModel(sourceModeledElementId);
  }

  /** Cause the model contents to be exported from the source iModel and imported into the target iModel.
   * @param sourceModelId Import the contents of this model from the source IModelDb.
   * @param targetModelId Import into this model in the target IModelDb. The target model must exist prior to this call.
   * @param elementClassFullName Optional classFullName of an element subclass to limit import query against the source model.
   * @note This method is called from [[processChanges]] and [[processAll]], so it only needs to be called directly when processing a subset of an iModel.
   */
  public async processModelContents(sourceModelId: Id64String, targetModelId: Id64String, elementClassFullName: string = Element.classFullName): Promise<void> {
    await this.initialize();
    this.targetDb.models.getModel(targetModelId); // throws if Model does not exist
    this.context.remapElement(sourceModelId, targetModelId); // set remapping in case importModelContents is called directly
    return this.exporter.exportModelContents(sourceModelId, elementClassFullName);
  }

  /** Cause all sub-models that recursively descend from the specified Subject to be exported from the source iModel and imported into the target iModel. */
  private async processSubjectSubModels(sourceSubjectId: Id64String): Promise<void> {
    await this.initialize();
    // import DefinitionModels first
    const childDefinitionPartitionSql = `SELECT ECInstanceId FROM ${DefinitionPartition.classFullName} WHERE Parent.Id=:subjectId`;
    await this.sourceDb.withPreparedStatement(childDefinitionPartitionSql, async (statement: ECSqlStatement) => {
      statement.bindId("subjectId", sourceSubjectId);
      while (DbResult.BE_SQLITE_ROW === statement.step()) {
        await this.processModel(statement.getValue(0).getId());
      }
    });
    // import other partitions next
    const childPartitionSql = `SELECT ECInstanceId FROM ${InformationPartitionElement.classFullName} WHERE Parent.Id=:subjectId`;
    await this.sourceDb.withPreparedStatement(childPartitionSql, async (statement: ECSqlStatement) => {
      statement.bindId("subjectId", sourceSubjectId);
      while (DbResult.BE_SQLITE_ROW === statement.step()) {
        const modelId: Id64String = statement.getValue(0).getId();
        const model: Model = this.sourceDb.models.getModel(modelId);
        if (!(model instanceof DefinitionModel)) {
          await this.processModel(modelId);
        }
      }
    });
    // recurse into child Subjects
    const childSubjectSql = `SELECT ECInstanceId FROM ${Subject.classFullName} WHERE Parent.Id=:subjectId`;
    await this.sourceDb.withPreparedStatement(childSubjectSql, async (statement: ECSqlStatement) => {
      statement.bindId("subjectId", sourceSubjectId);
      while (DbResult.BE_SQLITE_ROW === statement.step()) {
        await this.processSubjectSubModels(statement.getValue(0).getId());
      }
    });
  }

  /** Transform the specified sourceModel into ModelProps for the target iModel.
   * @param sourceModel The Model from the source iModel to be transformed.
   * @param targetModeledElementId The transformed Model will *break down* or *detail* this Element in the target iModel.
   * @returns ModelProps for the target iModel.
   * @note A subclass can override this method to provide custom transform behavior.
   */
  public onTransformModel(sourceModel: Model, targetModeledElementId: Id64String): ModelProps {
    const targetModelProps: ModelProps = sourceModel.toJSON();
    // don't directly edit deep object since toJSON performs a shallow clone
    targetModelProps.modeledElement = { ...targetModelProps.modeledElement, id: targetModeledElementId };
    targetModelProps.id = targetModeledElementId;
    targetModelProps.parentModel = this.context.findTargetElementId(targetModelProps.parentModel!);
    return targetModelProps;
  }

  /** Import elements that were deferred in a prior pass.
   * @deprecated in 3.x. This method is no longer necessary since the transformer no longer needs to defer elements
   */
  public async processDeferredElements(_numRetries: number = 3): Promise<void> {}

  /** called at the end ([[finalizeTransformation]]) of a transformation,
   * updates the target scope element to say that transformation up through the
   * source's changeset has been performed. Also stores all changesets that occurred
   * during the transformation as "pending synchronization changeset indices"
   *
   * You generally should not call this function yourself and use [[processChanges]] instead.
   * It is public for unsupported use cases of custom synchronization transforms.
   * @note if you are not running processChanges in this transformation, this will fail
   * without setting the `force` option to `true`
   */
  public updateSynchronizationVersion({ force = false } = {}) {
    if (!force && (this._sourceChangeDataState !== "has-changes" && !this._isFirstSynchronization))
      return;

    nodeAssert(this._targetScopeProvenanceProps);

    const sourceVersion = `${this.sourceDb.changeset.id};${this.sourceDb.changeset.index}`;
    const targetVersion = `${this.targetDb.changeset.id};${this.targetDb.changeset.index}`;

    if (this._isFirstSynchronization) {
      this._targetScopeProvenanceProps.version = sourceVersion;
      this._targetScopeProvenanceProps.jsonProperties.reverseSyncVersion = targetVersion;
    } else if (this._options.isReverseSynchronization) {
      const oldVersion = this._targetScopeProvenanceProps.jsonProperties.reverseSyncVersion;
      Logger.logInfo(loggerCategory, `updating reverse version from ${oldVersion} to ${sourceVersion}`);
      this._targetScopeProvenanceProps.jsonProperties.reverseSyncVersion = sourceVersion;
    } else if (!this._options.isReverseSynchronization) {
      Logger.logInfo(loggerCategory, `updating sync version from ${this._targetScopeProvenanceProps.version} to ${sourceVersion}`);
      this._targetScopeProvenanceProps.version = sourceVersion;
    }

    if (this._isSynchronization) {
      assert(
<<<<<<< HEAD
        this.targetDb.changeset.index !== undefined && this._startingChangesetIndices !== undefined,
        "_updateSynchronizationVersion was called without change history",
=======
        this.targetDb.changeset.index !== undefined && this._startingTargetChangesetIndex !== undefined,
        "updateSynchronizationVersion was called without change history",
>>>>>>> 26116610
      );

      const jsonProps = this._targetScopeProvenanceProps.jsonProperties;

      Logger.logTrace(loggerCategory, `previous pendingReverseSyncChanges: ${jsonProps.pendingReverseSyncChangesetIndices}`);
      Logger.logTrace(loggerCategory, `previous pendingSyncChanges: ${jsonProps.pendingSyncChangesetIndices}`);

      const [syncChangesetsToClear, syncChangesetsToUpdate]
        = this._isReverseSynchronization
        ? [jsonProps.pendingReverseSyncChangesetIndices, jsonProps.pendingSyncChangesetIndices]
        : [jsonProps.pendingSyncChangesetIndices, jsonProps.pendingReverseSyncChangesetIndices];

      // NOTE that as documented in [[processChanges]], this assumes that right after
      // transformation finalization, the work will be saved immediately, otherwise we've
      // just marked this changeset as a synchronization to ignore, and the user can add other
      // stuff to it which would break future synchronizations
      // FIXME: force save for the user to prevent that
      for (let i = this._startingChangesetIndices.target + 1; i <= this.targetDb.changeset.index + 1; i++)
        syncChangesetsToUpdate.push(i);
      syncChangesetsToClear.length = 0;

      // if reverse sync then we may have received provenance changes which should be marked as sync changes
      if (this._isReverseSynchronization) {
        nodeAssert(this.sourceDb.changeset.index, "changeset didn't exist");
        for (let i = this._startingChangesetIndices.source + 1; i <= this.sourceDb.changeset.index + 1; i++)
          jsonProps.pendingReverseSyncChangesetIndices.push(i);
      }

      Logger.logTrace(loggerCategory, `new pendingReverseSyncChanges: ${jsonProps.pendingReverseSyncChangesetIndices}`);
      Logger.logTrace(loggerCategory, `new pendingSyncChanges: ${jsonProps.pendingSyncChangesetIndices}`);
    }

    this.provenanceDb.elements.updateAspect({
      ...this._targetScopeProvenanceProps,
      jsonProperties: JSON.stringify(this._targetScopeProvenanceProps.jsonProperties) as any,
    });
  }

  // FIXME: is this necessary when manually using lowlevel transform APIs?
  private finalizeTransformation() {
    this.updateSynchronizationVersion();

    if (this._partiallyCommittedEntities.size > 0) {
      Logger.logWarning(
        loggerCategory,
        [
          "The following elements were never fully resolved:",
          [...this._partiallyCommittedEntities.keys()].join(","),
          "This indicates that either some references were excluded from the transformation",
          "or the source has dangling references.",
        ].join("\n")
      );
      for (const partiallyCommittedElem of this._partiallyCommittedEntities.values()) {
        partiallyCommittedElem.forceComplete();
      }
    }

    // FIXME: make processAll have a try {} finally {} that cleans this up
    if (!this._options.noDetachChangeCache) {
      if (ChangeSummaryManager.isChangeCacheAttached(this.sourceDb))
        ChangeSummaryManager.detachChangeCache(this.sourceDb);
    }
  }

  /** Imports all relationships that subclass from the specified base class.
   * @param baseRelClassFullName The specified base relationship class.
   * @note This method is called from [[processChanges]] and [[processAll]], so it only needs to be called directly when processing a subset of an iModel.
   */
  public async processRelationships(baseRelClassFullName: string): Promise<void> {
    await this.initialize();
    return this.exporter.exportRelationships(baseRelClassFullName);
  }

  /** Override of [IModelExportHandler.shouldExportRelationship]($transformer) that is called to determine if a [Relationship]($backend) should be exported.
   * @note Reaching this point means that the relationship has passed the standard exclusion checks in [IModelExporter]($transformer).
   */
  public override shouldExportRelationship(_sourceRelationship: Relationship): boolean { return true; }

  /** Override of [IModelExportHandler.onExportRelationship]($transformer) that imports a relationship into the target iModel when it is exported from the source iModel.
   * This override calls [[onTransformRelationship]] and then [IModelImporter.importRelationship]($transformer) to update the target iModel.
   */
  public override onExportRelationship(sourceRelationship: Relationship): void {
    const sourceFedGuid = queryElemFedGuid(this.sourceDb, sourceRelationship.sourceId);
    const targetFedGuid = queryElemFedGuid(this.sourceDb, sourceRelationship.targetId);
    const targetRelationshipProps = this.onTransformRelationship(sourceRelationship);
    const targetRelationshipInstanceId = this.importer.importRelationship(targetRelationshipProps);

    if (!this._options.noProvenance && Id64.isValid(targetRelationshipInstanceId)) {
      let provenance: Parameters<typeof this.markLastProvenance>[0] | undefined
        = !this._options.forceExternalSourceAspectProvenance
          ? sourceFedGuid && targetFedGuid && `${sourceFedGuid}/${targetFedGuid}`
          : undefined;
      if (!provenance) {
        const aspectProps = this.initRelationshipProvenance(sourceRelationship, targetRelationshipInstanceId);
        aspectProps.id = this.queryScopeExternalSource(aspectProps).aspectId;
        if (undefined === aspectProps.id) {
          aspectProps.id = this.provenanceDb.elements.insertAspect(aspectProps);
        }
        provenance = aspectProps as MarkRequired<ExternalSourceAspectProps, "id">;
      }
      this.markLastProvenance(provenance, { isRelationship: true });
    }
  }

  /** Override of [IModelExportHandler.onDeleteRelationship]($transformer) that is called when [IModelExporter]($transformer) detects that a [Relationship]($backend) has been deleted from the source iModel.
   * This override propagates the delete to the target iModel via [IModelImporter.deleteRelationship]($transformer).
   */
  public override onDeleteRelationship(sourceRelInstanceId: Id64String): void {
    nodeAssert(this._deletedSourceRelationshipData, "should be defined at initialization by now");

    const deletedRelData = this._deletedSourceRelationshipData.get(sourceRelInstanceId);
    if (!deletedRelData) {
      // this can occur if both the source and target deleted it
      Logger.logWarning(loggerCategory, "tried to delete a relationship that wasn't in change data");
      return;
    }

    const relArg = deletedRelData.relId ?? {
      sourceId: deletedRelData.sourceIdInTarget,
      targetId: deletedRelData.targetIdInTarget,
    } as SourceAndTarget;
    //
    // FIXME: make importer.deleteRelationship not need full props
    const targetRelationship = this.targetDb.relationships.tryGetInstance(
      deletedRelData.classFullName,
      relArg,
    );

    if (targetRelationship) {
      this.importer.deleteRelationship(targetRelationship.toJSON());
    }

    if (deletedRelData.provenanceAspectId) {
      this.provenanceDb.elements.deleteAspect(deletedRelData.provenanceAspectId);
    }
  }

  private _yieldManager = new YieldManager();

  /** Detect Relationship deletes using ExternalSourceAspects in the target iModel and a *brute force* comparison against relationships in the source iModel.
   * @deprecated
   * @see processChanges
   * @note This method is called from [[processAll]] and is not needed by [[processChanges]], so it only needs to be called directly when processing a subset of an iModel.
   * @throws [[IModelError]] If the required provenance information is not available to detect deletes.
   */
  public async detectRelationshipDeletes(): Promise<void> {
    if (this._options.isReverseSynchronization) {
      throw new IModelError(IModelStatus.BadRequest, "Cannot detect deletes when isReverseSynchronization=true");
    }
    const aspectDeleteIds: Id64String[] = [];
    const sql = `
      SELECT ECInstanceId, Identifier, JsonProperties
      FROM ${ExternalSourceAspect.classFullName} aspect
      WHERE aspect.Scope.Id=:scopeId
        AND aspect.Kind=:kind
    `;
    await this.targetDb.withPreparedStatement(sql, async (statement: ECSqlStatement) => {
      statement.bindId("scopeId", this.targetScopeElementId);
      statement.bindString("kind", ExternalSourceAspect.Kind.Relationship);
      while (DbResult.BE_SQLITE_ROW === statement.step()) {
        const sourceRelInstanceId: Id64String = Id64.fromJSON(statement.getValue(1).getString());
        if (undefined === this.sourceDb.relationships.tryGetInstanceProps(ElementRefersToElements.classFullName, sourceRelInstanceId)) {
          // FIXME: make sure matches new provenance-based method
          // FIXME: use sql JSON_EXTRACT
          const json: any = JSON.parse(statement.getValue(2).getString());
          if (undefined !== json.targetRelInstanceId) {
            const targetRelationship: Relationship = this.targetDb.relationships.getInstance(ElementRefersToElements.classFullName, json.targetRelInstanceId);
            this.importer.deleteRelationship(targetRelationship.toJSON());
          }
          aspectDeleteIds.push(statement.getValue(0).getId());
        }
        await this._yieldManager.allowYield();
      }
    });
    this.targetDb.elements.deleteAspect(aspectDeleteIds);
  }

  /** Transform the specified sourceRelationship into RelationshipProps for the target iModel.
   * @param sourceRelationship The Relationship from the source iModel to be transformed.
   * @returns RelationshipProps for the target iModel.
   * @note A subclass can override this method to provide custom transform behavior.
   */
  protected onTransformRelationship(sourceRelationship: Relationship): RelationshipProps {
    const targetRelationshipProps: RelationshipProps = sourceRelationship.toJSON();
    targetRelationshipProps.sourceId = this.context.findTargetElementId(sourceRelationship.sourceId);
    targetRelationshipProps.targetId = this.context.findTargetElementId(sourceRelationship.targetId);
    // TODO: move to cloneRelationship in IModelCloneContext
    sourceRelationship.forEachProperty((propertyName: string, propertyMetaData: PropertyMetaData) => {
      if ((PrimitiveTypeCode.Long === propertyMetaData.primitiveType) && ("Id" === propertyMetaData.extendedType)) {
        (targetRelationshipProps as any)[propertyName] = this.context.findTargetElementId(sourceRelationship.asAny[propertyName]);
      }
    });
    return targetRelationshipProps;
  }

  /** Override of [IModelExportHandler.onExportElementUniqueAspect]($transformer) that imports an ElementUniqueAspect into the target iModel when it is exported from the source iModel.
   * This override calls [[onTransformElementAspect]] and then [IModelImporter.importElementUniqueAspect]($transformer) to update the target iModel.
   */
  public override onExportElementUniqueAspect(sourceAspect: ElementUniqueAspect): void {
    const targetElementId: Id64String = this.context.findTargetElementId(sourceAspect.element.id);
    const targetAspectProps = this.onTransformElementAspect(sourceAspect, targetElementId);
    this.collectUnmappedReferences(sourceAspect);
    const targetId = this.importer.importElementUniqueAspect(targetAspectProps);
    this.context.remapElementAspect(sourceAspect.id, targetId);
    this.resolvePendingReferences(sourceAspect);
  }

  /** Override of [IModelExportHandler.onExportElementMultiAspects]($transformer) that imports ElementMultiAspects into the target iModel when they are exported from the source iModel.
   * This override calls [[onTransformElementAspect]] for each ElementMultiAspect and then [IModelImporter.importElementMultiAspects]($transformer) to update the target iModel.
   * @note ElementMultiAspects are handled as a group to make it easier to differentiate between insert, update, and delete.
   */
  public override onExportElementMultiAspects(sourceAspects: ElementMultiAspect[]): void {
    const targetElementId: Id64String = this.context.findTargetElementId(sourceAspects[0].element.id);
    // Transform source ElementMultiAspects into target ElementAspectProps
    const targetAspectPropsArray = sourceAspects.map((srcA) => this.onTransformElementAspect(srcA, targetElementId));
    sourceAspects.forEach((a) => this.collectUnmappedReferences(a));
    // const targetAspectsToImport = targetAspectPropsArray.filter((targetAspect, i) => hasEntityChanged(sourceAspects[i], targetAspect));
    const targetIds = this.importer.importElementMultiAspects(targetAspectPropsArray, (a) => {
      const isExternalSourceAspectFromTransformer = a instanceof ExternalSourceAspect && a.scope?.id === this.targetScopeElementId;
      return !this._options.includeSourceProvenance || !isExternalSourceAspectFromTransformer;
    });
    for (let i = 0; i < targetIds.length; ++i) {
      this.context.remapElementAspect(sourceAspects[i].id, targetIds[i]);
      this.resolvePendingReferences(sourceAspects[i]);
    }
  }

  /** Transform the specified sourceElementAspect into ElementAspectProps for the target iModel.
   * @param sourceElementAspect The ElementAspect from the source iModel to be transformed.
   * @param _targetElementId The ElementId of the target Element that will own the ElementAspects after transformation.
   * @returns ElementAspectProps for the target iModel.
   * @note A subclass can override this method to provide custom transform behavior.
   */
  protected onTransformElementAspect(sourceElementAspect: ElementAspect, _targetElementId: Id64String): ElementAspectProps {
    const targetElementAspectProps = this.context.cloneElementAspect(sourceElementAspect);
    return targetElementAspectProps;
  }

  /** The directory where schemas will be exported, a random temporary directory */
  protected _schemaExportDir: string = path.join(KnownLocations.tmpdir, Guid.createValue());

  /** Override of [IModelExportHandler.shouldExportSchema]($transformer) that is called to determine if a schema should be exported
   * @note the default behavior doesn't import schemas older than those already in the target
   */
  public override shouldExportSchema(schemaKey: ECSchemaMetaData.SchemaKey): boolean {
    const versionInTarget = this.targetDb.querySchemaVersion(schemaKey.name);
    if (versionInTarget === undefined)
      return true;
    return Semver.gt(`${schemaKey.version.read}.${schemaKey.version.write}.${schemaKey.version.minor}`, Schema.toSemverString(versionInTarget));
  }

  private _longNamedSchemasMap = new Map<string, string>();

  /** Override of [IModelExportHandler.onExportSchema]($transformer) that serializes a schema to disk for [[processSchemas]] to import into
   * the target iModel when it is exported from the source iModel.
   * @returns {Promise<ExportSchemaResult>} Although the type is possibly void for backwards compatibility of subclasses,
   *                                        `IModelTransformer.onExportSchema` always returns an[[IModelExportHandler.ExportSchemaResult]]
   *                                        with a defined `schemaPath` property, for subclasses to know where the schema was written.
   *                                        Schemas are *not* guaranteed to be written to [[IModelTransformer._schemaExportDir]] by a
   *                                        known pattern derivable from the schema's name, so you must use this to find it.
   */
  public override async onExportSchema(schema: ECSchemaMetaData.Schema): Promise<void | ExportSchemaResult> {
    const ext = ".ecschema.xml";
    let schemaFileName = schema.name + ext;
    // many file systems have a max file-name/path-segment size of 255, so we workaround that on all systems
    const systemMaxPathSegmentSize = 255;
    if (schemaFileName.length > systemMaxPathSegmentSize) {
      // this name should be well under 255 bytes
      // ( 100 + (Number.MAX_SAFE_INTEGER.toString().length = 16) + (ext.length = 13) ) = 129 which is less than 255
      // You'd have to be past 2**53-1 (Number.MAX_SAFE_INTEGER) long named schemas in order to hit decimal formatting,
      // and that's on the scale of at least petabytes. `Map.prototype.size` shouldn't return floating points, and even
      // if they do they're in scientific notation, size bound and contain no invalid windows path chars
      schemaFileName = `${schema.name.slice(0, 100)}${this._longNamedSchemasMap.size}${ext}`;
      nodeAssert(schemaFileName.length <= systemMaxPathSegmentSize, "Schema name was still long. This is a bug.");
      this._longNamedSchemasMap.set(schema.name, schemaFileName);
    }
    this.sourceDb.nativeDb.exportSchema(schema.name, this._schemaExportDir, schemaFileName);
    return { schemaPath: path.join(this._schemaExportDir, schemaFileName) };
  }

  private _makeLongNameResolvingSchemaCtx(): ECSchemaXmlContext {
    const result = new ECSchemaXmlContext();
    result.setSchemaLocater((key) => {
      const match = this._longNamedSchemasMap.get(key.name);
      if (match !== undefined)
        return path.join(this._schemaExportDir, match);
      return undefined;
    });
    return result;
  }

  /** Cause all schemas to be exported from the source iModel and imported into the target iModel.
   * @note For performance reasons, it is recommended that [IModelDb.saveChanges]($backend) be called after `processSchemas` is complete.
   * It is more efficient to process *data* changes after the schema changes have been saved.
   */
  public async processSchemas(): Promise<void> {
    // we do not need to initialize for this since no entities are exported
    try {
      IModelJsFs.mkdirSync(this._schemaExportDir);
      this._longNamedSchemasMap.clear();
      await this.exporter.exportSchemas();
      const exportedSchemaFiles = IModelJsFs.readdirSync(this._schemaExportDir);
      if (exportedSchemaFiles.length === 0)
        return;
      const schemaFullPaths = exportedSchemaFiles.map((s) => path.join(this._schemaExportDir, s));
      const maybeLongNameResolvingSchemaCtx = this._longNamedSchemasMap.size > 0
        ? this._makeLongNameResolvingSchemaCtx()
        : undefined;
      return await this.targetDb.importSchemas(schemaFullPaths, { ecSchemaXmlContext: maybeLongNameResolvingSchemaCtx });
    } finally {
      IModelJsFs.removeSync(this._schemaExportDir);
      this._longNamedSchemasMap.clear();
    }
  }

  /** Cause all fonts to be exported from the source iModel and imported into the target iModel.
 * @note This method is called from [[processChanges]] and [[processAll]], so it only needs to be called directly when processing a subset of an iModel.
 */
  public async processFonts(): Promise<void> {
    // we do not need to initialize for this since no entities are exported
    await this.initialize();
    return this.exporter.exportFonts();
  }

  /** Override of [IModelExportHandler.onExportFont]($transformer) that imports a font into the target iModel when it is exported from the source iModel. */
  public override onExportFont(font: FontProps, _isUpdate: boolean | undefined): void {
    this.context.importFont(font.id);
  }

  /** Cause all CodeSpecs to be exported from the source iModel and imported into the target iModel.
   * @note This method is called from [[processChanges]] and [[processAll]], so it only needs to be called directly when processing a subset of an iModel.
   */
  public async processCodeSpecs(): Promise<void> {
    await this.initialize();
    return this.exporter.exportCodeSpecs();
  }

  /** Cause a single CodeSpec to be exported from the source iModel and imported into the target iModel.
   * @note This method is called from [[processChanges]] and [[processAll]], so it only needs to be called directly when processing a subset of an iModel.
   */
  public async processCodeSpec(codeSpecName: string): Promise<void> {
    await this.initialize();
    return this.exporter.exportCodeSpecByName(codeSpecName);
  }

  /** Override of [IModelExportHandler.shouldExportCodeSpec]($transformer) that is called to determine if a CodeSpec should be exported from the source iModel.
   * @note Reaching this point means that the CodeSpec has passed the standard exclusion checks in [IModelExporter]($transformer).
   */
  public override shouldExportCodeSpec(_sourceCodeSpec: CodeSpec): boolean { return true; }

  /** Override of [IModelExportHandler.onExportCodeSpec]($transformer) that imports a CodeSpec into the target iModel when it is exported from the source iModel. */
  public override onExportCodeSpec(sourceCodeSpec: CodeSpec): void {
    this.context.importCodeSpec(sourceCodeSpec.id);
  }

  /** Recursively import all Elements and sub-Models that descend from the specified Subject */
  public async processSubject(sourceSubjectId: Id64String, targetSubjectId: Id64String): Promise<void> {
    await this.initialize();
    this.sourceDb.elements.getElement(sourceSubjectId, Subject); // throws if sourceSubjectId is not a Subject
    this.targetDb.elements.getElement(targetSubjectId, Subject); // throws if targetSubjectId is not a Subject
    this.context.remapElement(sourceSubjectId, targetSubjectId);
    await this.processChildElements(sourceSubjectId);
    await this.processSubjectSubModels(sourceSubjectId);
    return this.processDeferredElements(); // eslint-disable-line deprecation/deprecation
  }

  /** state to prevent reinitialization, @see [[initialize]] */
  private _initialized = false;

  /** length === 0 when _changeDataState = "no-change", length > 0 means "has-changes", otherwise undefined  */
  private _changeSummaryIds?: Id64String[] = undefined;
  private _sourceChangeDataState: ChangeDataState = "uninited";

  /**
   * Initialize prerequisites of processing, you must initialize with an [[InitOptions]] if you
   * are intending to process changes, but prefer using [[processChanges]] explicitly since it calls this.
   * @note Called by all `process*` functions implicitly.
   * Overriders must call `super.initialize()` first
   */
  public async initialize(args?: InitOptions): Promise<void> {
    if (this._initialized)
      return;

    await this.context.initialize();
    await this._tryInitChangesetData(args);

    await this.exporter.initialize(this.getExportInitOpts(args ?? {}));

    // Exporter must be initialized prior to `initFromExternalSourceAspects` in order to handle entity recreations.
    // eslint-disable-next-line deprecation/deprecation
    await this.initFromExternalSourceAspects(args);

    this._initialized = true;
  }

  private async _tryInitChangesetData(args?: InitOptions) {
    if (!args || this.sourceDb.iTwinId === undefined || this.sourceDb.changeset.index === undefined) {
      this._sourceChangeDataState = "unconnected";
      return;
    }

    const noChanges = this._synchronizationVersion.index === this.sourceDb.changeset.index;
    if (noChanges) {
      this._sourceChangeDataState = "no-changes";
      this._changeSummaryIds = [];
      return;
    }

    // NOTE: that we do NOT download the changesummary for the last transformed version, we want
    // to ignore those already processed changes
    const startChangesetIndexOrId
      = args.startChangeset?.index
      ?? args.startChangeset?.id
      ?? this._synchronizationVersion.index + 1;
    const endChangesetId = this.sourceDb.changeset.id;

    const [startChangesetIndex, endChangesetIndex] = await Promise.all(
      ([startChangesetIndexOrId, endChangesetId])
        .map(async (indexOrId) => typeof indexOrId === "number"
          ? indexOrId
          : IModelHost.hubAccess
            .queryChangeset({
              iModelId: this.sourceDb.iModelId,
              // eslint-disable-next-line deprecation/deprecation
              changeset: { id: indexOrId },
              accessToken: args.accessToken,
            })
            .then((changeset) => changeset.index)
        )
    );

    const missingChangesets = startChangesetIndex > this._synchronizationVersion.index + 1;
    if (
      !this._options.ignoreMissingChangesetsInSynchronizations
      && startChangesetIndex !== this._synchronizationVersion.index + 1
      && this._synchronizationVersion.index !== -1
    ) {
      throw Error(`synchronization is ${missingChangesets ? "missing changesets" : ""},`
        + " startChangesetId should be"
        + " exactly the first changeset *after* the previous synchronization to not miss data."
        + ` You specified '${startChangesetIndexOrId}' which is changeset #${startChangesetIndex}`
        + ` but the previous synchronization for this targetScopeElement was '${this._synchronizationVersion.id}'`
        + ` which is changeset #${this._synchronizationVersion.index}. The transformer expected`
        + ` #${this._synchronizationVersion.index + 1}.`
      );
    }

    nodeAssert(this._targetScopeProvenanceProps, "_targetScopeProvenanceProps should be set by now");

    const changesetsToSkip = this._isReverseSynchronization
      ? this._targetScopeProvenanceProps.jsonProperties.pendingReverseSyncChangesetIndices
      : this._targetScopeProvenanceProps.jsonProperties.pendingSyncChangesetIndices;

    Logger.logTrace(loggerCategory, `changesets to skip: ${changesetsToSkip}`);
    this._changesetRanges = rangesFromRangeAndSkipped(startChangesetIndex, endChangesetIndex, changesetsToSkip);
    Logger.logTrace(loggerCategory, `ranges: ${this._changesetRanges}`);

    for (const [first, end] of this._changesetRanges) {
      this._changeSummaryIds = await ChangeSummaryManager.createChangeSummaries({
        accessToken: args.accessToken,
        iModelId: this.sourceDb.iModelId,
        iTwinId: this.sourceDb.iTwinId,
        range: { first, end },
      });
    }

    ChangeSummaryManager.attachChangeCache(this.sourceDb);
    this._sourceChangeDataState = "has-changes";
  }

  /** Export everything from the source iModel and import the transformed entities into the target iModel.
 * @note [[processSchemas]] is not called automatically since the target iModel may want a different collection of schemas.
 */
  public async processAll(): Promise<void> {
    this.logSettings();
    this.initScopeProvenance();
    await this.initialize();
    await this.exporter.exportCodeSpecs();
    await this.exporter.exportFonts();
    // The RepositoryModel and root Subject of the target iModel should not be transformed.
    await this.exporter.exportChildElements(IModel.rootSubjectId); // start below the root Subject
    await this.exporter.exportModelContents(IModel.repositoryModelId, Element.classFullName, true); // after the Subject hierarchy, process the other elements of the RepositoryModel
    await this.exporter.exportSubModels(IModel.repositoryModelId); // start below the RepositoryModel
    await this.exporter.exportRelationships(ElementRefersToElements.classFullName);
    await this.processDeferredElements(); // eslint-disable-line deprecation/deprecation
    if (this.shouldDetectDeletes()) {
      await this.detectElementDeletes();
      await this.detectRelationshipDeletes();
    }

    if (this._options.optimizeGeometry)
      this.importer.optimizeGeometry(this._options.optimizeGeometry);

    this.importer.computeProjectExtents();
    this.finalizeTransformation();
  }

  /** previous provenance, either a federation guid, a `${sourceFedGuid}/${targetFedGuid}` pair, or required aspect props */
  private _lastProvenanceEntityInfo: string | LastProvenanceEntityInfo = nullLastProvenanceEntityInfo;

  private markLastProvenance(sourceAspect: string | MarkRequired<ExternalSourceAspectProps, "id">, { isRelationship = false }) {
    this._lastProvenanceEntityInfo
      = typeof sourceAspect === "string"
      ? sourceAspect
      : {
        entityId: sourceAspect.element.id,
        aspectId: sourceAspect.id,
        aspectVersion: sourceAspect.version ?? "",
        aspectKind: isRelationship ? ExternalSourceAspect.Kind.Relationship : ExternalSourceAspect.Kind.Element,
      };
  }

  /** @internal the name of the table where javascript state of the transformer is serialized in transformer state dumps */
  public static readonly jsStateTable = "TransformerJsState";

  /** @internal the name of the table where the target state heuristics is serialized in transformer state dumps */
  public static readonly lastProvenanceEntityInfoTable = "LastProvenanceEntityInfo";

  /**
   * Load the state of the active transformation from an open SQLiteDb
   * You can override this if you'd like to load from custom tables in the resumable dump state, but you should call
   * this super implementation
   * @note the SQLiteDb must be open
   */
  protected loadStateFromDb(db: SQLiteDb): void {
    const lastProvenanceEntityInfo: IModelTransformer["_lastProvenanceEntityInfo"] = db.withSqliteStatement(
      `SELECT entityId, aspectId, aspectVersion, aspectKind FROM ${IModelTransformer.lastProvenanceEntityInfoTable}`,
      (stmt) => {
        if (DbResult.BE_SQLITE_ROW !== stmt.step())
          throw Error(
            "expected row when getting lastProvenanceEntityId from target state table"
          );
        const entityId = stmt.getValueString(0);
        const isGuidOrGuidPair = entityId.includes("-");
        return isGuidOrGuidPair
          ? entityId
          : {
            entityId,
            aspectId: stmt.getValueString(1),
            aspectVersion: stmt.getValueString(2),
            aspectKind: stmt.getValueString(3) as ExternalSourceAspect.Kind,
          };
      }
    );

    /*
    // TODO: maybe save transformer state resumption state based on target changset and require calls
    // to saveChanges
    if () {
      const [sourceFedGuid, targetFedGuid, relClassFullName] = lastProvenanceEntityInfo.split("/");
      const isRelProvenance = targetFedGuid !== undefined;
      const instanceId = isRelProvenance
        ? this.targetDb.elements.getElement({federationGuid: sourceFedGuid})
        : "";
      //const classId =
      if (isRelProvenance) {
      }
    }
    */

    const targetHasCorrectLastProvenance =
      typeof lastProvenanceEntityInfo === "string" ||
      // ignore provenance check if it's null since we can't bind those ids
      !Id64.isValidId64(lastProvenanceEntityInfo.entityId) ||
      !Id64.isValidId64(lastProvenanceEntityInfo.aspectId) ||
      this.provenanceDb.withPreparedStatement(`
        SELECT Version FROM ${ExternalSourceAspect.classFullName}
        WHERE Scope.Id=:scopeId
          AND ECInstanceId=:aspectId
          AND Kind=:kind
          AND Element.Id=:entityId
      `,
      (statement: ECSqlStatement): boolean => {
        statement.bindId("scopeId", this.targetScopeElementId);
        statement.bindId("aspectId", lastProvenanceEntityInfo.aspectId);
        statement.bindString("kind", lastProvenanceEntityInfo.aspectKind);
        statement.bindId("entityId", lastProvenanceEntityInfo.entityId);
        const stepResult = statement.step();
        switch (stepResult) {
          case DbResult.BE_SQLITE_ROW:
            const version = statement.getValue(0).getString();
            return version === lastProvenanceEntityInfo.aspectVersion;
          case DbResult.BE_SQLITE_DONE:
            return false;
          default:
            throw new IModelError(IModelStatus.SQLiteError, `got sql error ${stepResult}`);
        }
      });

    if (!targetHasCorrectLastProvenance)
      throw Error([
        "Target for resuming from does not have the expected provenance ",
        "from the target that the resume state was made with",
      ].join("\n"));
    this._lastProvenanceEntityInfo = lastProvenanceEntityInfo;

    const state = db.withSqliteStatement(`SELECT data FROM ${IModelTransformer.jsStateTable}`, (stmt) => {
      if (DbResult.BE_SQLITE_ROW !== stmt.step())
        throw Error("expected row when getting data from js state table");
      return JSON.parse(stmt.getValueString(0)) as TransformationJsonState;
    });
    if (state.transformerClass !== this.constructor.name)
      throw Error("resuming from a differently named transformer class, it is not necessarily valid to resume with a different transformer class");
    // force assign to readonly options since we do not know how the transformer subclass takes options to pass to the superclass
    (this as any)._options = state.options;
    this.context.loadStateFromDb(db);
    this.importer.loadStateFromJson(state.importerState);
    this.exporter.loadStateFromJson(state.exporterState);
    this._elementsWithExplicitlyTrackedProvenance = CompressedId64Set.decompressSet(state.explicitlyTrackedElements);
    this.loadAdditionalStateJson(state.additionalState);
  }

  /**
   * @deprecated in 0.1.x, this is buggy, and it is now equivalently efficient to simply restart the transformation
   * from the original changeset
   *
   * Return a new transformer instance with the same remappings state as saved from a previous [[IModelTransformer.saveStateToFile]] call.
   * This allows you to "resume" an iModel transformation, you will have to call [[IModelTransformer.processChanges]]/[[IModelTransformer.processAll]]
   * again but the remapping state will cause already mapped elements to be skipped.
   * To "resume" an iModel Transformation you need:
   * - the sourceDb at the same changeset
   * - the same targetDb in the state in which it was before
   * @param statePath the path to the serialized state of the transformer, use [[IModelTransformer.saveStateToFile]] to get this from an existing transformer instance
   * @param constructorArgs remaining arguments that you would normally pass to the Transformer subclass you are using, usually (sourceDb, targetDb)
   * @note custom transformers with custom state may need to override this method in order to handle loading their own custom state somewhere
   */
  public static resumeTransformation<SubClass extends new(...a: any[]) => IModelTransformer = typeof IModelTransformer>(
    this: SubClass,
    statePath: string,
    ...constructorArgs: ConstructorParameters<SubClass>
  ): InstanceType<SubClass> {
    const transformer = new this(...constructorArgs);
    const db = new SQLiteDb();
    db.openDb(statePath, OpenMode.Readonly);
    try {
      transformer.loadStateFromDb(db);
    } finally {
      db.closeDb();
    }
    return transformer as InstanceType<SubClass>;
  }

  /**
   * You may override this to store arbitrary json state in a transformer state dump, useful for some resumptions
   * @see [[IModelTransformer.saveStateToFile]]
   */
  protected getAdditionalStateJson(): any {
    return {};
  }

  /**
   * You may override this to load arbitrary json state in a transformer state dump, useful for some resumptions
   * @see [[IModelTransformer.loadStateFromFile]]
   */
  protected loadAdditionalStateJson(_additionalState: any): void {}

  /**
   * Save the state of the active transformation to an open SQLiteDb
   * You can override this if you'd like to write custom tables to the resumable dump state, but you should call
   * this super implementation
   * @note the SQLiteDb must be open
   */
  protected saveStateToDb(db: SQLiteDb): void {
    const jsonState: TransformationJsonState = {
      transformerClass: this.constructor.name,
      options: this._options,
      explicitlyTrackedElements: CompressedId64Set.compressSet(this._elementsWithExplicitlyTrackedProvenance),
      importerState: this.importer.saveStateToJson(),
      exporterState: this.exporter.saveStateToJson(),
      additionalState: this.getAdditionalStateJson(),
    };

    this.context.saveStateToDb(db);
    if (DbResult.BE_SQLITE_DONE !== db.executeSQL(`CREATE TABLE ${IModelTransformer.jsStateTable} (data TEXT)`))
      throw Error("Failed to create the js state table in the state database");

    if (DbResult.BE_SQLITE_DONE !== db.executeSQL(`
      CREATE TABLE ${IModelTransformer.lastProvenanceEntityInfoTable} (
        -- either the invalid id for null provenance state, federation guid (or pair for rels) of the entity, or a hex element id
        entityId TEXT,
        -- the following are only valid if the above entityId is a hex id representation
        aspectId TEXT,
        aspectVersion TEXT,
        aspectKind TEXT
      )
    `))
      throw Error("Failed to create the target state table in the state database");

    db.saveChanges();
    db.withSqliteStatement(
      `INSERT INTO ${IModelTransformer.jsStateTable} (data) VALUES (?)`,
      (stmt) => {
        stmt.bindString(1, JSON.stringify(jsonState));
        if (DbResult.BE_SQLITE_DONE !== stmt.step())
          throw Error("Failed to insert options into the state database");
      });

    db.withSqliteStatement(
      `INSERT INTO ${IModelTransformer.lastProvenanceEntityInfoTable} (entityId, aspectId, aspectVersion, aspectKind) VALUES (?,?,?,?)`,
      (stmt) => {
        const lastProvenanceEntityInfo = this._lastProvenanceEntityInfo as LastProvenanceEntityInfo;
        stmt.bindString(1, lastProvenanceEntityInfo?.entityId ?? this._lastProvenanceEntityInfo as string);
        stmt.bindString(2, lastProvenanceEntityInfo?.aspectId ?? "");
        stmt.bindString(3, lastProvenanceEntityInfo?.aspectVersion ?? "");
        stmt.bindString(4, lastProvenanceEntityInfo?.aspectKind ?? "");
        if (DbResult.BE_SQLITE_DONE !== stmt.step())
          throw Error("Failed to insert options into the state database");
      });

    db.saveChanges();
  }

  /**
   * @deprecated in 0.1.x, this is buggy, and it is now equivalently efficient to simply restart the transformation
   * from the original changeset
   *
   * Save the state of the active transformation to a file path, if a file at the path already exists, it will be overwritten
   * This state can be used by [[IModelTransformer.resumeTransformation]] to resume a transformation from this point.
   * The serialization format is a custom sqlite database.
   * @note custom transformers with custom state may override [[IModelTransformer.saveStateToDb]] or [[IModelTransformer.getAdditionalStateJson]]
   *       and [[IModelTransformer.loadStateFromDb]] (with a super call) or [[IModelTransformer.loadAdditionalStateJson]]
   *       if they have custom state that needs to be stored with
   *       potentially inside the same sqlite file in separate tables
   */
  public saveStateToFile(nativeStatePath: string): void {
    const db = new SQLiteDb();
    if (IModelJsFs.existsSync(nativeStatePath))
      IModelJsFs.unlinkSync(nativeStatePath);
    db.createDb(nativeStatePath);
    try {
      this.saveStateToDb(db);
      db.saveChanges();
    } finally {
      db.closeDb();
    }
  }

  // FIXME: force saveChanges after processChanges to prevent people accidentally lumping in other data
  /** Export changes from the source iModel and import the transformed entities into the target iModel.
   * Inserts, updates, and deletes are determined by inspecting the changeset(s).
   * @note the transformer assumes that you saveChanges after processing changes. You should not
   * modify the iModel after processChanges until saveChanges, failure to do so may result in corrupted
   * data loss in future branch operations
   * @param accessToken A valid access token string
   * @param startChangesetId Include changes from this changeset up through and including the current changeset.
   * @note if no startChangesetId or startChangeset option is provided, the next unsynchronized changeset
   * will automatically be determined and used
   * @note To form a range of versions to process, set `startChangesetId` for the start (inclusive) of the desired range and open the source iModel as of the end (inclusive) of the desired range.
   */
  public async processChanges(options: ProcessChangesOptions): Promise<void>;
  /**
   * @deprecated in 0.1.x, use a single [[ProcessChangesOptions]] object instead
   * This overload follows the older behavior of defaulting an undefined startChangesetId to the
   * current changeset.
   */
  public async processChanges(accessToken: AccessToken, startChangesetId?: string): Promise<void>;
  public async processChanges(optionsOrAccessToken: AccessToken | ProcessChangesOptions, startChangesetId?: string): Promise<void> {
    this._isSynchronization = true;
    // FIXME: we used to validateScopeProvenance... does initing it cover that?
    this.initScopeProvenance();

    const args: ProcessChangesOptions =
      typeof optionsOrAccessToken === "string"
      ? {
          accessToken: optionsOrAccessToken,
          startChangeset: startChangesetId
            ? { id: startChangesetId }
            : { index: this._synchronizationVersion.index + 1 },
        }
        : optionsOrAccessToken
    ;

    this.logSettings();

    await this.initialize(args);
    // must wait for initialization of synchronization provenance data
    await this.exporter.exportChanges(this.getExportInitOpts(args));
    await this.processDeferredElements(); // eslint-disable-line deprecation/deprecation

    if (this._options.optimizeGeometry)
      this.importer.optimizeGeometry(this._options.optimizeGeometry);

    this.importer.computeProjectExtents();
    this.finalizeTransformation();
  }

  /** Changeset data must be initialized in order to build correct changeOptions.
   * Call [[IModelTransformer.initialize]] for initialization of synchronization provenance data
   */
  private getExportInitOpts(opts: InitOptions): ExporterInitOptions {
    if (!this._isSynchronization)
      return {};

    return {
      accessToken: opts.accessToken,
      ...this._changesetRanges
        ? { changesetRanges: this._changesetRanges }
        : opts.startChangeset
        ? { startChangeset: opts.startChangeset }
        : { startChangeset: { index: this._synchronizationVersion.index + 1 } },
    };
  }

  /** Combine an array of source elements into a single target element.
   * All source and target elements must be created before calling this method.
   * The "combine" operation is a remap and no properties from the source elements will be exported into the target
   * and provenance will be explicitly tracked by ExternalSourceAspects
   */
  public combineElements(sourceElementIds: Id64Array, targetElementId: Id64String) {
    for (const elementId of sourceElementIds) {
      this.context.remapElement(elementId, targetElementId);
      this._elementsWithExplicitlyTrackedProvenance.add(elementId);
    }
  }
}

// FIXME: update this... although resumption is broken regardless
/** @internal the json part of a transformation's state */
interface TransformationJsonState {
  transformerClass: string;
  options: IModelTransformOptions;
  importerState: IModelImporterState;
  exporterState: IModelExporterState;
  explicitlyTrackedElements: CompressedId64Set;
  additionalState?: any;
}

/** IModelTransformer that clones the contents of a template model.
 * @beta
 */
export class TemplateModelCloner extends IModelTransformer {
  /** The Placement to apply to the template. */
  private _transform3d?: Transform;
  /** Accumulates the mapping of sourceElementIds to targetElementIds from the elements in the template model that were cloned. */
  private _sourceIdToTargetIdMap?: Map<Id64String, Id64String>;
  /** Construct a new TemplateModelCloner
   * @param sourceDb The source IModelDb that contains the templates to clone
   * @param targetDb Optionally specify the target IModelDb where the cloned template will be inserted.
   *                 Typically this is left unspecified, and the default is to use the sourceDb as the target
   * @note The expectation is that the template definitions are within the same iModel where instances will be placed.
   */
  public constructor(sourceDb: IModelDb, targetDb: IModelDb = sourceDb) {
    const target = new IModelImporter(targetDb, {
      autoExtendProjectExtents: false, // autoExtendProjectExtents is intended for transformation service use cases, not template --> instance cloning
    });
    super(sourceDb, target, { noProvenance: true }); // WIP: need to decide the proper way to handle provenance
  }
  /** Place a template from the sourceDb at the specified placement in the target model within the targetDb.
   * @param sourceTemplateModelId The Id of the template model in the sourceDb
   * @param targetModelId The Id of the target model (must be a subclass of GeometricModel3d) where the cloned component will be inserted.
   * @param placement The placement for the cloned component.
   * @note *Required References* like the SpatialCategory must be remapped before calling this method.
   * @returns The mapping of sourceElementIds from the template model to the instantiated targetElementIds in the targetDb in case further processing is required.
   */
  public async placeTemplate3d(sourceTemplateModelId: Id64String, targetModelId: Id64String, placement: Placement3d): Promise<Map<Id64String, Id64String>> {
    await this.initialize();
    this.context.remapElement(sourceTemplateModelId, targetModelId);
    this._transform3d = Transform.createOriginAndMatrix(placement.origin, placement.angles.toMatrix3d());
    this._sourceIdToTargetIdMap = new Map<Id64String, Id64String>();
    await this.exporter.exportModelContents(sourceTemplateModelId);
    // Note: the source --> target mapping was needed during the template model cloning phase (remapping parent/child, for example), but needs to be reset afterwards
    for (const sourceElementId of this._sourceIdToTargetIdMap.keys()) {
      const targetElementId = this.context.findTargetElementId(sourceElementId);
      this._sourceIdToTargetIdMap.set(sourceElementId, targetElementId);
      this.context.removeElement(sourceElementId); // clear the underlying native remapping context for the next clone operation
    }
    return this._sourceIdToTargetIdMap; // return the sourceElementId -> targetElementId Map in case further post-processing is required.
  }

  /** Place a template from the sourceDb at the specified placement in the target model within the targetDb.
   * @param sourceTemplateModelId The Id of the template model in the sourceDb
   * @param targetModelId The Id of the target model (must be a subclass of GeometricModel2d) where the cloned component will be inserted.
   * @param placement The placement for the cloned component.
   * @note *Required References* like the DrawingCategory must be remapped before calling this method.
   * @returns The mapping of sourceElementIds from the template model to the instantiated targetElementIds in the targetDb in case further processing is required.
   */
  public async placeTemplate2d(sourceTemplateModelId: Id64String, targetModelId: Id64String, placement: Placement2d): Promise<Map<Id64String, Id64String>> {
    await this.initialize();
    this.context.remapElement(sourceTemplateModelId, targetModelId);
    this._transform3d = Transform.createOriginAndMatrix(Point3d.createFrom(placement.origin), placement.rotation);
    this._sourceIdToTargetIdMap = new Map<Id64String, Id64String>();
    await this.exporter.exportModelContents(sourceTemplateModelId);
    // Note: the source --> target mapping was needed during the template model cloning phase (remapping parent/child, for example), but needs to be reset afterwards
    for (const sourceElementId of this._sourceIdToTargetIdMap.keys()) {
      const targetElementId = this.context.findTargetElementId(sourceElementId);
      this._sourceIdToTargetIdMap.set(sourceElementId, targetElementId);
      this.context.removeElement(sourceElementId); // clear the underlying native remapping context for the next clone operation
    }
    return this._sourceIdToTargetIdMap; // return the sourceElementId -> targetElementId Map in case further post-processing is required.
  }

  /** Cloning from a template requires this override of onTransformElement. */
  public override onTransformElement(sourceElement: Element): ElementProps {
    // eslint-disable-next-line deprecation/deprecation
    const referenceIds = sourceElement.getReferenceConcreteIds();
    referenceIds.forEach((referenceId) => {
      // FIXME: consider going through all definition elements at once and remapping them to themselves
      if (!EntityReferences.isValid(this.context.findTargetEntityId(referenceId))) {
        if (this.context.isBetweenIModels) {
          throw new IModelError(IModelStatus.BadRequest, `Remapping for source dependency ${referenceId} not found for target iModel`);
        } else {
          const definitionElement = this.sourceDb.elements.tryGetElement<DefinitionElement>(referenceId, DefinitionElement);
          if (definitionElement && !(definitionElement instanceof RecipeDefinitionElement)) {
            this.context.remapElement(referenceId, referenceId); // when in the same iModel, can use existing DefinitionElements without remapping
          } else {
            throw new IModelError(IModelStatus.BadRequest, `Remapping for dependency ${referenceId} not found`);
          }
        }
      }
    });

    const targetElementProps: ElementProps = super.onTransformElement(sourceElement);
    targetElementProps.federationGuid = Guid.createValue(); // clone from template should create a new federationGuid
    targetElementProps.code = Code.createEmpty(); // clone from template should not maintain codes
    if (sourceElement instanceof GeometricElement) {
      const is3d = sourceElement instanceof GeometricElement3d;
      const placementClass = is3d ? Placement3d : Placement2d;
      const placement = (placementClass).fromJSON((targetElementProps as GeometricElementProps).placement as any);
      if (placement.isValid) {
        nodeAssert(this._transform3d);
        placement.multiplyTransform(this._transform3d);
        (targetElementProps as GeometricElementProps).placement = placement;
      }
    }
    this._sourceIdToTargetIdMap!.set(sourceElement.id, Id64.invalid); // keep track of (source) elementIds from the template model, but the target hasn't been inserted yet
    return targetElementProps;
  }
}

function queryElemFedGuid(db: IModelDb, elemId: Id64String) {
  return db.withPreparedStatement(`
    SELECT FederationGuid
    FROM bis.Element
    WHERE ECInstanceId=?
  `, (stmt) => {
    stmt.bindId(1, elemId);
    assert(stmt.step() === DbResult.BE_SQLITE_ROW);
    const result = stmt.getValue(0).getGuid();
    assert(stmt.step() === DbResult.BE_SQLITE_DONE);
    return result;
  });
}
<|MERGE_RESOLUTION|>--- conflicted
+++ resolved
@@ -1731,13 +1731,8 @@
 
     if (this._isSynchronization) {
       assert(
-<<<<<<< HEAD
-        this.targetDb.changeset.index !== undefined && this._startingChangesetIndices !== undefined,
-        "_updateSynchronizationVersion was called without change history",
-=======
-        this.targetDb.changeset.index !== undefined && this._startingTargetChangesetIndex !== undefined,
+        this.targetDb.changeset.index !== undefined && this._startingChangesetIndices  !== undefined,
         "updateSynchronizationVersion was called without change history",
->>>>>>> 26116610
       );
 
       const jsonProps = this._targetScopeProvenanceProps.jsonProperties;
