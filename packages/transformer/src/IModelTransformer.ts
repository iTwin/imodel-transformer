--- conflicted
+++ resolved
@@ -2778,19 +2778,8 @@
   }
 
   private async handleCustomChanges(
-    hasElementChangedCache: Set<string>,
     deleteIdsProcessed: Set<Id64String>
   ): Promise<void> {
-    // The hasElementChangedCache gets populated by changes from this._csFileProps.
-    // Because there is a possibility that someone could manually add ids to exporter.sourceDbChanges, we must separately process exporter.sourceDbChanges and add them to our hasElementChangedCache.
-    // Without this change we risk onExportElement returning early because we use hasElementChangedCache to decide if an element has changed or not.
-    this.exporter.sourceDbChanges?.element.updateIds.forEach((id) =>
-      hasElementChangedCache.add(id)
-    );
-    this.exporter.sourceDbChanges?.element.insertIds.forEach((id) =>
-      hasElementChangedCache.add(id)
-    );
-
     // This loop is to process all custom deleteIds. Unclear if the special logic is still necessary for relationships or not (TODO!!). For all other entities, we assume that the element is still present in the sourceDb because it is not
     // a real delete and instead a simulated delete to update filtering criteria between source and target. Since the element is still present, we do not need to call processDeletedOp to find the corresponding targetId.
     // We can instead rely on `forEachTrackedElement` at the top of processChangesets to find the corresponding targetId.
@@ -2839,7 +2828,6 @@
         this.context.remapElement(sourceElementId, targetElementId);
       }
     );
-<<<<<<< HEAD
     if (this.exporter.sourceDbChanges)
       await this.addCustomChanges(this.exporter.sourceDbChanges);
 
@@ -2853,11 +2841,6 @@
       if (this._sourceChangeDataState === "no-changes")
         this._sourceChangeDataState = "has-changes";
     }
-    const hasElementChangedCache = new Set<string>();
-=======
-    if (this._csFileProps === undefined || this._csFileProps.length === 0)
-      return;
->>>>>>> 4e4a7df0
 
     const relationshipECClassIdsToSkip = new Set<string>();
     for await (const row of this.sourceDb.createQueryReader(
@@ -2989,13 +2972,9 @@
 
       csReader.close();
     }
-<<<<<<< HEAD
-
-    await this.handleCustomChanges(hasElementChangedCache, deleteIdsProcessed);
-
-    this._hasElementChangedCache = hasElementChangedCache;
-=======
->>>>>>> 4e4a7df0
+
+    await this.handleCustomChanges(deleteIdsProcessed);
+
     return;
   }
 
