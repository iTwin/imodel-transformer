--- conflicted
+++ resolved
@@ -9,11 +9,7 @@
 import * as Semver from "semver";
 import * as nodeAssert from "assert";
 import {
-<<<<<<< HEAD
-  AccessToken, assert, CompressedId64Set, DbResult, Guid, GuidString, Id64, Id64Array, Id64Set, Id64String, IModelStatus, Logger, MarkRequired,
-=======
-  AccessToken, assert, DbResult, Guid, GuidString, Id64, Id64String, IModelStatus, Logger, MarkRequired,
->>>>>>> e0f70d83
+  AccessToken, assert, CompressedId64Set, DbResult, Guid, GuidString, Id64, Id64Array, Id64String, IModelStatus, Logger, MarkRequired,
   OpenMode, YieldManager,
 } from "@itwin/core-bentley";
 import * as ECSchemaMetaData from "@itwin/ecschema-metadata";
@@ -22,13 +18,13 @@
   ChangeSummaryManager,
   ChannelRootAspect, ConcreteEntity, DefinitionElement, DefinitionModel, DefinitionPartition, ECSchemaXmlContext, ECSqlStatement, ECSqlValue, Element, ElementAspect, ElementMultiAspect, ElementOwnsExternalSourceAspects,
   ElementRefersToElements, ElementUniqueAspect, Entity, EntityReferences, ExternalSource, ExternalSourceAspect, ExternalSourceAttachment,
-  FolderLink, GeometricElement, GeometricElement2d, GeometricElement3d, IModelDb, IModelHost, IModelJsFs, InformationPartitionElement, KnownLocations, Model,
+  FolderLink, GeometricElement, GeometricElement3d, IModelDb, IModelHost, IModelJsFs, InformationPartitionElement, KnownLocations, Model,
   RecipeDefinitionElement, Relationship, RelationshipProps, Schema, SQLiteDb, Subject, SynchronizationConfigLink,
 } from "@itwin/core-backend";
 import {
   ChangeOpCode, ChangesetIndexAndId, ChangesetIndexOrId, Code, CodeProps, CodeSpec, ConcreteEntityTypes, ElementAspectProps, ElementProps, EntityReference, EntityReferenceSet,
-  ExternalSourceAspectProps, FontProps, GeometricElement2dProps, GeometricElement3dProps, GeometricElementProps, IModel, IModelError, ModelProps,
-  Placement2d, Placement2dProps, Placement3d, Placement3dProps, PrimitiveTypeCode, PropertyMetaData, RelatedElement, SourceAndTarget,
+  ExternalSourceAspectProps, FontProps, GeometricElementProps, IModel, IModelError, ModelProps,
+  Placement2d, Placement3d, PrimitiveTypeCode, PropertyMetaData, RelatedElement, SourceAndTarget,
 } from "@itwin/core-common";
 import { ExportSchemaResult, IModelExporter, IModelExporterState, IModelExportHandler } from "./IModelExporter";
 import { IModelImporter, IModelImporterState, OptimizeGeometryOptions } from "./IModelImporter";
@@ -165,8 +161,6 @@
    * @default false
    */
   forceExternalSourceAspectProvenance?: boolean;
-<<<<<<< HEAD
-=======
 
   // FIXME: test changecache reusage.
   /**
@@ -186,7 +180,6 @@
    * @default false
    */
   ignoreMissingChangesetsInSynchronizations?: boolean;
->>>>>>> e0f70d83
 }
 
 /**
@@ -1429,11 +1422,7 @@
         : undefined;
       if (!provenance || this._elementsWithExplicitlyTrackedProvenance.has(sourceElement.id)) {
         const aspectProps = this.initElementProvenance(sourceElement.id, targetElementProps.id!);
-<<<<<<< HEAD
-        const [aspectId] = this.queryScopeExternalSource(aspectProps);
-=======
-        let aspectId = this.queryScopeExternalSource(aspectProps).aspectId;
->>>>>>> e0f70d83
+        const aspectId = this.queryScopeExternalSource(aspectProps).aspectId;
         if (aspectId === undefined) {
           aspectProps.id = this.provenanceDb.elements.insertAspect(aspectProps);
         } else {
