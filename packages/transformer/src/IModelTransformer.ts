/*---------------------------------------------------------------------------------------------
 * Copyright (c) Bentley Systems, Incorporated. All rights reserved.
 * See LICENSE.md in the project root for license terms and full copyright notice.
 *--------------------------------------------------------------------------------------------*/
/** @packageDocumentation
 * @module iModels
 */
import * as path from "path";
import * as Semver from "semver";
import * as nodeAssert from "assert";
import {
  AccessToken,
  assert,
  CompressedId64Set,
  DbResult,
  Guid,
  GuidString,
  Id64,
  Id64Array,
  Id64String,
  IModelStatus,
  Logger,
  MarkRequired,
  OpenMode,
  YieldManager,
} from "@itwin/core-bentley";
import * as ECSchemaMetaData from "@itwin/ecschema-metadata";
import { Point3d, Transform } from "@itwin/core-geometry";
import {
  BriefcaseManager,
  ChangedECInstance,
  ChangesetECAdaptor,
  ChangeSummaryManager,
  ChannelRootAspect,
  ConcreteEntity,
  DefinitionElement,
  DefinitionModel,
  DefinitionPartition,
  ECSchemaXmlContext,
  ECSqlStatement,
  Element,
  ElementAspect,
  ElementMultiAspect,
  ElementOwnsExternalSourceAspects,
  ElementRefersToElements,
  ElementUniqueAspect,
  Entity,
  EntityReferences,
  ExternalSource,
  ExternalSourceAspect,
  ExternalSourceAttachment,
  FolderLink,
  GeometricElement,
  GeometricElement3d,
  IModelDb,
  IModelHost,
  IModelJsFs,
  InformationPartitionElement,
  KnownLocations,
  Model,
  PartialECChangeUnifier,
  RecipeDefinitionElement,
  Relationship,
  RelationshipProps,
  Schema,
  SqliteChangeOp,
  SqliteChangesetReader,
  SQLiteDb,
  Subject,
  SynchronizationConfigLink,
} from "@itwin/core-backend";
import {
  ChangesetFileProps,
  ChangesetIndexAndId,
  Code,
  CodeProps,
  CodeSpec,
  ConcreteEntityTypes,
  ElementAspectProps,
  ElementProps,
  EntityReference,
  EntityReferenceSet,
  ExternalSourceAspectProps,
  FontProps,
  GeometricElementProps,
  IModel,
  IModelError,
  ModelProps,
  Placement2d,
  Placement3d,
  PrimitiveTypeCode,
  PropertyMetaData,
  RelatedElement,
  SourceAndTarget,
} from "@itwin/core-common";
import {
  ExportChangesOptions,
  ExporterInitOptions,
  ExportSchemaResult,
  IModelExporter,
  IModelExporterState,
  IModelExportHandler,
} from "./IModelExporter";
import {
  IModelImporter,
  IModelImporterState,
  OptimizeGeometryOptions,
} from "./IModelImporter";
import { TransformerLoggerCategory } from "./TransformerLoggerCategory";
import { PendingReference, PendingReferenceMap } from "./PendingReferenceMap";
import { EntityKey, EntityMap } from "./EntityMap";
import { IModelCloneContext } from "./IModelCloneContext";
import { EntityUnifier } from "./EntityUnifier";
import { rangesFromRangeAndSkipped } from "./Algo";

const loggerCategory: string = TransformerLoggerCategory.IModelTransformer;

const nullLastProvenanceEntityInfo = {
  entityId: Id64.invalid,
  aspectId: Id64.invalid,
  aspectVersion: "",
  aspectKind: ExternalSourceAspect.Kind.Element,
};

type LastProvenanceEntityInfo = typeof nullLastProvenanceEntityInfo;

type EntityTransformHandler = (
  entity: ConcreteEntity
) => ElementProps | ModelProps | RelationshipProps | ElementAspectProps;

/** Options provided to the [[IModelTransformer]] constructor.
 * @beta
 * @note if adding an option, you must explicitly add its serialization to [[IModelTransformer.saveStateToFile]]!
 */
export interface IModelTransformOptions {
  /** The Id of the Element in the **target** iModel that represents the **source** repository as a whole and scopes its [ExternalSourceAspect]($backend) instances.
   * It is always a good idea to define this, although particularly necessary in any multi-source scenario such as multiple branches that reverse synchronize
   * or physical consolidation.
   */
  targetScopeElementId?: Id64String;

  /** Set to `true` if IModelTransformer should not record its provenance.
   * Provenance tracks a target element back to its corresponding source element and is essential for [[IModelTransformer.processChanges]] to work properly.
   * Turning off IModelTransformer provenance is really only relevant for producing snapshots or another one time transformations.
   * @note See the [[includeSourceProvenance]] option for determining whether existing source provenance is cloned into the target.
   * @note The default is `false` which means that new IModelTransformer provenance will be recorded.
   */
  noProvenance?: boolean;

  /** Set to `true` to clone existing source provenance into the target.
   * @note See the [[noProvenance]] option for determining whether new IModelTransformer provenance is recorded.
   * @note The default is `false` which means that existing provenance in the source will not be carried into the target.
   */
  includeSourceProvenance?: boolean;

  /** Flag that indicates that the target iModel was created by copying the source iModel.
   * This is common when the target iModel is intended to be a *branch* of the source iModel.
   * This *hint* is essential to properly initialize the source to target element mapping and to cause provenance to be recorded for future synchronizations.
   * @note This *hint* is typically only set for the first synchronization after the iModel was copied since every other synchronization can utilize the provenance.
   */
  wasSourceIModelCopiedToTarget?: boolean;

  // FIXME: deprecate this, we should now be able to detect it from the external source aspect data
  // add property
  /** Flag that indicates that the current source and target iModels are now synchronizing in the reverse direction from a prior synchronization.
   * The most common example is to first synchronize master to branch, make changes to the branch, and then reverse directions to synchronize from branch to master.
   * This means that the provenance on the (current) source is used instead.
   * @note This also means that only [[IModelTransformer.processChanges]] can detect deletes.
   */
  isReverseSynchronization?: boolean;

  /** Flag that indicates whether or not the transformation process needs to consider the source geometry before cloning/transforming.
   * For standard cases, it is not required to load the source GeometryStream in JavaScript since the cloning happens in native code.
   * Also, the target GeometryStream will be available in JavaScript prior to insert.
   * @note If the source geometry affects the class mapping or transformation logic, then this flag should be set to `true`. The default is `false`.
   * @see [IModelExporter.wantGeometry]($transformer)
   */
  loadSourceGeometry?: boolean;

  /** Flag that indicates whether or not the transformation process should clone using binary geometry.
   *
   * Prefer to never to set this flag. If you need geometry changes, instead override [[IModelTransformer.onTransformElement]]
   * and provide an [ElementGeometryBuilderParams]($common) to the `elementGeometryBuilderParams`
   * property of [ElementProps]($common) instead, it is much faster. You can read geometry during the transformation by setting the
   * [[IModelTransformOptions.loadSourceGeometry]] property to `true`, and passing that to a [GeometryStreamIterator]($common)
   * @note this flag will be deprecated when `elementGeometryBuilderParams` is no longer an alpha API
   *
   * @default true
   */
  cloneUsingBinaryGeometry?: boolean;

  /** Flag that indicates that ids should be preserved while copying elements to the target
   * Intended only for pure-filter transforms, so you can keep parts of the source, while deleting others,
   * and element ids are guaranteed to be the same, (other entity ids are not, however)
   * @note The target must be empty.
   * @note It is invalid to insert elements during the transformation, do not use this with transformers that try to.
   * @note This does not preserve the ids of non-element entities such as link table relationships, or aspects, etc.
   * @default false
   * @beta
   */
  preserveElementIdsForFiltering?: boolean;

  /** The behavior to use when an element reference (id) is found stored as a reference on an element in the source,
   * but the referenced element does not actually exist in the source.
   * It is possible to craft an iModel with dangling references/invalidated relationships by, e.g., deleting certain
   * elements without fixing up references.
   *
   * @note "reject" will throw an error and reject the transformation upon finding this case.
   * @note "ignore" passes the issue down to consuming applications, iModels that have invalid element references
   *       like this can cause errors, and you should consider adding custom logic in your transformer to remove the
   *       reference depending on your use case.
   * @default "reject"
   * @beta
   * @deprecated in 3.x. use [[danglingReferencesBehavior]] instead, the use of the term *predecessors* was confusing and became inaccurate when the transformer could handle cycles
   */
  danglingPredecessorsBehavior?: "reject" | "ignore";

  /** The behavior to use when an element reference (id) is found stored as a reference on an element in the source,
   * but the referenced element does not actually exist in the source.
   * It is possible to craft an iModel with dangling references/invalidated relationships by, e.g., deleting certain
   * elements without fixing up references.
   *
   * @note "reject" will throw an error and reject the transformation upon finding this case.
   * @note "ignore" passes the issue down to consuming applications, iModels that have invalid element references
   *       like this can cause errors, and you should consider adding custom logic in your transformer to remove the
   *       reference depending on your use case.
   * @default "reject"
   * @beta
   */
  danglingReferencesBehavior?: "reject" | "ignore";

  /** If defined, options to be supplied to [[IModelImporter.optimizeGeometry]] by [[IModelTransformer.processChanges]] and [[IModelTransformer.processAll]]
   * as a post-processing step to optimize the geometry in the iModel.
   * @beta
   */
  optimizeGeometry?: OptimizeGeometryOptions;

  /**
   * force the insertion of external source aspects to provide provenance, even if there are federation guids
   * in the source that we can use. This can make some operations (like transforming new elements or initializing forks)
   * much slower due to needing to insert aspects, but prevents requiring change information for future merges.
   * @default false
   */
  forceExternalSourceAspectProvenance?: boolean;

  /**
   * Do not detach the change cache that we build. Use this if you want to do multiple transformations to
   * the same iModels, to avoid the performance cost of reinitializing the change cache which can be
   * expensive. You should only use this if you know the cache will be reused.
   * @note You must detach the change cache yourself.
   * @default false
   */
  noDetachChangeCache?: boolean;

  /**
   * Do not check that processChanges is called from the next changeset index.
   * This is an unsafe option (e.g. it can cause data loss in future branch operations)
   * and you should not use it.
   * @default false
   */
  ignoreMissingChangesetsInSynchronizations?: boolean;
}

/**
 * A container for tracking the state of a partially committed entity and finalizing it when it's ready to be fully committed
 * @internal
 */
class PartiallyCommittedEntity {
  public constructor(
    /**
     * A set of "model|element ++ ID64" pairs, (e.g. `model0x11` or `element0x12`)
     * It is possible for the submodel of an element to be separately resolved from the actual element,
     * so its resolution must be tracked separately
     */
    private _missingReferences: EntityReferenceSet,
    private _onComplete: () => void
  ) {}
  public resolveReference(id: EntityReference) {
    this._missingReferences.delete(id);
    if (this._missingReferences.size === 0) this._onComplete();
  }
  public forceComplete() {
    this._onComplete();
  }
}

/**
 * Data type for persisting change version information within provenance Scope ExternalSourceAspect.
 * Additionally, forward synchronization version is stored in Scope aspect's 'version' field.
 * @beta
 */
export interface TargetScopeProvenanceJsonProps {
  pendingReverseSyncChangesetIndices: number[];
  pendingSyncChangesetIndices: number[];
  reverseSyncVersion: string;
}

/**
 * Apply a function to each Id64 in a supported container type of Id64s.
 * Currently only supports raw Id64String or RelatedElement-like objects containing an `id` property that is a Id64String,
 * which matches the possible containers of references in [Element.requiredReferenceKeys]($backend).
 * @internal
 */
function mapId64<R>(
  idContainer: Id64String | { id: Id64String } | undefined,
  func: (id: Id64String) => R
): R[] {
  const isId64String = (arg: any): arg is Id64String => {
    const isString = typeof arg === "string";
    assert(() => !isString || Id64.isValidId64(arg));
    return isString;
  };
  const isRelatedElem = (arg: any): arg is RelatedElement =>
    arg && typeof arg === "object" && "id" in arg;

  const results = [];

  // is a string if compressed or singular id64, but check for singular just checks if it's a string so do this test first
  if (idContainer === undefined) {
    // nothing
  } else if (isId64String(idContainer)) {
    results.push(func(idContainer));
  } else if (isRelatedElem(idContainer)) {
    results.push(func(idContainer.id));
  } else {
    throw Error(
      [
        `Id64 container '${idContainer}' is unsupported.`,
        "Currently only singular Id64 strings or prop-like objects containing an 'id' property are supported.",
      ].join("\n")
    );
  }
  return results;
}

/** Arguments you can pass to [[IModelTransformer.initialize]]
 * @beta
 */
export interface InitOptions {
  accessToken?: AccessToken;
  /**
   * Include changes from this changeset up through and including the current changeset.
   * @note To form a range of versions to process, set `startChangeset` for the start (inclusive)
   * of the desired range and open the source iModel as of the end (inclusive) of the desired range.
   * @default the current changeset of the sourceDb, if undefined
   */
  startChangeset?: {
    id?: string;
    index?: number;
  };
}

/**
 * Arguments for [[IModelTransformer.processChanges]]
 */
export type ProcessChangesOptions = ExportChangesOptions & {
  /** how to call saveChanges on the target. Must call targetDb.saveChanges, should not edit the iModel */
  saveTargetChanges?: (transformer: IModelTransformer) => Promise<void>;
};

type ChangeDataState =
  | "uninited"
  | "has-changes"
  | "no-changes"
  | "unconnected";

/** Arguments you can pass to [[IModelTransformer.initExternalSourceAspects]]
 * @deprecated in 0.1.0. Use [[InitOptions]] (and [[IModelTransformer.initialize]]) instead.
 */
export type InitFromExternalSourceAspectsArgs = InitOptions;

/** Base class used to transform a source iModel into a different target iModel.
 * @see [iModel Transformation and Data Exchange]($docs/learning/transformer/index.md), [IModelExporter]($transformer), [IModelImporter]($transformer)
 * @beta
 */
export class IModelTransformer extends IModelExportHandler {
  /** The IModelExporter that will export from the source iModel. */
  public readonly exporter: IModelExporter;
  /** The IModelImporter that will import into the target iModel. */
  public readonly importer: IModelImporter;
  /** The normally read-only source iModel.
   * @note The source iModel will need to be read/write when provenance is being stored during a reverse synchronization.
   */
  public readonly sourceDb: IModelDb;
  /** The read/write target iModel. */
  public readonly targetDb: IModelDb;
  /** The IModelTransformContext for this IModelTransformer. */
  public readonly context: IModelCloneContext;
  /** The Id of the Element in the **target** iModel that represents the **source** repository as a whole and scopes its [ExternalSourceAspect]($backend) instances. */
  public get targetScopeElementId(): Id64String {
    return this._options.targetScopeElementId;
  }

  /** map of (unprocessed element, referencing processed element) pairs to the partially committed element that needs the reference resolved
   * and have some helper methods below for now */
  protected _pendingReferences =
    new PendingReferenceMap<PartiallyCommittedEntity>();

  /** a set of elements for which source provenance will be explicitly tracked by ExternalSourceAspects */
  protected _elementsWithExplicitlyTrackedProvenance = new Set<Id64String>();

  /** map of partially committed entities to their partial commit progress */
  protected _partiallyCommittedEntities =
    new EntityMap<PartiallyCommittedEntity>();

  /** the options that were used to initialize this transformer */
  private readonly _options: MarkRequired<
    IModelTransformOptions,
    "targetScopeElementId" | "danglingReferencesBehavior"
  >;

  private _isSynchronization = false;

  private get _isReverseSynchronization() {
    return this._isSynchronization && this._options.isReverseSynchronization;
  }

  private get _isForwardSynchronization() {
    return this._isSynchronization && !this._options.isReverseSynchronization;
  }

  private _changesetRanges: [number, number][] | undefined = undefined;

  /** Set if it can be determined whether this is the first source --> target synchronization. */
  private _isFirstSynchronization?: boolean;

  /** The element classes that are considered to define provenance in the iModel */
  public static get provenanceElementClasses(): (typeof Entity)[] {
    return [
      FolderLink,
      SynchronizationConfigLink,
      ExternalSource,
      ExternalSourceAttachment,
    ];
  }

  /** The element aspect classes that are considered to define provenance in the iModel */
  public static get provenanceElementAspectClasses(): (typeof Entity)[] {
    return [ExternalSourceAspect];
  }

  /** Set of entity keys which were not exported and don't need to be tracked for pending reference resolution.
   * @note Currently only tracks elements which were not exported.
   */
  protected _skippedEntities = new Set<EntityKey>();

  /** Construct a new IModelTransformer
   * @param source Specifies the source IModelExporter or the source IModelDb that will be used to construct the source IModelExporter.
   * @param target Specifies the target IModelImporter or the target IModelDb that will be used to construct the target IModelImporter.
   * @param options The options that specify how the transformation should be done.
   */
  public constructor(
    source: IModelDb | IModelExporter,
    target: IModelDb | IModelImporter,
    options?: IModelTransformOptions
  ) {
    super();
    // initialize IModelTransformOptions
    this._options = {
      ...options,
      // non-falsy defaults
      cloneUsingBinaryGeometry: options?.cloneUsingBinaryGeometry ?? true,
      targetScopeElementId:
        options?.targetScopeElementId ?? IModel.rootSubjectId,
      // eslint-disable-next-line deprecation/deprecation
      danglingReferencesBehavior:
        options?.danglingReferencesBehavior ??
        options?.danglingPredecessorsBehavior ??
        "reject",
    };
    this._isFirstSynchronization = this._options.wasSourceIModelCopiedToTarget
      ? true
      : undefined;
    // initialize exporter and sourceDb
    if (source instanceof IModelDb) {
      this.exporter = new IModelExporter(source);
    } else {
      this.exporter = source;
    }
    this.sourceDb = this.exporter.sourceDb;
    this.exporter.registerHandler(this);
    this.exporter.wantGeometry = options?.loadSourceGeometry ?? false; // optimization to not load source GeometryStreams by default
    if (!this._options.includeSourceProvenance) {
      // clone provenance from the source iModel into the target iModel?
      IModelTransformer.provenanceElementClasses.forEach((cls) =>
        this.exporter.excludeElementClass(cls.classFullName)
      );
      IModelTransformer.provenanceElementAspectClasses.forEach((cls) =>
        this.exporter.excludeElementAspectClass(cls.classFullName)
      );
    }
    this.exporter.excludeElementAspectClass(ChannelRootAspect.classFullName); // Channel boundaries within the source iModel are not relevant to the target iModel
    this.exporter.excludeElementAspectClass("BisCore:TextAnnotationData"); // This ElementAspect is auto-created by the BisCore:TextAnnotation2d/3d element handlers
    // initialize importer and targetDb
    if (target instanceof IModelDb) {
      this.importer = new IModelImporter(target, {
        preserveElementIdsForFiltering:
          this._options.preserveElementIdsForFiltering,
      });
    } else {
      this.importer = target;
      /* eslint-disable deprecation/deprecation */
      if (
        Boolean(this._options.preserveElementIdsForFiltering) !==
        this.importer.preserveElementIdsForFiltering
      ) {
        Logger.logWarning(
          loggerCategory,
          [
            "A custom importer was passed as a target but its 'preserveElementIdsForFiltering' option is out of sync with the transformer's option.",
            "The custom importer target's option will be force updated to use the transformer's value.",
            "This behavior is deprecated and will be removed in a future version, throwing an error if they are out of sync.",
          ].join("\n")
        );
        this.importer.preserveElementIdsForFiltering = Boolean(
          this._options.preserveElementIdsForFiltering
        );
      }
      /* eslint-enable deprecation/deprecation */
    }
    this.targetDb = this.importer.targetDb;
    // create the IModelCloneContext, it must be initialized later
    this.context = new IModelCloneContext(this.sourceDb, this.targetDb);

    if (this.sourceDb.isBriefcase && this.targetDb.isBriefcase) {
      nodeAssert(
        this.sourceDb.changeset.index !== undefined &&
          this.targetDb.changeset.index !== undefined,
        "database has no changeset index"
      );
      this._startingChangesetIndices = {
        target: this.targetDb.changeset.index,
        source: this.sourceDb.changeset.index,
      };
    }

    // this internal is guaranteed stable for just transformer usage
    /* eslint-disable @itwin/no-internal */
    if (("codeValueBehavior" in this.sourceDb) as any) {
      (this.sourceDb as any).codeValueBehavior = "exact";
      (this.targetDb as any).codeValueBehavior = "exact";
    }
    /* eslint-enable @itwin/no-internal */
  }

  /** Dispose any native resources associated with this IModelTransformer. */
  public dispose(): void {
    Logger.logTrace(loggerCategory, "dispose()");
    this.context.dispose();
  }

  /** Log current settings that affect IModelTransformer's behavior. */
  private logSettings(): void {
    Logger.logInfo(
      TransformerLoggerCategory.IModelExporter,
      `this.exporter.visitElements=${this.exporter.visitElements}`
    );
    Logger.logInfo(
      TransformerLoggerCategory.IModelExporter,
      `this.exporter.visitRelationships=${this.exporter.visitRelationships}`
    );
    Logger.logInfo(
      TransformerLoggerCategory.IModelExporter,
      `this.exporter.wantGeometry=${this.exporter.wantGeometry}`
    );
    Logger.logInfo(
      TransformerLoggerCategory.IModelExporter,
      `this.exporter.wantSystemSchemas=${this.exporter.wantSystemSchemas}`
    );
    Logger.logInfo(
      TransformerLoggerCategory.IModelExporter,
      `this.exporter.wantTemplateModels=${this.exporter.wantTemplateModels}`
    );
    Logger.logInfo(
      loggerCategory,
      `this.targetScopeElementId=${this.targetScopeElementId}`
    );
    Logger.logInfo(
      loggerCategory,
      `this._noProvenance=${this._options.noProvenance}`
    );
    Logger.logInfo(
      loggerCategory,
      `this._includeSourceProvenance=${this._options.includeSourceProvenance}`
    );
    Logger.logInfo(
      loggerCategory,
      `this._cloneUsingBinaryGeometry=${this._options.cloneUsingBinaryGeometry}`
    );
    Logger.logInfo(
      loggerCategory,
      `this._wasSourceIModelCopiedToTarget=${this._options.wasSourceIModelCopiedToTarget}`
    );
    Logger.logInfo(
      loggerCategory,
      `this._isReverseSynchronization=${this._options.isReverseSynchronization}`
    );
    Logger.logInfo(
      TransformerLoggerCategory.IModelImporter,
      `this.importer.autoExtendProjectExtents=${this.importer.options.autoExtendProjectExtents}`
    );
    Logger.logInfo(
      TransformerLoggerCategory.IModelImporter,
      `this.importer.simplifyElementGeometry=${this.importer.options.simplifyElementGeometry}`
    );
  }

  /** Return the IModelDb where IModelTransformer will store its provenance.
   * @note This will be [[targetDb]] except when it is a reverse synchronization. In that case it be [[sourceDb]].
   */
  public get provenanceDb(): IModelDb {
    return this._options.isReverseSynchronization
      ? this.sourceDb
      : this.targetDb;
  }

  /** Return the IModelDb where IModelTransformer looks for entities referred to by stored provenance.
   * @note This will be [[sourceDb]] except when it is a reverse synchronization. In that case it be [[targetDb]].
   */
  public get provenanceSourceDb(): IModelDb {
    return this._options.isReverseSynchronization
      ? this.targetDb
      : this.sourceDb;
  }

  /** Create an ExternalSourceAspectProps in a standard way for an Element in an iModel --> iModel transformation. */
  public static initElementProvenanceOptions(
    sourceElementId: Id64String,
    targetElementId: Id64String,
    args: {
      sourceDb: IModelDb;
      targetDb: IModelDb;
      // FIXME: deprecate isReverseSync option and instead detect from targetScopeElement provenance
      isReverseSynchronization: boolean;
      targetScopeElementId: Id64String;
    }
  ): ExternalSourceAspectProps {
    const elementId = args.isReverseSynchronization
      ? sourceElementId
      : targetElementId;
    const version = args.isReverseSynchronization
      ? args.targetDb.elements.queryLastModifiedTime(targetElementId)
      : args.sourceDb.elements.queryLastModifiedTime(sourceElementId);
    const aspectIdentifier = args.isReverseSynchronization
      ? targetElementId
      : sourceElementId;
    const aspectProps: ExternalSourceAspectProps = {
      classFullName: ExternalSourceAspect.classFullName,
      element: {
        id: elementId,
        relClassName: ElementOwnsExternalSourceAspects.classFullName,
      },
      scope: { id: args.targetScopeElementId },
      identifier: aspectIdentifier,
      kind: ExternalSourceAspect.Kind.Element,
      version,
    };
    return aspectProps;
  }

  public static initRelationshipProvenanceOptions(
    sourceRelInstanceId: Id64String,
    targetRelInstanceId: Id64String,
    args: {
      sourceDb: IModelDb;
      targetDb: IModelDb;
      isReverseSynchronization: boolean;
      targetScopeElementId: Id64String;
      forceOldRelationshipProvenanceMethod: boolean;
    }
  ): ExternalSourceAspectProps {
    const provenanceDb = args.isReverseSynchronization
      ? args.sourceDb
      : args.targetDb;
    const aspectIdentifier = args.isReverseSynchronization
      ? targetRelInstanceId
      : sourceRelInstanceId;
    const provenanceRelInstanceId = args.isReverseSynchronization
      ? sourceRelInstanceId
      : targetRelInstanceId;

    const elementId = provenanceDb.withPreparedStatement(
      "SELECT SourceECInstanceId FROM bis.ElementRefersToElements WHERE ECInstanceId=?",
      (stmt) => {
        stmt.bindId(1, provenanceRelInstanceId);
        nodeAssert(stmt.step() === DbResult.BE_SQLITE_ROW);
        return stmt.getValue(0).getId();
      }
    );

    const jsonProperties = args.forceOldRelationshipProvenanceMethod
      ? { targetRelInstanceId }
      : { provenanceRelInstanceId };

    const aspectProps: ExternalSourceAspectProps = {
      classFullName: ExternalSourceAspect.classFullName,
      element: {
        id: elementId,
        relClassName: ElementOwnsExternalSourceAspects.classFullName,
      },
      scope: { id: args.targetScopeElementId },
      identifier: aspectIdentifier,
      kind: ExternalSourceAspect.Kind.Relationship,
      jsonProperties: JSON.stringify(jsonProperties),
    };

    return aspectProps;
  }

  // FIXME: add test transforming using this, then switching to new transform method
  /**
   * Previously the transformer would insert provenance always pointing to the "target" relationship.
   * It should (and now by default does) instead insert provenance pointing to the provenanceSource
   * SEE: https://github.com/iTwin/imodel-transformer/issues/54
   * This exists only to facilitate testing that the transformer can handle the older, flawed method
   */
  private _forceOldRelationshipProvenanceMethod = false;

  /** Create an ExternalSourceAspectProps in a standard way for an Element in an iModel --> iModel transformation. */
  public initElementProvenance(
    sourceElementId: Id64String,
    targetElementId: Id64String
  ): ExternalSourceAspectProps {
    return IModelTransformer.initElementProvenanceOptions(
      sourceElementId,
      targetElementId,
      {
        isReverseSynchronization: !!this._options.isReverseSynchronization,
        targetScopeElementId: this.targetScopeElementId,
        sourceDb: this.sourceDb,
        targetDb: this.targetDb,
      }
    );
  }

  /** Create an ExternalSourceAspectProps in a standard way for a Relationship in an iModel --> iModel transformations.
   * The ExternalSourceAspect is meant to be owned by the Element in the target iModel that is the `sourceId` of transformed relationship.
   * The `identifier` property of the ExternalSourceAspect will be the ECInstanceId of the relationship in the master iModel.
   * The ECInstanceId of the relationship in the branch iModel will be stored in the JsonProperties of the ExternalSourceAspect.
   */
  private initRelationshipProvenance(
    sourceRelationship: Relationship,
    targetRelInstanceId: Id64String
  ): ExternalSourceAspectProps {
    return IModelTransformer.initRelationshipProvenanceOptions(
      sourceRelationship.id,
      targetRelInstanceId,
      {
        sourceDb: this.sourceDb,
        targetDb: this.targetDb,
        isReverseSynchronization: !!this._options.isReverseSynchronization,
        targetScopeElementId: this.targetScopeElementId,
        forceOldRelationshipProvenanceMethod:
          this._forceOldRelationshipProvenanceMethod,
      }
    );
  }

  /** NOTE: the json properties must be converted to string before insertion */
  private _targetScopeProvenanceProps:
    | (Omit<ExternalSourceAspectProps, "jsonProperties"> & {
        jsonProperties: TargetScopeProvenanceJsonProps;
      })
    | undefined = undefined;

  /**
   * Index of the changeset that the transformer was at when the transformation begins (was constructed).
   * Used to determine at the end which changesets were part of a synchronization.
   */
  private _startingChangesetIndices:
    | {
        target: number;
        source: number;
      }
    | undefined = undefined;

  private _cachedSynchronizationVersion: ChangesetIndexAndId | undefined =
    undefined;

  /** the changeset in the scoping element's source version found for this transformation
   * @note: the version depends on whether this is a reverse synchronization or not, as
   * it is stored separately for both synchronization directions.
   * @note: must call [[initScopeProvenance]] before using this property.
   * @note: empty string and -1 for changeset and index if it has never been transformed or was transformed before federation guid update (pre 1.x).
   */
  private get _synchronizationVersion(): ChangesetIndexAndId {
    if (!this._cachedSynchronizationVersion) {
      nodeAssert(
        this._targetScopeProvenanceProps,
        "_targetScopeProvenanceProps was not set yet"
      );
      const version = this._options.isReverseSynchronization
        ? this._targetScopeProvenanceProps.jsonProperties.reverseSyncVersion
        : this._targetScopeProvenanceProps.version;

      nodeAssert(version !== undefined, "no version contained in target scope");

      const [id, index] = version === "" ? ["", -1] : version.split(";");
      this._cachedSynchronizationVersion = { index: Number(index), id };
      nodeAssert(
        !Number.isNaN(this._cachedSynchronizationVersion.index),
        "bad parse: invalid index in version"
      );
    }
    return this._cachedSynchronizationVersion;
  }

  /** the changeset in the scoping element's source version found for this transformation
   * @note: the version depends on whether this is a reverse synchronization or not, as
   * it is stored separately for both synchronization directions.
   * @note: empty string and -1 for changeset and index if it has never been transformed, or was transformed before federation guid update (pre 1.x).
   */
  protected get synchronizationVersion(): ChangesetIndexAndId {
    if (this._cachedSynchronizationVersion === undefined) {
      const provenanceScopeAspect = this.tryGetProvenanceScopeAspect();
      if (!provenanceScopeAspect) {
        return { index: -1, id: "" }; // first synchronization.
      }

      const version = this._options.isReverseSynchronization
        ? (
            JSON.parse(
              provenanceScopeAspect.jsonProperties ?? "{}"
            ) as TargetScopeProvenanceJsonProps
          ).reverseSyncVersion
        : provenanceScopeAspect.version;
      if (!version) {
        return { index: -1, id: "" }; // previous synchronization was done before fed guid update.
      }

      const [id, index] = version.split(";");
      if (Number.isNaN(Number(index)))
        throw new Error("Could not parse version data from scope aspect");
      this._cachedSynchronizationVersion = { index: Number(index), id }; // synchronization version found and cached.
    }
    return this._cachedSynchronizationVersion;
  }

  /**
   * @returns provenance scope aspect if it exists in the provenanceDb.
   * Provenance scope aspect is created and inserted into provenanceDb when [[initScopeProvenance]] is invoked.
   */
  protected tryGetProvenanceScopeAspect(): ExternalSourceAspect | undefined {
    const scopeProvenanceAspectId = this.queryScopeExternalSource({
      classFullName: ExternalSourceAspect.classFullName,
      scope: { id: IModel.rootSubjectId },
      kind: ExternalSourceAspect.Kind.Scope,
      element: { id: this.targetScopeElementId ?? IModel.rootSubjectId },
      identifier: this.provenanceSourceDb.iModelId,
    });

    return scopeProvenanceAspectId.aspectId
      ? (this.provenanceDb.elements.getAspect(
          scopeProvenanceAspectId.aspectId
        ) as ExternalSourceAspect)
      : undefined;
  }

  /**
   * Make sure there are no conflicting other scope-type external source aspects on the *target scope element*,
   * If there are none at all, insert one, then this must be a first synchronization.
   * @returns the last synced version (changesetId) on the target scope's external source aspect,
   *          if this was a [BriefcaseDb]($backend)
   */
  protected initScopeProvenance(): void {
    const aspectProps = {
      id: undefined as string | undefined,
      version: undefined as string | undefined,
      classFullName: ExternalSourceAspect.classFullName,
      element: {
        id: this.targetScopeElementId,
        relClassName: ElementOwnsExternalSourceAspects.classFullName,
      },
      scope: { id: IModel.rootSubjectId }, // the root Subject scopes scope elements
      identifier: this.provenanceSourceDb.iModelId,
      kind: ExternalSourceAspect.Kind.Scope,
      jsonProperties: undefined as TargetScopeProvenanceJsonProps | undefined,
    };

    // FIXME: handle older transformed iModels which do NOT have the version. Add test where we don't set those and then start setting them.
    // or reverseSyncVersion set correctly
    const externalSource = this.queryScopeExternalSource(aspectProps, {
      getJsonProperties: true,
    }); // this query includes "identifier"
    aspectProps.id = externalSource.aspectId;
    aspectProps.version = externalSource.version;
    aspectProps.jsonProperties = externalSource.jsonProperties
      ? JSON.parse(externalSource.jsonProperties)
      : {};

    if (undefined === aspectProps.id) {
      aspectProps.version = ""; // empty since never before transformed. Will be updated in [[finalizeTransformation]]
      aspectProps.jsonProperties = {
        pendingReverseSyncChangesetIndices: [],
        pendingSyncChangesetIndices: [],
        reverseSyncVersion: "", // empty since never before transformed. Will be updated in first reverse sync
      };

      // this query does not include "identifier" to find possible conflicts
      const sql = `
        SELECT ECInstanceId
        FROM ${ExternalSourceAspect.classFullName}
        WHERE Element.Id=:elementId
          AND Scope.Id=:scopeId
          AND Kind=:kind
        LIMIT 1
      `;

      const hasConflictingScope = this.provenanceDb.withPreparedStatement(
        sql,
        (statement: ECSqlStatement): boolean => {
          statement.bindId("elementId", aspectProps.element.id);
          statement.bindId("scopeId", aspectProps.scope.id); // this scope.id can never be invalid, we create it above
          statement.bindString("kind", aspectProps.kind);
          return DbResult.BE_SQLITE_ROW === statement.step();
        }
      );

      if (hasConflictingScope) {
        throw new IModelError(
          IModelStatus.InvalidId,
          "Provenance scope conflict"
        );
      }
      if (!this._options.noProvenance) {
        this.provenanceDb.elements.insertAspect({
          ...aspectProps,
          jsonProperties: JSON.stringify(aspectProps.jsonProperties) as any,
        });
      }
    }

    this._targetScopeProvenanceProps =
      aspectProps as typeof this._targetScopeProvenanceProps;
  }

  /**
   * @returns the id and version of an aspect with the given element, scope, kind, and identifier
   * May also return a reverseSyncVersion from json properties if requested
   */
  private queryScopeExternalSource(
    aspectProps: ExternalSourceAspectProps,
    { getJsonProperties = false } = {}
  ): {
    aspectId?: Id64String;
    version?: string;
    /** stringified json */
    jsonProperties?: string;
  } {
    const sql = `
      SELECT ECInstanceId, Version
      ${getJsonProperties ? ", JsonProperties" : ""}
      FROM ${ExternalSourceAspect.classFullName}
      WHERE Element.Id=:elementId
        AND Scope.Id=:scopeId
        AND Kind=:kind
        AND Identifier=:identifier
      LIMIT 1
    `;
    const emptyResult = {
      aspectId: undefined,
      version: undefined,
      jsonProperties: undefined,
    };
    return this.provenanceDb.withPreparedStatement(
      sql,
      (statement: ECSqlStatement) => {
        statement.bindId("elementId", aspectProps.element.id);
        if (aspectProps.scope === undefined) return emptyResult; // return undefined instead of binding an invalid id
        statement.bindId("scopeId", aspectProps.scope.id);
        statement.bindString("kind", aspectProps.kind);
        statement.bindString("identifier", aspectProps.identifier);
        if (DbResult.BE_SQLITE_ROW !== statement.step()) return emptyResult;
        const aspectId = statement.getValue(0).getId();
        const version = statement.getValue(1).getString();
        const jsonProperties = getJsonProperties
          ? statement.getValue(2).getString()
          : undefined;
        return { aspectId, version, jsonProperties };
      }
    );
  }

  /**
   * Iterate all matching federation guids and ExternalSourceAspects in the provenance iModel (target unless reverse sync)
   * and call a function for each one.
   * @note provenance is done by federation guids where possible
   * @note this may execute on each element more than once! Only use in cases where that is handled
   */
  public static forEachTrackedElement(args: {
    provenanceSourceDb: IModelDb;
    provenanceDb: IModelDb;
    targetScopeElementId: Id64String;
    isReverseSynchronization: boolean;
    fn: (sourceElementId: Id64String, targetElementId: Id64String) => void;
  }): void {
    if (args.provenanceDb === args.provenanceSourceDb) return;

    if (!args.provenanceDb.containsClass(ExternalSourceAspect.classFullName)) {
      throw new IModelError(
        IModelStatus.BadSchema,
        "The BisCore schema version of the target database is too old"
      );
    }

    const sourceDb = args.isReverseSynchronization
      ? args.provenanceDb
      : args.provenanceSourceDb;
    const targetDb = args.isReverseSynchronization
      ? args.provenanceSourceDb
      : args.provenanceDb;

    // query for provenanceDb
    const elementIdByFedGuidQuery = `
      SELECT e.ECInstanceId, FederationGuid
      FROM bis.Element e
      WHERE e.ECInstanceId NOT IN (0x1, 0xe, 0x10) -- special static elements
      ORDER BY FederationGuid
    `;

    // iterate through sorted list of fed guids from both dbs to get the intersection
    // NOTE: if we exposed the native attach database support,
    // we could get the intersection of fed guids in one query, not sure if it would be faster
    // OR we could do a raw sqlite query...
    sourceDb.withStatement(elementIdByFedGuidQuery, (sourceStmt) =>
      targetDb.withStatement(elementIdByFedGuidQuery, (targetStmt) => {
        if (sourceStmt.step() !== DbResult.BE_SQLITE_ROW) return;
        let sourceRow = sourceStmt.getRow() as {
          federationGuid?: GuidString;
          id: Id64String;
        };
        if (targetStmt.step() !== DbResult.BE_SQLITE_ROW) return;
        let targetRow = targetStmt.getRow() as {
          federationGuid?: GuidString;
          id: Id64String;
        };

        // NOTE: these comparisons rely upon the lowercase of the guid,
        // and the fact that '0' < '9' < a' < 'f' in ascii/utf8
        while (true) {
          const currSourceRow = sourceRow,
            currTargetRow = targetRow;
          if (
            currSourceRow.federationGuid !== undefined &&
            currTargetRow.federationGuid !== undefined &&
            currSourceRow.federationGuid === currTargetRow.federationGuid
          ) {
            // data flow direction is always sourceDb -> targetDb and it does not depend on where the explicit element provenance is stored
            args.fn(sourceRow.id, targetRow.id);
          }
          if (
            currTargetRow.federationGuid === undefined ||
            (currSourceRow.federationGuid !== undefined &&
              currSourceRow.federationGuid >= currTargetRow.federationGuid)
          ) {
            if (targetStmt.step() !== DbResult.BE_SQLITE_ROW) return;
            targetRow = targetStmt.getRow();
          }
          if (
            currSourceRow.federationGuid === undefined ||
            (currTargetRow.federationGuid !== undefined &&
              currSourceRow.federationGuid <= currTargetRow.federationGuid)
          ) {
            if (sourceStmt.step() !== DbResult.BE_SQLITE_ROW) return;
            sourceRow = sourceStmt.getRow();
          }
        }
      })
    );

    // query for provenanceDb
    const provenanceAspectsQuery = `
      SELECT esa.Identifier, Element.Id
      FROM bis.ExternalSourceAspect esa
      WHERE Scope.Id=:scopeId
        AND Kind=:kind
    `;

    // Technically this will a second time call the function (as documented) on
    // victims of the old provenance method that have both fedguids and an inserted aspect.
    // But this is a private function with one known caller where that doesn't matter
    args.provenanceDb.withPreparedStatement(
      provenanceAspectsQuery,
      (stmt): void => {
        const runFnInDataFlowDirection = (
          sourceId: Id64String,
          targetId: Id64String
        ) =>
          args.isReverseSynchronization
            ? args.fn(sourceId, targetId)
            : args.fn(targetId, sourceId);
        stmt.bindId("scopeId", args.targetScopeElementId);
        stmt.bindString("kind", ExternalSourceAspect.Kind.Element);
        while (DbResult.BE_SQLITE_ROW === stmt.step()) {
          // ExternalSourceAspect.Identifier is of type string
          const aspectIdentifier: Id64String = stmt.getValue(0).getString();
          const elementId: Id64String = stmt.getValue(1).getId();
          runFnInDataFlowDirection(elementId, aspectIdentifier);
        }
      }
    );
  }

  private forEachTrackedElement(
    fn: (sourceElementId: Id64String, targetElementId: Id64String) => void
  ): void {
    return IModelTransformer.forEachTrackedElement({
      provenanceSourceDb: this.provenanceSourceDb,
      provenanceDb: this.provenanceDb,
      targetScopeElementId: this.targetScopeElementId,
      isReverseSynchronization: !!this._options.isReverseSynchronization,
      fn,
    });
  }

  private _queryProvenanceForElement(
    entityInProvenanceSourceId: Id64String
  ): Id64String | undefined {
    return this.provenanceDb.withPreparedStatement(
      `
        SELECT esa.Element.Id
        FROM Bis.ExternalSourceAspect esa
        WHERE esa.Kind=?
          AND esa.Scope.Id=?
          AND esa.Identifier=?
      `,
      (stmt) => {
        stmt.bindString(1, ExternalSourceAspect.Kind.Element);
        stmt.bindId(2, this.targetScopeElementId);
        stmt.bindString(3, entityInProvenanceSourceId);
        if (stmt.step() === DbResult.BE_SQLITE_ROW)
          return stmt.getValue(0).getId();
        else return undefined;
      }
    );
  }

  private _queryProvenanceForRelationship(
    entityInProvenanceSourceId: Id64String,
    sourceRelInfo: {
      classFullName: string;
      sourceId: Id64String;
      targetId: Id64String;
    }
  ):
    | {
        aspectId: Id64String;
        /** if undefined, the relationship could not be found, perhaps it was deleted */
        relationshipId: Id64String | undefined;
      }
    | undefined {
    return this.provenanceDb.withPreparedStatement(
      `
        SELECT
          ECInstanceId,
          JSON_EXTRACT(JsonProperties, '$.targetRelInstanceId'),
          JSON_EXTRACT(JsonProperties, '$.provenanceRelInstanceId')
        FROM Bis.ExternalSourceAspect
        WHERE Kind=?
          AND Scope.Id=?
          AND Identifier=?
      `,
      (stmt) => {
        stmt.bindString(1, ExternalSourceAspect.Kind.Relationship);
        stmt.bindId(2, this.targetScopeElementId);
        stmt.bindString(3, entityInProvenanceSourceId);
        if (stmt.step() !== DbResult.BE_SQLITE_ROW) return undefined;

        const aspectId = stmt.getValue(0).getId();
        const provenanceRelInstIdVal = stmt.getValue(2);
        const provenanceRelInstanceId = !provenanceRelInstIdVal.isNull
          ? provenanceRelInstIdVal.getString()
          : this._queryTargetRelId(sourceRelInfo);
        return {
          aspectId,
          relationshipId: provenanceRelInstanceId,
        };
      }
    );
  }

  private _queryTargetRelId(sourceRelInfo: {
    classFullName: string;
    sourceId: Id64String;
    targetId: Id64String;
  }): Id64String | undefined {
    const targetRelInfo = {
      sourceId: this.context.findTargetElementId(sourceRelInfo.sourceId),
      targetId: this.context.findTargetElementId(sourceRelInfo.targetId),
    };
    if (
      targetRelInfo.sourceId === undefined ||
      targetRelInfo.targetId === undefined
    )
      return undefined; // couldn't find an element, rel is invalid or deleted
    return this.targetDb.withPreparedStatement(
      `
      SELECT ECInstanceId
      FROM bis.ElementRefersToElements
      WHERE SourceECInstanceId=?
        AND TargetECInstanceId=?
        AND ECClassId=?
    `,
      (stmt) => {
        stmt.bindId(1, targetRelInfo.sourceId);
        stmt.bindId(2, targetRelInfo.targetId);
        stmt.bindId(
          3,
          this._targetClassNameToClassId(sourceRelInfo.classFullName)
        );
        if (stmt.step() !== DbResult.BE_SQLITE_ROW) return undefined;
        return stmt.getValue(0).getId();
      }
    );
  }

  private _targetClassNameToClassIdCache = new Map<string, string>();

  private _targetClassNameToClassId(classFullName: string): Id64String {
    let classId = this._targetClassNameToClassIdCache.get(classFullName);
    if (classId === undefined) {
      classId = this._getRelClassId(this.targetDb, classFullName);
      this._targetClassNameToClassIdCache.set(classFullName, classId);
    }
    return classId;
  }

  // NOTE: this doesn't handle remapped element classes,
  // but is only used for relationships rn
  private _getRelClassId(db: IModelDb, classFullName: string): Id64String {
    return db.withPreparedStatement(
      `
      SELECT c.ECInstanceId
      FROM ECDbMeta.ECClassDef c
      JOIN ECDbMeta.ECSchemaDef s ON c.Schema.Id=s.ECInstanceId
      WHERE s.Name=? AND c.Name=?
    `,
      (stmt) => {
        const [schemaName, className] =
          classFullName.indexOf(".") !== -1
            ? classFullName.split(".")
            : classFullName.split(":");
        stmt.bindString(1, schemaName);
        stmt.bindString(2, className);
        if (stmt.step() === DbResult.BE_SQLITE_ROW)
          return stmt.getValue(0).getId();
        assert(false, "relationship was not found");
      }
    );
  }

  private _queryElemIdByFedGuid(
    db: IModelDb,
    fedGuid: GuidString
  ): Id64String | undefined {
    return db.withPreparedStatement(
      "SELECT ECInstanceId FROM Bis.Element WHERE FederationGuid=?",
      (stmt) => {
        stmt.bindGuid(1, fedGuid);
        if (stmt.step() === DbResult.BE_SQLITE_ROW)
          return stmt.getValue(0).getId();
        else return undefined;
      }
    );
  }

  /** Returns `true` if *brute force* delete detections should be run.
   * @note Not relevant for processChanges when change history is known.
   */
  protected shouldDetectDeletes(): boolean {
    // FIXME: all synchronizations should mark this as false, but we can probably change this
    // to just follow the new deprecated option
    if (this._isFirstSynchronization) return false; // not necessary the first time since there are no deletes to detect

    if (this._options.isReverseSynchronization) return false; // not possible for a reverse synchronization since provenance will be deleted when element is deleted

    // FIXME: do any tests fail? if not, consider using @see _isSynchronization
    if (this._isForwardSynchronization) return false; // not possible for a reverse synchronization since provenance will be deleted when element is deleted

    return true;
  }

  /**
   * Detect Element deletes using ExternalSourceAspects in the target iModel and a *brute force* comparison against Elements
   * in the source iModel.
   * @deprecated in 1.x. Do not use this. // FIXME<MIKE>: how to better explain this?
   * This method is only called during [[processAll]] when the option
   * [[IModelTransformerOptions.forceExternalSourceAspectProvenance]] is enabled. It is not
   * necessary when using [[processChanges]] since changeset information is sufficient.
   * @note you do not need to call this directly unless processing a subset of an iModel.
   * @throws [[IModelError]] If the required provenance information is not available to detect deletes.
   */
  public async detectElementDeletes(): Promise<void> {
    const sql = `
      SELECT Identifier, Element.Id
      FROM BisCore.ExternalSourceAspect
      WHERE Scope.Id=:scopeId
        AND Kind=:kind
    `;

    nodeAssert(
      !this._options.isReverseSynchronization,
      "synchronizations with processChanges already detect element deletes, don't call detectElementDeletes"
    );

    this.provenanceDb.withPreparedStatement(sql, (stmt) => {
      stmt.bindId("scopeId", this.targetScopeElementId);
      stmt.bindString("kind", ExternalSourceAspect.Kind.Element);
      while (DbResult.BE_SQLITE_ROW === stmt.step()) {
        // ExternalSourceAspect.Identifier is of type string
        const aspectIdentifier = stmt.getValue(0).getString();
        if (!Id64.isId64(aspectIdentifier)) {
          continue;
        }
        const targetElemId = stmt.getValue(1).getId();
        const wasDeletedInSource = !EntityUnifier.exists(this.sourceDb, {
          entityReference: `e${aspectIdentifier}`,
        });
        if (wasDeletedInSource) this.importer.deleteElement(targetElemId);
      }
    });
  }

  /**
   * @deprecated in 3.x, this no longer has any effect except emitting a warning
   */
  protected skipElement(_sourceElement: Element): void {
    Logger.logWarning(
      loggerCategory,
      `Tried to defer/skip an element, which is no longer necessary`
    );
  }

  /** Transform the specified sourceElement into ElementProps for the target iModel.
   * @param sourceElement The Element from the source iModel to transform.
   * @returns ElementProps for the target iModel.
   * @note A subclass can override this method to provide custom transform behavior.
   * @note This can be called more than once for an element in arbitrary order, so it should not have side-effects.
   */
  public onTransformElement(sourceElement: Element): ElementProps {
    Logger.logTrace(
      loggerCategory,
      `onTransformElement(${
        sourceElement.id
      }) "${sourceElement.getDisplayLabel()}"`
    );
    const targetElementProps: ElementProps = this.context.cloneElement(
      sourceElement,
      { binaryGeometry: this._options.cloneUsingBinaryGeometry }
    );
    if (sourceElement instanceof Subject) {
      if (targetElementProps.jsonProperties?.Subject?.Job) {
        // don't propagate source channels into target (legacy bridge case)
        targetElementProps.jsonProperties.Subject.Job = undefined;
      }
    }
    return targetElementProps;
  }

  // if undefined, it can be initialized by calling [[this.processChangesets]]
  private _hasElementChangedCache?: Set<Id64String> = undefined;
  private _deletedSourceRelationshipData?: Map<
    Id64String,
    {
      sourceIdInTarget?: Id64String;
      targetIdInTarget?: Id64String;
      classFullName: Id64String;
      relId?: Id64String;
      provenanceAspectId?: Id64String;
    }
  > = undefined;

  /** Returns true if a change within sourceElement is detected.
   * @param sourceElement The Element from the source iModel
   * @param targetElementId The Element from the target iModel to compare against.
   * @note A subclass can override this method to provide custom change detection behavior.
   */
  protected hasElementChanged(
    sourceElement: Element,
    _targetElementId: Id64String
  ): boolean {
    if (this._sourceChangeDataState === "no-changes") return false;
    if (this._sourceChangeDataState === "unconnected") return true;
    nodeAssert(
      this._sourceChangeDataState === "has-changes",
      "change data should be initialized by now"
    );
    nodeAssert(
      this._hasElementChangedCache !== undefined,
      "has element changed cache should be initialized by now"
    );
    return this._hasElementChangedCache.has(sourceElement.id);
  }

  private static transformCallbackFor(
    transformer: IModelTransformer,
    entity: ConcreteEntity
  ): EntityTransformHandler {
    if (entity instanceof Element)
      return transformer.onTransformElement as EntityTransformHandler; // eslint-disable-line @typescript-eslint/unbound-method
    else if (entity instanceof Element)
      return transformer.onTransformModel as EntityTransformHandler; // eslint-disable-line @typescript-eslint/unbound-method
    else if (entity instanceof Relationship)
      return transformer.onTransformRelationship as EntityTransformHandler; // eslint-disable-line @typescript-eslint/unbound-method
    else if (entity instanceof ElementAspect)
      return transformer.onTransformElementAspect as EntityTransformHandler; // eslint-disable-line @typescript-eslint/unbound-method
    else
      assert(
        false,
        `unreachable; entity was '${entity.constructor.name}' not an Element, Relationship, or ElementAspect`
      );
  }

  /** callback to perform when a partial element says it's ready to be completed
   * transforms the source element with all references now valid, then updates the partial element with the results
   */
  private makePartialEntityCompleter(sourceEntity: ConcreteEntity) {
    return () => {
      const targetId = this.context.findTargetEntityId(
        EntityReferences.from(sourceEntity)
      );
      if (!EntityReferences.isValid(targetId))
        throw Error(
          `${sourceEntity.id} has not been inserted into the target yet, the completer is invalid. This is a bug.`
        );
      const onEntityTransform = IModelTransformer.transformCallbackFor(
        this,
        sourceEntity
      );
      const updateEntity = EntityUnifier.updaterFor(
        this.targetDb,
        sourceEntity
      );
      const targetProps = onEntityTransform.call(this, sourceEntity);
      if (sourceEntity instanceof Relationship) {
        (targetProps as RelationshipProps).sourceId =
          this.context.findTargetElementId(sourceEntity.sourceId);
        (targetProps as RelationshipProps).targetId =
          this.context.findTargetElementId(sourceEntity.targetId);
      }
      updateEntity({ ...targetProps, id: EntityReferences.toId64(targetId) });
      this._partiallyCommittedEntities.delete(sourceEntity);
    };
  }

  /** collect references this entity has that are yet to be mapped, and if there are any
   * create a [[PartiallyCommittedEntity]] to track resolution of those references
   */
  private collectUnmappedReferences(entity: ConcreteEntity) {
    const missingReferences = new EntityReferenceSet();
    let thisPartialElem: PartiallyCommittedEntity | undefined;

    // eslint-disable-next-line deprecation/deprecation
    for (const referenceId of entity.getReferenceConcreteIds()) {
      // TODO: probably need to rename from 'id' to 'ref' so these names aren't so ambiguous
      const referenceIdInTarget = this.context.findTargetEntityId(referenceId);
      const alreadyProcessed =
        EntityReferences.isValid(referenceIdInTarget) ||
        this._skippedEntities.has(referenceId);
      if (alreadyProcessed) continue;
      Logger.logTrace(
        loggerCategory,
        `Deferring resolution of reference '${referenceId}' of element '${entity.id}'`
      );
      const referencedExistsInSource = EntityUnifier.exists(this.sourceDb, {
        entityReference: referenceId,
      });
      if (!referencedExistsInSource) {
        Logger.logWarning(
          loggerCategory,
          `Source ${EntityUnifier.getReadableType(entity)} (${
            entity.id
          }) has a dangling reference to (${referenceId})`
        );
        switch (this._options.danglingReferencesBehavior) {
          case "ignore":
            continue;
          case "reject":
            throw new IModelError(
              IModelStatus.NotFound,
              [
                `Found a reference to an element "${referenceId}" that doesn't exist while looking for references of "${entity.id}".`,
                "This must have been caused by an upstream application that changed the iModel.",
                "You can set the IModelTransformerOptions.danglingReferencesBehavior option to 'ignore' to ignore this, but this will leave the iModel",
                "in a state where downstream consuming applications will need to handle the invalidity themselves. In some cases, writing a custom",
                "transformer to remove the reference and fix affected elements may be suitable.",
              ].join("\n")
            );
        }
      }
      if (thisPartialElem === undefined) {
        thisPartialElem = new PartiallyCommittedEntity(
          missingReferences,
          this.makePartialEntityCompleter(entity)
        );
        if (!this._partiallyCommittedEntities.has(entity))
          this._partiallyCommittedEntities.set(entity, thisPartialElem);
      }
      missingReferences.add(referenceId);
      const entityReference = EntityReferences.from(entity);
      this._pendingReferences.set(
        { referenced: referenceId, referencer: entityReference },
        thisPartialElem
      );
    }
  }

  /** Cause the specified Element and its child Elements (if applicable) to be exported from the source iModel and imported into the target iModel.
   * @param sourceElementId Identifies the Element from the source iModel to import.
   * @note This method is called from [[processChanges]] and [[processAll]], so it only needs to be called directly when processing a subset of an iModel.
   */
  public async processElement(sourceElementId: Id64String): Promise<void> {
    await this.initialize();
    if (sourceElementId === IModel.rootSubjectId) {
      throw new IModelError(
        IModelStatus.BadRequest,
        "The root Subject should not be directly imported"
      );
    }
    return this.exporter.exportElement(sourceElementId);
  }

  /** Import child elements into the target IModelDb
   * @param sourceElementId Import the child elements of this element in the source IModelDb.
   * @note This method is called from [[processChanges]] and [[processAll]], so it only needs to be called directly when processing a subset of an iModel.
   */
  public async processChildElements(
    sourceElementId: Id64String
  ): Promise<void> {
    await this.initialize();
    return this.exporter.exportChildElements(sourceElementId);
  }

  /** Override of [IModelExportHandler.shouldExportElement]($transformer) that is called to determine if an element should be exported from the source iModel.
   * @note Reaching this point means that the element has passed the standard exclusion checks in IModelExporter.
   */
  public override shouldExportElement(_sourceElement: Element): boolean {
    return true;
  }

  public override onSkipElement(sourceElementId: Id64String): void {
    if (this.context.findTargetElementId(sourceElementId) !== Id64.invalid) {
      // element already has provenance
      return;
    }

    Logger.logInfo(
      loggerCategory,
      `Element '${sourceElementId}' won't be exported. Marking its references as resolved`
    );
    const elementKey: EntityKey = `e${sourceElementId}`;
    this._skippedEntities.add(elementKey);

    // Mark any existing pending references to the skipped element as resolved.
    for (const referencer of this._pendingReferences.getReferencersByEntityKey(
      elementKey
    )) {
      const key = PendingReference.from(referencer, elementKey);
      const pendingRef = this._pendingReferences.get(key);
      if (!pendingRef) continue;
      pendingRef.resolveReference(elementKey);
      this._pendingReferences.delete(key);
    }
  }

  /**
   * If they haven't been already, import all of the required references
   * @internal do not call, override or implement this, it will be removed
   */
  public override async preExportElement(
    sourceElement: Element
  ): Promise<void> {
    const elemClass = sourceElement.constructor as typeof Element;

    const unresolvedReferences = elemClass.requiredReferenceKeys
      .map((referenceKey) => {
        const idContainer = sourceElement[referenceKey as keyof Element];
        const referenceType =
          elemClass.requiredReferenceKeyTypeMap[referenceKey];
        // For now we just consider all required references to be elements (as they are in biscore), and do not support
        // entities that refuse to be inserted without a different kind of entity (e.g. aspect or relationship) first being inserted
        assert(
          referenceType === ConcreteEntityTypes.Element ||
            referenceType === ConcreteEntityTypes.Model
        );
        return mapId64(idContainer, (id) => {
          if (id === Id64.invalid || id === IModel.rootSubjectId)
            return undefined; // not allowed to directly export the root subject
          if (!this.context.isBetweenIModels) {
            // Within the same iModel, can use existing DefinitionElements without remapping
            // This is relied upon by the TemplateModelCloner
            // TODO: extract this out to only be in the TemplateModelCloner
            const asDefinitionElem = this.sourceDb.elements.tryGetElement(
              id,
              DefinitionElement
            );
            if (
              asDefinitionElem &&
              !(asDefinitionElem instanceof RecipeDefinitionElement)
            ) {
              this.context.remapElement(id, id);
            }
          }
          return id;
        }).filter(
          (
            sourceReferenceId: Id64String | undefined
          ): sourceReferenceId is Id64String => {
            if (sourceReferenceId === undefined) return false;
            const referenceInTargetId =
              this.context.findTargetElementId(sourceReferenceId);
            const isInTarget = Id64.isValid(referenceInTargetId);
            return !isInTarget;
          }
        );
      })
      .flat();

    if (unresolvedReferences.length > 0) {
      for (const reference of unresolvedReferences) {
        const processState = this.getElemTransformState(reference);
        // must export element first
        if (processState.needsElemImport)
          await this.exporter.exportElement(reference);
        if (processState.needsModelImport)
          await this.exporter.exportModel(reference);
      }
    }
  }

  private getElemTransformState(elementId: Id64String) {
    const dbHasModel = (db: IModelDb, id: Id64String) => {
      const maybeModelId = EntityReferences.fromEntityType(
        id,
        ConcreteEntityTypes.Model
      );
      return EntityUnifier.exists(db, { entityReference: maybeModelId });
    };
    const isSubModeled = dbHasModel(this.sourceDb, elementId);
    const idOfElemInTarget = this.context.findTargetElementId(elementId);
    const isElemInTarget = Id64.invalid !== idOfElemInTarget;
    const needsModelImport =
      isSubModeled &&
      (!isElemInTarget || !dbHasModel(this.targetDb, idOfElemInTarget));
    return { needsElemImport: !isElemInTarget, needsModelImport };
  }

  /** Override of [IModelExportHandler.onExportElement]($transformer) that imports an element into the target iModel when it is exported from the source iModel.
   * This override calls [[onTransformElement]] and then [IModelImporter.importElement]($transformer) to update the target iModel.
   */
  public override onExportElement(sourceElement: Element): void {
    let targetElementId: Id64String;
    let targetElementProps: ElementProps;
    if (this._options.preserveElementIdsForFiltering) {
      targetElementId = sourceElement.id;
      targetElementProps = this.onTransformElement(sourceElement);
    } else if (this._options.wasSourceIModelCopiedToTarget) {
      targetElementId = sourceElement.id;
      targetElementProps =
        this.targetDb.elements.getElementProps(targetElementId);
    } else {
      targetElementId = this.context.findTargetElementId(sourceElement.id);
      targetElementProps = this.onTransformElement(sourceElement);
    }

    // if an existing remapping was not yet found, check by FederationGuid
    if (
      this.context.isBetweenIModels &&
      !Id64.isValid(targetElementId) &&
      sourceElement.federationGuid !== undefined
    ) {
      targetElementId =
        this._queryElemIdByFedGuid(
          this.targetDb,
          sourceElement.federationGuid
        ) ?? Id64.invalid;
      if (Id64.isValid(targetElementId))
        this.context.remapElement(sourceElement.id, targetElementId); // record that the targetElement was found
    }

    // if an existing remapping was not yet found, check by Code as long as the CodeScope is valid (invalid means a missing reference so not worth checking)
    if (
      !Id64.isValidId64(targetElementId) &&
      Id64.isValidId64(targetElementProps.code.scope)
    ) {
      // respond the same way to undefined code value as the @see Code class, but don't use that class because it trims
      // whitespace from the value, and there are iModels out there with untrimmed whitespace that we ought not to trim
      targetElementProps.code.value = targetElementProps.code.value ?? "";
      const maybeTargetElementId = this.targetDb.elements.queryElementIdByCode(
        targetElementProps.code as Required<CodeProps>
      );
      if (undefined !== maybeTargetElementId) {
        const maybeTargetElem =
          this.targetDb.elements.getElement(maybeTargetElementId);
        if (
          maybeTargetElem.classFullName === targetElementProps.classFullName
        ) {
          // ensure code remapping doesn't change the target class
          targetElementId = maybeTargetElementId;
          this.context.remapElement(sourceElement.id, targetElementId); // record that the targetElement was found by Code
        } else {
          targetElementProps.code = Code.createEmpty(); // clear out invalid code
        }
      }
    }

    if (
      Id64.isValid(targetElementId) &&
      !this.hasElementChanged(sourceElement, targetElementId)
    )
      return;

    this.collectUnmappedReferences(sourceElement);

    // targetElementId will be valid (indicating update) or undefined (indicating insert)
    targetElementProps.id = Id64.isValid(targetElementId)
      ? targetElementId
      : undefined;

    if (!this._options.wasSourceIModelCopiedToTarget) {
      this.importer.importElement(targetElementProps); // don't need to import if iModel was copied
    }
    this.context.remapElement(sourceElement.id, targetElementProps.id!); // targetElementProps.id assigned by importElement
    // now that we've mapped this elem we can fix unmapped references to it
    this.resolvePendingReferences(sourceElement);

    // the transformer does not currently 'split' or 'join' any elements, therefore, it does not
    // insert external source aspects because federation guids are sufficient for this.
    // Other transformer subclasses must insert the appropriate aspect (as provided by a TBD API)
    // when splitting/joining elements
    // physical consolidation is an example of a 'joining' transform
    // FIXME: verify at finalization time that we don't lose provenance on new elements
    // FIXME: make public and improve `initElementProvenance` API for usage by consolidators
    if (!this._options.noProvenance) {
      let provenance:
        | Parameters<typeof this.markLastProvenance>[0]
        | undefined =
        this._options.forceExternalSourceAspectProvenance ||
        this._elementsWithExplicitlyTrackedProvenance.has(sourceElement.id)
          ? undefined
          : sourceElement.federationGuid;
      if (!provenance) {
        const aspectProps = this.initElementProvenance(
          sourceElement.id,
          targetElementProps.id!
        );
        const aspectId = this.queryScopeExternalSource(aspectProps).aspectId;
        if (aspectId === undefined) {
          aspectProps.id = this.provenanceDb.elements.insertAspect(aspectProps);
        } else {
          aspectProps.id = aspectId;
          this.provenanceDb.elements.updateAspect(aspectProps);
        }
        provenance = aspectProps as MarkRequired<
          ExternalSourceAspectProps,
          "id"
        >;
      }
      this.markLastProvenance(provenance, { isRelationship: false });
    }
  }

  private resolvePendingReferences(entity: ConcreteEntity) {
    for (const referencer of this._pendingReferences.getReferencers(entity)) {
      const key = PendingReference.from(referencer, entity);
      const pendingRef = this._pendingReferences.get(key);
      if (!pendingRef) continue;
      pendingRef.resolveReference(EntityReferences.from(entity));
      this._pendingReferences.delete(key);
    }
  }

  /** Override of [IModelExportHandler.onDeleteElement]($transformer) that is called when [IModelExporter]($transformer) detects that an Element has been deleted from the source iModel.
   * This override propagates the delete to the target iModel via [IModelImporter.deleteElement]($transformer).
   */
  public override onDeleteElement(sourceElementId: Id64String): void {
    const targetElementId: Id64String =
      this.context.findTargetElementId(sourceElementId);
    if (Id64.isValidId64(targetElementId)) {
      this.importer.deleteElement(targetElementId);
    }
  }

  /** Override of [IModelExportHandler.onExportModel]($transformer) that is called when a Model should be exported from the source iModel.
   * This override calls [[onTransformModel]] and then [IModelImporter.importModel]($transformer) to update the target iModel.
   */
  public override onExportModel(sourceModel: Model): void {
    if (IModel.repositoryModelId === sourceModel.id) {
      return; // The RepositoryModel should not be directly imported
    }
    const targetModeledElementId: Id64String = this.context.findTargetElementId(
      sourceModel.id
    );
    const targetModelProps: ModelProps = this.onTransformModel(
      sourceModel,
      targetModeledElementId
    );
    this.importer.importModel(targetModelProps);
    this.resolvePendingReferences(sourceModel);
  }

  /** Override of [IModelExportHandler.onDeleteModel]($transformer) that is called when [IModelExporter]($transformer) detects that a [Model]($backend) has been deleted from the source iModel. */
  public override onDeleteModel(sourceModelId: Id64String): void {
    // It is possible and apparently occasionally sensical to delete a model without deleting its underlying element.
    // - If only the model is deleted, [[initFromExternalSourceAspects]] will have already remapped the underlying element since it still exists.
    // - If both were deleted, [[remapDeletedSourceEntities]] will find and remap the deleted element making this operation valid
    const targetModelId: Id64String =
      this.context.findTargetElementId(sourceModelId);

    if (!Id64.isValidId64(targetModelId)) return;

    if (this.exporter.sourceDbChanges?.element.deleteIds.has(sourceModelId)) {
      const isDefinitionPartition = this.targetDb.withPreparedStatement(
        `
        SELECT 1
        FROM bis.DefinitionPartition
        WHERE ECInstanceId=?
      `,
        (stmt) => {
          stmt.bindId(1, targetModelId);
          const val: DbResult = stmt.step();
          switch (val) {
            case DbResult.BE_SQLITE_ROW:
              return true;
            case DbResult.BE_SQLITE_DONE:
              return false;
            default:
              assert(false, `unexpected db result: '${stmt}'`);
          }
        }
      );
      if (isDefinitionPartition) {
        // Skipping model deletion because model's partition will also be deleted.
        // It expects that model will be present and will fail if it's missing.
        // Model will be deleted when its partition will be deleted.
        return;
      }
    }

    try {
      this.importer.deleteModel(targetModelId);
    } catch (error) {
      const isDeletionProhibitedErr =
        error instanceof IModelError &&
        (error.errorNumber === IModelStatus.DeletionProhibited ||
          error.errorNumber === IModelStatus.ForeignKeyConstraint);
      if (!isDeletionProhibitedErr) throw error;

      // Transformer tries to delete models before it deletes elements. Definition models cannot be deleted unless all of their modeled elements are deleted first.
      // In case a definition model needs to be deleted we need to skip it for now and register its modeled partition for deletion.
      // The `OnDeleteElement` calls `DeleteElementTree` Which deletes the model together with its partition after deleting all of the modeled elements.
      this.scheduleModeledPartitionDeletion(sourceModelId);
    }
  }

  /** Schedule modeled partition deletion */
  private scheduleModeledPartitionDeletion(sourceModelId: Id64String): void {
    const deletedElements = this.exporter.sourceDbChanges?.element
      .deleteIds as Set<Id64String>;
    if (!deletedElements.has(sourceModelId)) {
      deletedElements.add(sourceModelId);
    }
  }

  /** Cause the model container, contents, and sub-models to be exported from the source iModel and imported into the target iModel.
   * @param sourceModeledElementId Import this [Model]($backend) from the source IModelDb.
   * @note This method is called from [[processChanges]] and [[processAll]], so it only needs to be called directly when processing a subset of an iModel.
   */
  public async processModel(sourceModeledElementId: Id64String): Promise<void> {
    await this.initialize();
    return this.exporter.exportModel(sourceModeledElementId);
  }

  /** Cause the model contents to be exported from the source iModel and imported into the target iModel.
   * @param sourceModelId Import the contents of this model from the source IModelDb.
   * @param targetModelId Import into this model in the target IModelDb. The target model must exist prior to this call.
   * @param elementClassFullName Optional classFullName of an element subclass to limit import query against the source model.
   * @note This method is called from [[processChanges]] and [[processAll]], so it only needs to be called directly when processing a subset of an iModel.
   */
  public async processModelContents(
    sourceModelId: Id64String,
    targetModelId: Id64String,
    elementClassFullName: string = Element.classFullName
  ): Promise<void> {
    await this.initialize();
    this.targetDb.models.getModel(targetModelId); // throws if Model does not exist
    this.context.remapElement(sourceModelId, targetModelId); // set remapping in case importModelContents is called directly
    return this.exporter.exportModelContents(
      sourceModelId,
      elementClassFullName
    );
  }

  /** Cause all sub-models that recursively descend from the specified Subject to be exported from the source iModel and imported into the target iModel. */
  private async processSubjectSubModels(
    sourceSubjectId: Id64String
  ): Promise<void> {
    await this.initialize();
    // import DefinitionModels first
    const childDefinitionPartitionSql = `SELECT ECInstanceId FROM ${DefinitionPartition.classFullName} WHERE Parent.Id=:subjectId`;
    await this.sourceDb.withPreparedStatement(
      childDefinitionPartitionSql,
      async (statement: ECSqlStatement) => {
        statement.bindId("subjectId", sourceSubjectId);
        while (DbResult.BE_SQLITE_ROW === statement.step()) {
          await this.processModel(statement.getValue(0).getId());
        }
      }
    );
    // import other partitions next
    const childPartitionSql = `SELECT ECInstanceId FROM ${InformationPartitionElement.classFullName} WHERE Parent.Id=:subjectId`;
    await this.sourceDb.withPreparedStatement(
      childPartitionSql,
      async (statement: ECSqlStatement) => {
        statement.bindId("subjectId", sourceSubjectId);
        while (DbResult.BE_SQLITE_ROW === statement.step()) {
          const modelId: Id64String = statement.getValue(0).getId();
          const model: Model = this.sourceDb.models.getModel(modelId);
          if (!(model instanceof DefinitionModel)) {
            await this.processModel(modelId);
          }
        }
      }
    );
    // recurse into child Subjects
    const childSubjectSql = `SELECT ECInstanceId FROM ${Subject.classFullName} WHERE Parent.Id=:subjectId`;
    await this.sourceDb.withPreparedStatement(
      childSubjectSql,
      async (statement: ECSqlStatement) => {
        statement.bindId("subjectId", sourceSubjectId);
        while (DbResult.BE_SQLITE_ROW === statement.step()) {
          await this.processSubjectSubModels(statement.getValue(0).getId());
        }
      }
    );
  }

  /** Transform the specified sourceModel into ModelProps for the target iModel.
   * @param sourceModel The Model from the source iModel to be transformed.
   * @param targetModeledElementId The transformed Model will *break down* or *detail* this Element in the target iModel.
   * @returns ModelProps for the target iModel.
   * @note A subclass can override this method to provide custom transform behavior.
   */
  public onTransformModel(
    sourceModel: Model,
    targetModeledElementId: Id64String
  ): ModelProps {
    const targetModelProps: ModelProps = sourceModel.toJSON();
    // don't directly edit deep object since toJSON performs a shallow clone
    targetModelProps.modeledElement = {
      ...targetModelProps.modeledElement,
      id: targetModeledElementId,
    };
    targetModelProps.id = targetModeledElementId;
    targetModelProps.parentModel = this.context.findTargetElementId(
      targetModelProps.parentModel!
    );
    return targetModelProps;
  }

  /** Import elements that were deferred in a prior pass.
   * @deprecated in 3.x. This method is no longer necessary since the transformer no longer needs to defer elements
   */
  public async processDeferredElements(
    _numRetries: number = 3
  ): Promise<void> {}

  /** called at the end ([[finalizeTransformation]]) of a transformation,
   * updates the target scope element to say that transformation up through the
   * source's changeset has been performed. Also stores all changesets that occurred
   * during the transformation as "pending synchronization changeset indices"
   *
   * You generally should not call this function yourself and use [[processChanges]] instead.
   * It is public for unsupported use cases of custom synchronization transforms.
   * @note if you are not running processChanges in this transformation, this will fail
   * without setting the `force` option to `true`
   */
  public updateSynchronizationVersion({ force = false } = {}) {
    if (
      !force &&
      this._sourceChangeDataState !== "has-changes" &&
      !this._isFirstSynchronization
    )
      return;

    nodeAssert(this._targetScopeProvenanceProps);

    const sourceVersion = `${this.sourceDb.changeset.id};${this.sourceDb.changeset.index}`;
    const targetVersion = `${this.targetDb.changeset.id};${this.targetDb.changeset.index}`;

    if (this._isFirstSynchronization) {
      this._targetScopeProvenanceProps.version = sourceVersion;
      this._targetScopeProvenanceProps.jsonProperties.reverseSyncVersion =
        targetVersion;
    } else if (this._options.isReverseSynchronization) {
      const oldVersion =
        this._targetScopeProvenanceProps.jsonProperties.reverseSyncVersion;
      Logger.logInfo(
        loggerCategory,
        `updating reverse version from ${oldVersion} to ${sourceVersion}`
      );
      this._targetScopeProvenanceProps.jsonProperties.reverseSyncVersion =
        sourceVersion;
    } else if (!this._options.isReverseSynchronization) {
      Logger.logInfo(
        loggerCategory,
        `updating sync version from ${this._targetScopeProvenanceProps.version} to ${sourceVersion}`
      );
      this._targetScopeProvenanceProps.version = sourceVersion;
    }

    if (this._isSynchronization) {
      assert(
        this.targetDb.changeset.index !== undefined &&
          this._startingChangesetIndices !== undefined,
        "updateSynchronizationVersion was called without change history"
      );

      const jsonProps = this._targetScopeProvenanceProps.jsonProperties;

      Logger.logTrace(
        loggerCategory,
        `previous pendingReverseSyncChanges: ${jsonProps.pendingReverseSyncChangesetIndices}`
      );
      Logger.logTrace(
        loggerCategory,
        `previous pendingSyncChanges: ${jsonProps.pendingSyncChangesetIndices}`
      );

      const [syncChangesetsToClear, syncChangesetsToUpdate] = this
        ._isReverseSynchronization
        ? [
            jsonProps.pendingReverseSyncChangesetIndices,
            jsonProps.pendingSyncChangesetIndices,
          ]
        : [
            jsonProps.pendingSyncChangesetIndices,
            jsonProps.pendingReverseSyncChangesetIndices,
          ];

      // NOTE that as documented in [[processChanges]], this assumes that right after
      // transformation finalization, the work will be saved immediately, otherwise we've
      // just marked this changeset as a synchronization to ignore, and the user can add other
      // stuff to it which would break future synchronizations
      // FIXME: force save for the user to prevent that
      for (
        let i = this._startingChangesetIndices.target + 1;
        i <= this.targetDb.changeset.index + 1;
        i++
      )
        syncChangesetsToUpdate.push(i);
      // FIXME: add test to synchronize an iModel that is not at the tip, since then clearning syncChangesets is
      // probably wrong, and we should filter it instead
      syncChangesetsToClear.length = 0;

      // if reverse sync then we may have received provenance changes which should be marked as sync changes
      if (this._isReverseSynchronization) {
        nodeAssert(this.sourceDb.changeset.index, "changeset didn't exist");
        for (
          let i = this._startingChangesetIndices.source + 1;
          i <= this.sourceDb.changeset.index + 1;
          i++
        )
          jsonProps.pendingReverseSyncChangesetIndices.push(i);
      }

      Logger.logTrace(
        loggerCategory,
        `new pendingReverseSyncChanges: ${jsonProps.pendingReverseSyncChangesetIndices}`
      );
      Logger.logTrace(
        loggerCategory,
        `new pendingSyncChanges: ${jsonProps.pendingSyncChangesetIndices}`
      );
    }

    this.provenanceDb.elements.updateAspect({
      ...this._targetScopeProvenanceProps,
      jsonProperties: JSON.stringify(
        this._targetScopeProvenanceProps.jsonProperties
      ) as any,
    });
  }

  // FIXME<MIKE>: is this necessary when manually using low level transform APIs? (document if so)
  private finalizeTransformation() {
    this.importer.finalize();
    this.updateSynchronizationVersion();

    if (this._partiallyCommittedEntities.size > 0) {
      // FIXME: throw in this case if danglingReferenceBehavior === reject
      Logger.logWarning(
        loggerCategory,
        [
          "The following elements were never fully resolved:",
          [...this._partiallyCommittedEntities.keys()].join(","),
          "This indicates that either some references were excluded from the transformation",
          "or the source has dangling references.",
        ].join("\n")
      );
      for (const partiallyCommittedElem of this._partiallyCommittedEntities.values()) {
        partiallyCommittedElem.forceComplete();
      }
    }

    // TODO: ignore if we remove change cache usage
    if (!this._options.noDetachChangeCache) {
      if (ChangeSummaryManager.isChangeCacheAttached(this.sourceDb))
        ChangeSummaryManager.detachChangeCache(this.sourceDb);
    }

    // this internal is guaranteed stable for just transformer usage
    /* eslint-disable @itwin/no-internal */
    if (("codeValueBehavior" in this.sourceDb) as any) {
      (this.sourceDb as any).codeValueBehavior = "trim-unicode-whitespace";
      (this.targetDb as any).codeValueBehavior = "trim-unicode-whitespace";
    }
    /* eslint-enable @itwin/no-internal */
  }

  /** Imports all relationships that subclass from the specified base class.
   * @param baseRelClassFullName The specified base relationship class.
   * @note This method is called from [[processChanges]] and [[processAll]], so it only needs to be called directly when processing a subset of an iModel.
   */
  public async processRelationships(
    baseRelClassFullName: string
  ): Promise<void> {
    await this.initialize();
    return this.exporter.exportRelationships(baseRelClassFullName);
  }

  /** Override of [IModelExportHandler.shouldExportRelationship]($transformer) that is called to determine if a [Relationship]($backend) should be exported.
   * @note Reaching this point means that the relationship has passed the standard exclusion checks in [IModelExporter]($transformer).
   */
  public override shouldExportRelationship(
    _sourceRelationship: Relationship
  ): boolean {
    return true;
  }

  /** Override of [IModelExportHandler.onExportRelationship]($transformer) that imports a relationship into the target iModel when it is exported from the source iModel.
   * This override calls [[onTransformRelationship]] and then [IModelImporter.importRelationship]($transformer) to update the target iModel.
   */
  public override onExportRelationship(sourceRelationship: Relationship): void {
    const sourceFedGuid = queryElemFedGuid(
      this.sourceDb,
      sourceRelationship.sourceId
    );
    const targetFedGuid = queryElemFedGuid(
      this.sourceDb,
      sourceRelationship.targetId
    );
    const targetRelationshipProps =
      this.onTransformRelationship(sourceRelationship);
    const targetRelationshipInstanceId = this.importer.importRelationship(
      targetRelationshipProps
    );

    if (
      !this._options.noProvenance &&
      Id64.isValid(targetRelationshipInstanceId)
    ) {
      let provenance:
        | Parameters<typeof this.markLastProvenance>[0]
        | undefined = !this._options.forceExternalSourceAspectProvenance
        ? sourceFedGuid && targetFedGuid && `${sourceFedGuid}/${targetFedGuid}`
        : undefined;
      if (!provenance) {
        const aspectProps = this.initRelationshipProvenance(
          sourceRelationship,
          targetRelationshipInstanceId
        );
        aspectProps.id = this.queryScopeExternalSource(aspectProps).aspectId;
        if (undefined === aspectProps.id) {
          aspectProps.id = this.provenanceDb.elements.insertAspect(aspectProps);
        }
        provenance = aspectProps as MarkRequired<
          ExternalSourceAspectProps,
          "id"
        >;
      }
      this.markLastProvenance(provenance, { isRelationship: true });
    }
  }

  /** Override of [IModelExportHandler.onDeleteRelationship]($transformer) that is called when [IModelExporter]($transformer) detects that a [Relationship]($backend) has been deleted from the source iModel.
   * This override propagates the delete to the target iModel via [IModelImporter.deleteRelationship]($transformer).
   */
  public override onDeleteRelationship(sourceRelInstanceId: Id64String): void {
    nodeAssert(
      this._deletedSourceRelationshipData,
      "should be defined at initialization by now"
    );

    const deletedRelData =
      this._deletedSourceRelationshipData.get(sourceRelInstanceId);
    if (!deletedRelData) {
      // this can occur if both the source and target deleted it
      Logger.logWarning(
        loggerCategory,
        "tried to delete a relationship that wasn't in change data"
      );
      return;
    }

    const relArg =
      deletedRelData.relId ??
      ({
        sourceId: deletedRelData.sourceIdInTarget,
        targetId: deletedRelData.targetIdInTarget,
      } as SourceAndTarget);

    // FIXME: make importer.deleteRelationship not need full props
    const targetRelationship = this.targetDb.relationships.tryGetInstance(
      deletedRelData.classFullName,
      relArg
    );

    if (targetRelationship) {
      this.importer.deleteRelationship(targetRelationship.toJSON());
    }

    if (deletedRelData.provenanceAspectId) {
      try {
        this.provenanceDb.elements.deleteAspect(
          deletedRelData.provenanceAspectId
        );
      } catch (error: any) {
        // This aspect may no longer exist if it was deleted at some other point during the transformation. This is fine.
        if (error.errorNumber === IModelStatus.NotFound) return;
        throw error;
      }
    }
  }

  private _yieldManager = new YieldManager();

  /** Detect Relationship deletes using ExternalSourceAspects in the target iModel and a *brute force* comparison against relationships in the source iModel.
   * @deprecated in 1.x. Don't use this anymore
   * @see processChanges
   * @note This method is called from [[processAll]] and is not needed by [[processChanges]], so it only needs to be called directly when processing a subset of an iModel.
   * @throws [[IModelError]] If the required provenance information is not available to detect deletes.
   */
  public async detectRelationshipDeletes(): Promise<void> {
    if (this._options.isReverseSynchronization) {
      throw new IModelError(
        IModelStatus.BadRequest,
        "Cannot detect deletes when isReverseSynchronization=true"
      );
    }
    const aspectDeleteIds: Id64String[] = [];
    const sql = `
      SELECT ECInstanceId, Identifier, JsonProperties
      FROM ${ExternalSourceAspect.classFullName} aspect
      WHERE aspect.Scope.Id=:scopeId
        AND aspect.Kind=:kind
    `;
    await this.targetDb.withPreparedStatement(
      sql,
      async (statement: ECSqlStatement) => {
        statement.bindId("scopeId", this.targetScopeElementId);
        statement.bindString("kind", ExternalSourceAspect.Kind.Relationship);
        while (DbResult.BE_SQLITE_ROW === statement.step()) {
          const sourceRelInstanceId: Id64String = Id64.fromJSON(
            statement.getValue(1).getString()
          );
          if (
            undefined ===
            this.sourceDb.relationships.tryGetInstanceProps(
              ElementRefersToElements.classFullName,
              sourceRelInstanceId
            )
          ) {
            // this function exists only to support some in-imodel transformations, which must
            // use the old (external source aspect) provenance method anyway so we don't need to support
            // new provenance
            const json: any = JSON.parse(statement.getValue(2).getString());
            if (undefined !== json.targetRelInstanceId) {
              const targetRelationship: Relationship =
                this.targetDb.relationships.getInstance(
                  ElementRefersToElements.classFullName,
                  json.targetRelInstanceId
                );
              this.importer.deleteRelationship(targetRelationship.toJSON());
            }
            aspectDeleteIds.push(statement.getValue(0).getId());
          }
          await this._yieldManager.allowYield();
        }
      }
    );
    this.targetDb.elements.deleteAspect(aspectDeleteIds);
  }

  /** Transform the specified sourceRelationship into RelationshipProps for the target iModel.
   * @param sourceRelationship The Relationship from the source iModel to be transformed.
   * @returns RelationshipProps for the target iModel.
   * @note A subclass can override this method to provide custom transform behavior.
   */
  protected onTransformRelationship(
    sourceRelationship: Relationship
  ): RelationshipProps {
    const targetRelationshipProps: RelationshipProps =
      sourceRelationship.toJSON();
    targetRelationshipProps.sourceId = this.context.findTargetElementId(
      sourceRelationship.sourceId
    );
    targetRelationshipProps.targetId = this.context.findTargetElementId(
      sourceRelationship.targetId
    );
    // TODO: move to cloneRelationship in IModelCloneContext
    sourceRelationship.forEachProperty(
      (propertyName: string, propertyMetaData: PropertyMetaData) => {
        if (
          PrimitiveTypeCode.Long === propertyMetaData.primitiveType &&
          "Id" === propertyMetaData.extendedType
        ) {
          (targetRelationshipProps as any)[propertyName] =
            this.context.findTargetElementId(
              sourceRelationship.asAny[propertyName]
            );
        }
      }
    );
    return targetRelationshipProps;
  }

  public override shouldExportElementAspect(aspect: ElementAspect) {
    // This override is needed to ensure that aspects are not exported if their element is not exported.
    // This is needed in case DetachedExportElementAspectsStrategy is used.
    return this.context.findTargetElementId(aspect.element.id) !== Id64.invalid;
  }

  /** Override of [IModelExportHandler.onExportElementUniqueAspect]($transformer) that imports an ElementUniqueAspect into the target iModel when it is exported from the source iModel.
   * This override calls [[onTransformElementAspect]] and then [IModelImporter.importElementUniqueAspect]($transformer) to update the target iModel.
   */
  public override onExportElementUniqueAspect(
    sourceAspect: ElementUniqueAspect
  ): void {
    const targetElementId: Id64String = this.context.findTargetElementId(
      sourceAspect.element.id
    );
    const targetAspectProps = this.onTransformElementAspect(
      sourceAspect,
      targetElementId
    );
    this.collectUnmappedReferences(sourceAspect);
    const targetId = this.importer.importElementUniqueAspect(targetAspectProps);
    this.context.remapElementAspect(sourceAspect.id, targetId);
    this.resolvePendingReferences(sourceAspect);
  }

  /** Override of [IModelExportHandler.onExportElementMultiAspects]($transformer) that imports ElementMultiAspects into the target iModel when they are exported from the source iModel.
   * This override calls [[onTransformElementAspect]] for each ElementMultiAspect and then [IModelImporter.importElementMultiAspects]($transformer) to update the target iModel.
   * @note ElementMultiAspects are handled as a group to make it easier to differentiate between insert, update, and delete.
   */
  public override onExportElementMultiAspects(
    sourceAspects: ElementMultiAspect[]
  ): void {
    const targetElementId: Id64String = this.context.findTargetElementId(
      sourceAspects[0].element.id
    );
    // Transform source ElementMultiAspects into target ElementAspectProps
    const targetAspectPropsArray = sourceAspects.map((srcA) =>
      this.onTransformElementAspect(srcA, targetElementId)
    );
    sourceAspects.forEach((a) => this.collectUnmappedReferences(a));
    // const targetAspectsToImport = targetAspectPropsArray.filter((targetAspect, i) => hasEntityChanged(sourceAspects[i], targetAspect));
    const targetIds = this.importer.importElementMultiAspects(
      targetAspectPropsArray,
      (a) => {
        const isExternalSourceAspectFromTransformer =
          a instanceof ExternalSourceAspect &&
          a.scope?.id === this.targetScopeElementId;
        return (
          !this._options.includeSourceProvenance ||
          !isExternalSourceAspectFromTransformer
        );
      }
    );
    for (let i = 0; i < targetIds.length; ++i) {
      this.context.remapElementAspect(sourceAspects[i].id, targetIds[i]);
      this.resolvePendingReferences(sourceAspects[i]);
    }
  }

  /** Transform the specified sourceElementAspect into ElementAspectProps for the target iModel.
   * @param sourceElementAspect The ElementAspect from the source iModel to be transformed.
   * @param _targetElementId The ElementId of the target Element that will own the ElementAspects after transformation.
   * @returns ElementAspectProps for the target iModel.
   * @note A subclass can override this method to provide custom transform behavior.
   */
  protected onTransformElementAspect(
    sourceElementAspect: ElementAspect,
    _targetElementId: Id64String
  ): ElementAspectProps {
    const targetElementAspectProps =
      this.context.cloneElementAspect(sourceElementAspect);
    return targetElementAspectProps;
  }

  /** The directory where schemas will be exported, a random temporary directory */
  protected _schemaExportDir: string = path.join(
    KnownLocations.tmpdir,
    Guid.createValue()
  );

  /** Override of [IModelExportHandler.shouldExportSchema]($transformer) that is called to determine if a schema should be exported
   * @note the default behavior doesn't import schemas older than those already in the target
   */
  public override shouldExportSchema(
    schemaKey: ECSchemaMetaData.SchemaKey
  ): boolean {
    const versionInTarget = this.targetDb.querySchemaVersion(schemaKey.name);
    if (versionInTarget === undefined) return true;
    return Semver.gt(
      `${schemaKey.version.read}.${schemaKey.version.write}.${schemaKey.version.minor}`,
      Schema.toSemverString(versionInTarget)
    );
  }

  private _longNamedSchemasMap = new Map<string, string>();

  /** Override of [IModelExportHandler.onExportSchema]($transformer) that serializes a schema to disk for [[processSchemas]] to import into
   * the target iModel when it is exported from the source iModel.
   * @returns {Promise<ExportSchemaResult>} Although the type is possibly void for backwards compatibility of subclasses,
   *                                        `IModelTransformer.onExportSchema` always returns an[[IModelExportHandler.ExportSchemaResult]]
   *                                        with a defined `schemaPath` property, for subclasses to know where the schema was written.
   *                                        Schemas are *not* guaranteed to be written to [[IModelTransformer._schemaExportDir]] by a
   *                                        known pattern derivable from the schema's name, so you must use this to find it.
   */
  public override async onExportSchema(
    schema: ECSchemaMetaData.Schema
  ): Promise<void | ExportSchemaResult> {
    const ext = ".ecschema.xml";
    let schemaFileName = schema.name + ext;
    // many file systems have a max file-name/path-segment size of 255, so we workaround that on all systems
    const systemMaxPathSegmentSize = 255;
    if (schemaFileName.length > systemMaxPathSegmentSize) {
      // this name should be well under 255 bytes
      // ( 100 + (Number.MAX_SAFE_INTEGER.toString().length = 16) + (ext.length = 13) ) = 129 which is less than 255
      // You'd have to be past 2**53-1 (Number.MAX_SAFE_INTEGER) long named schemas in order to hit decimal formatting,
      // and that's on the scale of at least petabytes. `Map.prototype.size` shouldn't return floating points, and even
      // if they do they're in scientific notation, size bound and contain no invalid windows path chars
      schemaFileName = `${schema.name.slice(0, 100)}${
        this._longNamedSchemasMap.size
      }${ext}`;
      nodeAssert(
        schemaFileName.length <= systemMaxPathSegmentSize,
        "Schema name was still long. This is a bug."
      );
      this._longNamedSchemasMap.set(schema.name, schemaFileName);
    }
    this.sourceDb.nativeDb.exportSchema(
      schema.name,
      this._schemaExportDir,
      schemaFileName
    );
    return { schemaPath: path.join(this._schemaExportDir, schemaFileName) };
  }

  private _makeLongNameResolvingSchemaCtx(): ECSchemaXmlContext {
    const result = new ECSchemaXmlContext();
    result.setSchemaLocater((key) => {
      const match = this._longNamedSchemasMap.get(key.name);
      if (match !== undefined) return path.join(this._schemaExportDir, match);
      return undefined;
    });
    return result;
  }

  /** Cause all schemas to be exported from the source iModel and imported into the target iModel.
   * @note For performance reasons, it is recommended that [IModelDb.saveChanges]($backend) be called after `processSchemas` is complete.
   * It is more efficient to process *data* changes after the schema changes have been saved.
   */
  public async processSchemas(): Promise<void> {
    // we do not need to initialize for this since no entities are exported
    try {
      IModelJsFs.mkdirSync(this._schemaExportDir);
      this._longNamedSchemasMap.clear();
      await this.exporter.exportSchemas();
      const exportedSchemaFiles = IModelJsFs.readdirSync(this._schemaExportDir);
      if (exportedSchemaFiles.length === 0) return;
      const schemaFullPaths = exportedSchemaFiles.map((s) =>
        path.join(this._schemaExportDir, s)
      );
      const maybeLongNameResolvingSchemaCtx =
        this._longNamedSchemasMap.size > 0
          ? this._makeLongNameResolvingSchemaCtx()
          : undefined;
      return await this.targetDb.importSchemas(schemaFullPaths, {
        ecSchemaXmlContext: maybeLongNameResolvingSchemaCtx,
      });
    } finally {
      IModelJsFs.removeSync(this._schemaExportDir);
      this._longNamedSchemasMap.clear();
    }
  }

  /** Cause all fonts to be exported from the source iModel and imported into the target iModel.
   * @note This method is called from [[processChanges]] and [[processAll]], so it only needs to be called directly when processing a subset of an iModel.
   */
  public async processFonts(): Promise<void> {
    // we do not need to initialize for this since no entities are exported
    await this.initialize();
    return this.exporter.exportFonts();
  }

  /** Override of [IModelExportHandler.onExportFont]($transformer) that imports a font into the target iModel when it is exported from the source iModel. */
  public override onExportFont(
    font: FontProps,
    _isUpdate: boolean | undefined
  ): void {
    this.context.importFont(font.id);
  }

  /** Cause all CodeSpecs to be exported from the source iModel and imported into the target iModel.
   * @note This method is called from [[processChanges]] and [[processAll]], so it only needs to be called directly when processing a subset of an iModel.
   */
  public async processCodeSpecs(): Promise<void> {
    await this.initialize();
    return this.exporter.exportCodeSpecs();
  }

  /** Cause a single CodeSpec to be exported from the source iModel and imported into the target iModel.
   * @note This method is called from [[processChanges]] and [[processAll]], so it only needs to be called directly when processing a subset of an iModel.
   */
  public async processCodeSpec(codeSpecName: string): Promise<void> {
    await this.initialize();
    return this.exporter.exportCodeSpecByName(codeSpecName);
  }

  /** Override of [IModelExportHandler.shouldExportCodeSpec]($transformer) that is called to determine if a CodeSpec should be exported from the source iModel.
   * @note Reaching this point means that the CodeSpec has passed the standard exclusion checks in [IModelExporter]($transformer).
   */
  public override shouldExportCodeSpec(_sourceCodeSpec: CodeSpec): boolean {
    return true;
  }

  /** Override of [IModelExportHandler.onExportCodeSpec]($transformer) that imports a CodeSpec into the target iModel when it is exported from the source iModel. */
  public override onExportCodeSpec(sourceCodeSpec: CodeSpec): void {
    this.context.importCodeSpec(sourceCodeSpec.id);
  }

  /** Recursively import all Elements and sub-Models that descend from the specified Subject */
  public async processSubject(
    sourceSubjectId: Id64String,
    targetSubjectId: Id64String
  ): Promise<void> {
    await this.initialize();
    this.sourceDb.elements.getElement(sourceSubjectId, Subject); // throws if sourceSubjectId is not a Subject
    this.targetDb.elements.getElement(targetSubjectId, Subject); // throws if targetSubjectId is not a Subject
    this.context.remapElement(sourceSubjectId, targetSubjectId);
    await this.processChildElements(sourceSubjectId);
    await this.processSubjectSubModels(sourceSubjectId);
    return this.processDeferredElements(); // eslint-disable-line deprecation/deprecation
  }

  /** state to prevent reinitialization, @see [[initialize]] */
  private _initialized = false;
  private _sourceChangeDataState: ChangeDataState = "uninited";
  /** length === 0 when _changeDataState = "no-change", length > 0 means "has-changes", otherwise undefined  */
  private _csFileProps?: ChangesetFileProps[] = undefined;

  /**
   * Initialize prerequisites of processing, you must initialize with an [[InitOptions]] if you
   * are intending to process changes, but prefer using [[processChanges]] explicitly since it calls this.
   * @note Called by all `process*` functions implicitly.
   * Overriders must call `super.initialize()` first
   */
  public async initialize(args?: InitOptions): Promise<void> {
    if (this._initialized) return;

    await this._tryInitChangesetData(args);
    await this.context.initialize();

    // need exporter initialized to do remapdeletedsourceentities.
    await this.exporter.initialize(this.getExportInitOpts(args ?? {}));

    // Exporter must be initialized prior to processing changesets in order to properly handle entity recreations (an entity delete followed by an insert of that same entity).
    await this.processChangesets();

    this._initialized = true;
  }

  /**
   * Reads all the changeset files in the private member of the transformer: _csFileProps and does two things with these changesets.
   * Finds the corresponding target entity for any deleted source entities and remaps the sourceId to the targetId.
   * Populates this._hasElementChangedCache with a set of elementIds that have been updated or inserted into the database.
   * This function returns early if csFileProps is undefined or is of length 0.
   * @returns void
   */
<<<<<<< HEAD
  private processChangesets(): void {
    this.forEachTrackedElement(
      (sourceElementId: Id64String, targetElementId: Id64String) => {
        this.context.remapElement(sourceElementId, targetElementId);
      }
    );
    if (this._csFileProps === undefined || this._csFileProps.length === 0)
      return;
    const hasElementChangedCache = new Set<string>();
    const esaNameNormalized = ExternalSourceAspect.classFullName.replace(
      ":",
      "."
    );

    const relationshipECClassIdsToSkip = new Set<string>();
    this.sourceDb.withPreparedStatement(
      `SELECT ECInstanceId FROM ECDbMeta.ECClassDef where ECInstanceId IS (BisCore.ElementDrivesElement)`,
      (stmt) => {
        while (stmt.step() === DbResult.BE_SQLITE_ROW) {
          relationshipECClassIdsToSkip.add(stmt.getValue(0).getId());
        }
      }
    );
    const relationshipECClassIds = new Set<string>();
    this.sourceDb.withPreparedStatement(
      `SELECT ECInstanceId FROM ECDbMeta.ECClassDef where ECInstanceId IS (BisCore.ElementRefersToElements)`,
      (stmt) => {
        while (stmt.step() === DbResult.BE_SQLITE_ROW) {
          relationshipECClassIds.add(stmt.getValue(0).getId());
        }
      }
    );
=======
  private async processChangesets(): Promise<void> {
    this.forEachTrackedElement((sourceElementId: Id64String, targetElementId: Id64String) => {
      this.context.remapElement(sourceElementId, targetElementId);
    });
    if (this._csFileProps === undefined || this._csFileProps.length === 0)
      return;
    const hasElementChangedCache = new Set<string>();

    const relationshipECClassIdsToSkip = new Set<string>();
    for await (const row of this.sourceDb.createQueryReader(`SELECT ECInstanceId FROM ECDbMeta.ECClassDef where ECInstanceId IS (BisCore.ElementDrivesElement)`)) {
      relationshipECClassIdsToSkip.add(row.ECInstanceId);
    }
    const relationshipECClassIds = new Set<string>();
    for await (const row of this.sourceDb.createQueryReader(`SELECT ECInstanceId FROM ECDbMeta.ECClassDef where ECInstanceId IS (BisCore.ElementRefersToElements)`)) {
      relationshipECClassIds.add(row.ECInstanceId);
    }
>>>>>>> dc93742f

    // For later use when processing deletes.
    const alreadyImportedElementInserts = new Set<Id64String>();
    const alreadyImportedModelInserts = new Set<Id64String>();
    this.exporter.sourceDbChanges?.element.insertIds.forEach(
      (insertedSourceElementId) => {
        const targetElementId = this.context.findTargetElementId(
          insertedSourceElementId
        );
        if (Id64.isValid(targetElementId))
          alreadyImportedElementInserts.add(targetElementId);
      }
    );
    this.exporter.sourceDbChanges?.model.insertIds.forEach(
      (insertedSourceModelId) => {
        const targetModelId = this.context.findTargetElementId(
          insertedSourceModelId
        );
        if (Id64.isValid(targetModelId))
          alreadyImportedModelInserts.add(targetModelId);
      }
    );
    this._deletedSourceRelationshipData = new Map();

    for (const csFile of this._csFileProps) {
      const csReader = SqliteChangesetReader.openFile({
        fileName: csFile.pathname,
        db: this.sourceDb,
        disableSchemaCheck: true,
      });
      const csAdaptor = new ChangesetECAdaptor(csReader);
      const ecChangeUnifier = new PartialECChangeUnifier();
      while (csAdaptor.step()) {
        ecChangeUnifier.appendFrom(csAdaptor);
      }
<<<<<<< HEAD
      const changes: ChangedECInstance[] = Array.from(
        ecChangeUnifier.instances
      );

      // a map of elementId to ChangedECInstance. the elementId is not the id of the esa itself, but the id that the esa was stored on before the esa's deletion.
      const esaMap: Map<Id64String, ChangedECInstance> = new Map<
        Id64String,
        ChangedECInstance
      >();
      for (const change of changes) {
        if (
          change.ECClassId !== undefined &&
          relationshipECClassIdsToSkip.has(change.ECClassId)
        )
          continue; // FIXME: Remove it from the changes array?
        const changeType: SqliteChangeOp | undefined = change.$meta?.op;
        if (
          changeType === "Deleted" &&
          change?.$meta?.classFullName === esaNameNormalized &&
          change.Scope.Id === this.targetScopeElementId
        ) {
          esaMap.set(change.Element.Id, change);
=======
      const changes: ChangedECInstance[] = [...ecChangeUnifier.instances];

      /** a map of element ids to this transformation scope's ESA data for that element, in case the ESA is deleted in the target */
      const elemIdToScopeEsa = new Map<Id64String, ChangedECInstance>();
      for (const change of changes) {
        if (change.ECClassId !== undefined && relationshipECClassIdsToSkip.has(change.ECClassId))
          continue;
        const changeType: SqliteChangeOp | undefined = change.$meta?.op;
        if (changeType === "Deleted" && change?.$meta?.classFullName === ExternalSourceAspect.classFullName && change.Scope.Id === this.targetScopeElementId) {
          elemIdToScopeEsa.set(change.Element.Id, change);
>>>>>>> dc93742f
        } else if (changeType === "Inserted" || changeType === "Updated")
          hasElementChangedCache.add(change.ECInstanceId);
      }

      // Loop to process deletes.
      for (const change of changes) {
        const changeType: SqliteChangeOp | undefined = change.$meta?.op;
<<<<<<< HEAD
        if (change.ECClassId === undefined) throw new Error("2638");
        if (changeType === undefined) throw new Error("2640");
        if (
          changeType !== "Deleted" ||
          relationshipECClassIdsToSkip.has(change.ECClassId)
        )
          continue; // FIXME: Remove it from the changes array?
        this.processDeletedOp(
          change,
          esaMap,
          relationshipECClassIds.has(change.ECClassId ?? ""),
          alreadyImportedElementInserts,
          alreadyImportedModelInserts
        ); // FIXME: ecclassid should never be undefined
=======
        const ecClassId = change.ECClassId ?? change.$meta?.fallbackClassId;
        if (ecClassId === undefined)
          throw new Error("2638");
        if (changeType === undefined)
          throw new Error("2640");
        if (changeType !== "Deleted" || relationshipECClassIdsToSkip.has(ecClassId))
          continue;
        this.processDeletedOp(change, elemIdToScopeEsa, relationshipECClassIds.has(ecClassId ?? ""), alreadyImportedElementInserts, alreadyImportedModelInserts); // FIXME: ecclassid should never be undefined
>>>>>>> dc93742f
      }

      csReader.close();
    }
    this._hasElementChangedCache = hasElementChangedCache;
    return;
  }
  /**
   * Helper function for processChangesets. Remaps the id of element deleted found in the 'change' to an element in the targetDb.
   * @param change the change to process, must be of changeType "Deleted"
   * @param mapOfDeletedElemIdToScopeEsas a map of elementIds to changedECInstances (which are ESAs). the elementId is not the id of the esa itself, but the elementid that the esa was stored on before the esa's deletion.
   * All ESAs in this map are part of the transformer's scope / ESA data and are tracked in case the ESA is deleted in the target.
   * @param isRelationship is relationship or not
   * @param alreadyImportedElementInserts used to handle entity recreation and not delete already handled element inserts.
   * @param alreadyImportedModelInserts used to handle entity recreation and not delete already handled model inserts.
   * @returns void
   */
<<<<<<< HEAD
  private processDeletedOp(
    change: ChangedECInstance,
    mapOfDeletedEsas: Map<string, ChangedECInstance>,
    isRelationship: boolean,
    alreadyImportedElementInserts: Set<Id64String>,
    alreadyImportedModelInserts: Set<Id64String>
  ) {
=======
  private processDeletedOp(change: ChangedECInstance, mapOfDeletedElemIdToScopeEsas: Map<string, ChangedECInstance>, isRelationship: boolean, alreadyImportedElementInserts: Set<Id64String>, alreadyImportedModelInserts: Set<Id64String>) {
>>>>>>> dc93742f
    // we need a connected iModel with changes to remap elements with deletions
    const notConnectedModel = this.sourceDb.iTwinId === undefined;
    const noChanges =
      this._synchronizationVersion.index === this.sourceDb.changeset.index;
    if (notConnectedModel || noChanges) return;

    // optimization: if we have provenance, use it to avoid more querying later
    // eventually when itwin.js supports attaching a second iModelDb in JS,
    // this won't have to be a conditional part of the query, and we can always have it by attaching
    const queryCanAccessProvenance = this.sourceDb === this.provenanceDb;
    const instId = change.ECInstanceId;
    if (!isRelationship) {
      const sourceElemFedGuid = change.FederationGuid;
      let identifierValue: string | undefined;
      if (queryCanAccessProvenance) {
        const aspects: ExternalSourceAspect[] =
          this.sourceDb.elements.getAspects(
            instId,
            ExternalSourceAspect.classFullName
          ) as ExternalSourceAspect[];
        for (const aspect of aspects) {
          // look for aspect where the ecInstanceId = the aspect.element.id
          if (
            aspect.element.id === instId &&
            aspect.scope.id === this.targetScopeElementId
          )
            identifierValue = aspect.identifier;
        }
        // Think I need to query the esas given the instId.. not sure what db to do it on though.. soruce or target.. or provenance?
        // I need to know the id of the element dpeneding on which db its stored in.
      }
      if (queryCanAccessProvenance && !identifierValue) {
        if (mapOfDeletedElemIdToScopeEsas.get(instId) !== undefined)
          identifierValue = mapOfDeletedElemIdToScopeEsas.get(instId)!.Identifier;
      }
      const targetId =
        (queryCanAccessProvenance && identifierValue) ||
        // maybe batching these queries would perform better but we should
        // try to attach the second db and query both together anyway
        (sourceElemFedGuid &&
          this._queryElemIdByFedGuid(this.targetDb, sourceElemFedGuid)) ||
        // FIXME<MIKE>: describe why it's safe to assume nothing has been deleted in provenanceDb
        this._queryProvenanceForElement(instId);

      // since we are processing one changeset at a time, we can see local source deletes
      // of entities that were never synced and can be safely ignored
      const deletionNotInTarget = !targetId;
      if (deletionNotInTarget) return;
      this.context.remapElement(instId, targetId);
      // If an entity insert and an entity delete both point to the same entity in target iModel, that means that entity was recreated.
      // In such case an entity update will be triggered and we no longer need to delete the entity.
      if (alreadyImportedElementInserts.has(targetId)) {
        this.exporter.sourceDbChanges?.element.deleteIds.delete(instId);
      }
      if (alreadyImportedModelInserts.has(targetId)) {
        this.exporter.sourceDbChanges?.model.deleteIds.delete(instId);
      }
<<<<<<< HEAD
    } else {
      // is deleted relationship
      const classFullName = change.$meta?.classFullName;
      const sourceIdOfRelationship = change.SourceECInstanceId;
      const targetIdOfRelationship = change.TargetECInstanceId;
      const [sourceIdInTarget, targetIdInTarget] = [
        sourceIdOfRelationship,
        targetIdOfRelationship,
      ].map((id) => {
        let element;
        try {
          element = this.sourceDb.elements.getElement(id);
        } catch (err) {
          return undefined;
        }
        const fedGuid = element.federationGuid;
        let identifierValue: string | undefined;
        if (queryCanAccessProvenance) {
          const aspects: ExternalSourceAspect[] =
            this.sourceDb.elements.getAspects(
              id,
              ExternalSourceAspect.classFullName
            ) as ExternalSourceAspect[];
          for (const aspect of aspects) {
            if (
              aspect.element.id === id &&
              aspect.scope.id === this.targetScopeElementId
            )
              identifierValue = aspect.identifier;
=======
    } else { // is deleted relationship
        const classFullName = change.$meta?.classFullName;
        const sourceIdOfRelationship = change.SourceECInstanceId;
        const targetIdOfRelationship = change.TargetECInstanceId;
        const [sourceIdInTarget, targetIdInTarget] = [sourceIdOfRelationship, targetIdOfRelationship].map((id) => {
          let element;
          try {
            element = this.sourceDb.elements.getElement(id);
          } catch (err) {return undefined}
          const fedGuid = element.federationGuid;
          let identifierValue: string | undefined;
          if (queryCanAccessProvenance) {
            const aspects: ExternalSourceAspect[] = this.sourceDb.elements.getAspects(id, ExternalSourceAspect.classFullName) as ExternalSourceAspect[];
            for (const aspect of aspects) {
              if (aspect.element.id === id && aspect.scope.id === this.targetScopeElementId)
                identifierValue = aspect.identifier;
            }
            if (identifierValue === undefined) {
              if (mapOfDeletedElemIdToScopeEsas.get(id) !== undefined)
                identifierValue = mapOfDeletedElemIdToScopeEsas.get(id)!.Identifier;
            }
>>>>>>> dc93742f
          }
          if (identifierValue === undefined) {
            if (mapOfDeletedEsas.get(id) !== undefined)
              identifierValue = mapOfDeletedEsas.get(id)!.Identifier;
          }
        }

        return (
          (queryCanAccessProvenance && identifierValue) ||
          // maybe batching these queries would perform better but we should
          // try to attach the second db and query both together anyway
          (fedGuid && this._queryElemIdByFedGuid(this.targetDb, fedGuid))
        );
      });

      if (sourceIdInTarget && targetIdInTarget) {
        this._deletedSourceRelationshipData!.set(instId, {
          classFullName: classFullName ?? "",
          sourceIdInTarget,
          targetIdInTarget,
        });
      } else {
        // FIXME<MIKE>: describe why it's safe to assume nothing has been deleted in provenanceDb
        const relProvenance = this._queryProvenanceForRelationship(instId, {
          classFullName: classFullName ?? "",
          sourceId: change.SourceECInstanceId,
          targetId: change.TargetECInstanceId,
        });
        if (relProvenance && relProvenance.relationshipId)
          this._deletedSourceRelationshipData!.set(instId, {
            classFullName: classFullName ?? "",
            relId: relProvenance.relationshipId,
            provenanceAspectId: relProvenance.aspectId,
          });
<<<<<<< HEAD
=======
        } else {
          // FIXME<MIKE>: describe why it's safe to assume nothing has been deleted in provenanceDb
          const relProvenance = this._queryProvenanceForRelationship(instId, {
            classFullName: classFullName ?? "",
            sourceId: sourceIdOfRelationship,
            targetId: targetIdOfRelationship,
          });
          if (relProvenance && relProvenance.relationshipId)
            this._deletedSourceRelationshipData!.set(instId, {
              classFullName: classFullName ?? "",
              relId: relProvenance.relationshipId,
              provenanceAspectId: relProvenance.aspectId,
            });
          }
>>>>>>> dc93742f
      }
    }
  }

  private async _tryInitChangesetData(args?: InitOptions) {
    if (
      !args ||
      this.sourceDb.iTwinId === undefined ||
      this.sourceDb.changeset.index === undefined
    ) {
      this._sourceChangeDataState = "unconnected";
      return;
    }

    const noChanges =
      this._synchronizationVersion.index === this.sourceDb.changeset.index;
    if (noChanges) {
      this._sourceChangeDataState = "no-changes";
      this._csFileProps = [];
      return;
    }

    // NOTE: that we do NOT download the changesummary for the last transformed version, we want
    // to ignore those already processed changes
    const startChangesetIndexOrId =
      args.startChangeset?.index ??
      args.startChangeset?.id ??
      this._synchronizationVersion.index + 1;
    const endChangesetId = this.sourceDb.changeset.id;

    const [startChangesetIndex, endChangesetIndex] = await Promise.all(
      [startChangesetIndexOrId, endChangesetId].map(async (indexOrId) =>
        typeof indexOrId === "number"
          ? indexOrId
          : IModelHost.hubAccess
              .queryChangeset({
                iModelId: this.sourceDb.iModelId,
                // eslint-disable-next-line deprecation/deprecation
                changeset: { id: indexOrId },
                accessToken: args.accessToken,
              })
              .then((changeset) => changeset.index)
      )
    );

    const missingChangesets =
      startChangesetIndex > this._synchronizationVersion.index + 1;
    if (
      !this._options.ignoreMissingChangesetsInSynchronizations &&
      startChangesetIndex !== this._synchronizationVersion.index + 1 &&
      this._synchronizationVersion.index !== -1
    ) {
      throw Error(
        `synchronization is ${missingChangesets ? "missing changesets" : ""},` +
          " startChangesetId should be" +
          " exactly the first changeset *after* the previous synchronization to not miss data." +
          ` You specified '${startChangesetIndexOrId}' which is changeset #${startChangesetIndex}` +
          ` but the previous synchronization for this targetScopeElement was '${this._synchronizationVersion.id}'` +
          ` which is changeset #${this._synchronizationVersion.index}. The transformer expected` +
          ` #${this._synchronizationVersion.index + 1}.`
      );
    }

    nodeAssert(
      this._targetScopeProvenanceProps,
      "_targetScopeProvenanceProps should be set by now"
    );

    const changesetsToSkip = this._isReverseSynchronization
      ? this._targetScopeProvenanceProps.jsonProperties
          .pendingReverseSyncChangesetIndices
      : this._targetScopeProvenanceProps.jsonProperties
          .pendingSyncChangesetIndices;

    Logger.logTrace(loggerCategory, `changesets to skip: ${changesetsToSkip}`);
    this._changesetRanges = rangesFromRangeAndSkipped(
      startChangesetIndex,
      endChangesetIndex,
      changesetsToSkip
    );
    Logger.logTrace(loggerCategory, `ranges: ${this._changesetRanges}`);

    const csFileProps: ChangesetFileProps[] = [];
    for (const [first, end] of this._changesetRanges) {
      // TODO: should the first changeset in a reverse sync really be included even though its 'initialized branch provenance'? The answer is no, its a bug that needs to be fixed.
      const fileProps = await IModelHost.hubAccess.downloadChangesets({
        iModelId: this.sourceDb.iModelId,
        targetDir: BriefcaseManager.getChangeSetsPath(this.sourceDb.iModelId),
        range: { first, end },
      });
      csFileProps.push(...fileProps);
    }
    this._csFileProps = csFileProps;

    this._sourceChangeDataState = "has-changes";
  }

  /** Export everything from the source iModel and import the transformed entities into the target iModel.
   * @note [[processSchemas]] is not called automatically since the target iModel may want a different collection of schemas.
   */
  public async processAll(): Promise<void> {
    this.logSettings();
    this.initScopeProvenance();
    await this.initialize();
    await this.exporter.exportCodeSpecs();
    await this.exporter.exportFonts();
    // The RepositoryModel and root Subject of the target iModel should not be transformed.
    await this.exporter.exportChildElements(IModel.rootSubjectId); // start below the root Subject
    await this.exporter.exportModelContents(
      IModel.repositoryModelId,
      Element.classFullName,
      true
    ); // after the Subject hierarchy, process the other elements of the RepositoryModel
    await this.exporter.exportSubModels(IModel.repositoryModelId); // start below the RepositoryModel
    await this.exporter["exportAllAspects"](); // eslint-disable-line @typescript-eslint/dot-notation
    await this.exporter.exportRelationships(
      ElementRefersToElements.classFullName
    );
    await this.processDeferredElements(); // eslint-disable-line deprecation/deprecation
    // FIXME: add a deprecated option to force run these, don't otherwise
    if (this.shouldDetectDeletes()) {
      await this.detectElementDeletes();
      await this.detectRelationshipDeletes();
    }

    if (this._options.optimizeGeometry)
      this.importer.optimizeGeometry(this._options.optimizeGeometry);

    this.importer.computeProjectExtents();
    this.finalizeTransformation();
  }

  /** previous provenance, either a federation guid, a `${sourceFedGuid}/${targetFedGuid}` pair, or required aspect props */
  private _lastProvenanceEntityInfo: string | LastProvenanceEntityInfo =
    nullLastProvenanceEntityInfo;

  private markLastProvenance(
    sourceAspect: string | MarkRequired<ExternalSourceAspectProps, "id">,
    { isRelationship = false }
  ) {
    this._lastProvenanceEntityInfo =
      typeof sourceAspect === "string"
        ? sourceAspect
        : {
            entityId: sourceAspect.element.id,
            aspectId: sourceAspect.id,
            aspectVersion: sourceAspect.version ?? "",
            aspectKind: isRelationship
              ? ExternalSourceAspect.Kind.Relationship
              : ExternalSourceAspect.Kind.Element,
          };
  }

  /** @internal the name of the table where javascript state of the transformer is serialized in transformer state dumps */
  public static readonly jsStateTable = "TransformerJsState";

  /** @internal the name of the table where the target state heuristics is serialized in transformer state dumps */
  public static readonly lastProvenanceEntityInfoTable =
    "LastProvenanceEntityInfo";

  /**
   * Load the state of the active transformation from an open SQLiteDb
   * You can override this if you'd like to load from custom tables in the resumable dump state, but you should call
   * this super implementation
   * @note the SQLiteDb must be open
   */
  protected loadStateFromDb(db: SQLiteDb): void {
    const lastProvenanceEntityInfo: IModelTransformer["_lastProvenanceEntityInfo"] =
      db.withSqliteStatement(
        `SELECT entityId, aspectId, aspectVersion, aspectKind FROM ${IModelTransformer.lastProvenanceEntityInfoTable}`,
        (stmt) => {
          if (DbResult.BE_SQLITE_ROW !== stmt.step())
            throw Error(
              "expected row when getting lastProvenanceEntityId from target state table"
            );
          const entityId = stmt.getValueString(0);
          const isGuidOrGuidPair = entityId.includes("-");
          return isGuidOrGuidPair
            ? entityId
            : {
                entityId,
                aspectId: stmt.getValueString(1),
                aspectVersion: stmt.getValueString(2),
                aspectKind: stmt.getValueString(3) as ExternalSourceAspect.Kind,
              };
        }
      );

    /*
    // TODO: maybe save transformer state resumption state based on target changset and require calls
    // to saveChanges
    if () {
      const [sourceFedGuid, targetFedGuid, relClassFullName] = lastProvenanceEntityInfo.split("/");
      const isRelProvenance = targetFedGuid !== undefined;
      const instanceId = isRelProvenance
        ? this.targetDb.elements.getElement({federationGuid: sourceFedGuid})
        : "";
      //const classId =
      if (isRelProvenance) {
      }
    }
    */

    const targetHasCorrectLastProvenance =
      typeof lastProvenanceEntityInfo === "string" ||
      // ignore provenance check if it's null since we can't bind those ids
      !Id64.isValidId64(lastProvenanceEntityInfo.entityId) ||
      !Id64.isValidId64(lastProvenanceEntityInfo.aspectId) ||
      this.provenanceDb.withPreparedStatement(
        `
        SELECT Version FROM ${ExternalSourceAspect.classFullName}
        WHERE Scope.Id=:scopeId
          AND ECInstanceId=:aspectId
          AND Kind=:kind
          AND Element.Id=:entityId
      `,
        (statement: ECSqlStatement): boolean => {
          statement.bindId("scopeId", this.targetScopeElementId);
          statement.bindId("aspectId", lastProvenanceEntityInfo.aspectId);
          statement.bindString("kind", lastProvenanceEntityInfo.aspectKind);
          statement.bindId("entityId", lastProvenanceEntityInfo.entityId);
          const stepResult = statement.step();
          switch (stepResult) {
            case DbResult.BE_SQLITE_ROW:
              const version = statement.getValue(0).getString();
              return version === lastProvenanceEntityInfo.aspectVersion;
            case DbResult.BE_SQLITE_DONE:
              return false;
            default:
              throw new IModelError(
                IModelStatus.SQLiteError,
                `got sql error ${stepResult}`
              );
          }
        }
      );

    if (!targetHasCorrectLastProvenance)
      throw Error(
        [
          "Target for resuming from does not have the expected provenance ",
          "from the target that the resume state was made with",
        ].join("\n")
      );
    this._lastProvenanceEntityInfo = lastProvenanceEntityInfo;

    const state = db.withSqliteStatement(
      `SELECT data FROM ${IModelTransformer.jsStateTable}`,
      (stmt) => {
        if (DbResult.BE_SQLITE_ROW !== stmt.step())
          throw Error("expected row when getting data from js state table");
        return JSON.parse(stmt.getValueString(0)) as TransformationJsonState;
      }
    );
    if (state.transformerClass !== this.constructor.name)
      throw Error(
        "resuming from a differently named transformer class, it is not necessarily valid to resume with a different transformer class"
      );
    // force assign to readonly options since we do not know how the transformer subclass takes options to pass to the superclass
    (this as any)._options = state.options;
    this.context.loadStateFromDb(db);
    this.importer.loadStateFromJson(state.importerState);
    this.exporter.loadStateFromJson(state.exporterState);
    this._elementsWithExplicitlyTrackedProvenance =
      CompressedId64Set.decompressSet(state.explicitlyTrackedElements);
    this.loadAdditionalStateJson(state.additionalState);
  }

  /**
   * @deprecated in 0.1.x, this is buggy, and it is now equivalently efficient to simply restart the transformation
   * from the original changeset
   *
   * Return a new transformer instance with the same remappings state as saved from a previous [[IModelTransformer.saveStateToFile]] call.
   * This allows you to "resume" an iModel transformation, you will have to call [[IModelTransformer.processChanges]]/[[IModelTransformer.processAll]]
   * again but the remapping state will cause already mapped elements to be skipped.
   * To "resume" an iModel Transformation you need:
   * - the sourceDb at the same changeset
   * - the same targetDb in the state in which it was before
   * @param statePath the path to the serialized state of the transformer, use [[IModelTransformer.saveStateToFile]] to get this from an existing transformer instance
   * @param constructorArgs remaining arguments that you would normally pass to the Transformer subclass you are using, usually (sourceDb, targetDb)
   * @note custom transformers with custom state may need to override this method in order to handle loading their own custom state somewhere
   */
  public static resumeTransformation<
    SubClass extends new (
      ...a: any[]
    ) => IModelTransformer = typeof IModelTransformer,
  >(
    this: SubClass,
    statePath: string,
    ...constructorArgs: ConstructorParameters<SubClass>
  ): InstanceType<SubClass> {
    const transformer = new this(...constructorArgs);
    const db = new SQLiteDb();
    db.openDb(statePath, OpenMode.Readonly);
    try {
      transformer.loadStateFromDb(db);
    } finally {
      db.closeDb();
    }
    return transformer as InstanceType<SubClass>;
  }

  /**
   * You may override this to store arbitrary json state in a transformer state dump, useful for some resumptions
   * @see [[IModelTransformer.saveStateToFile]]
   */
  protected getAdditionalStateJson(): any {
    return {};
  }

  /**
   * You may override this to load arbitrary json state in a transformer state dump, useful for some resumptions
   * @see [[IModelTransformer.loadStateFromFile]]
   */
  protected loadAdditionalStateJson(_additionalState: any): void {}

  /**
   * Save the state of the active transformation to an open SQLiteDb
   * You can override this if you'd like to write custom tables to the resumable dump state, but you should call
   * this super implementation
   * @note the SQLiteDb must be open
   */
  protected saveStateToDb(db: SQLiteDb): void {
    const jsonState: TransformationJsonState = {
      transformerClass: this.constructor.name,
      options: this._options,
      explicitlyTrackedElements: CompressedId64Set.compressSet(
        this._elementsWithExplicitlyTrackedProvenance
      ),
      importerState: this.importer.saveStateToJson(),
      exporterState: this.exporter.saveStateToJson(),
      additionalState: this.getAdditionalStateJson(),
    };

    this.context.saveStateToDb(db);
    if (
      DbResult.BE_SQLITE_DONE !==
      db.executeSQL(
        `CREATE TABLE ${IModelTransformer.jsStateTable} (data TEXT)`
      )
    )
      throw Error("Failed to create the js state table in the state database");

    if (
      DbResult.BE_SQLITE_DONE !==
      db.executeSQL(`
      CREATE TABLE ${IModelTransformer.lastProvenanceEntityInfoTable} (
        -- either the invalid id for null provenance state, federation guid (or pair for rels) of the entity, or a hex element id
        entityId TEXT,
        -- the following are only valid if the above entityId is a hex id representation
        aspectId TEXT,
        aspectVersion TEXT,
        aspectKind TEXT
      )
    `)
    )
      throw Error(
        "Failed to create the target state table in the state database"
      );

    db.saveChanges();
    db.withSqliteStatement(
      `INSERT INTO ${IModelTransformer.jsStateTable} (data) VALUES (?)`,
      (stmt) => {
        stmt.bindString(1, JSON.stringify(jsonState));
        if (DbResult.BE_SQLITE_DONE !== stmt.step())
          throw Error("Failed to insert options into the state database");
      }
    );

    db.withSqliteStatement(
      `INSERT INTO ${IModelTransformer.lastProvenanceEntityInfoTable} (entityId, aspectId, aspectVersion, aspectKind) VALUES (?,?,?,?)`,
      (stmt) => {
        const lastProvenanceEntityInfo = this
          ._lastProvenanceEntityInfo as LastProvenanceEntityInfo;
        stmt.bindString(
          1,
          lastProvenanceEntityInfo?.entityId ??
            (this._lastProvenanceEntityInfo as string)
        );
        stmt.bindString(2, lastProvenanceEntityInfo?.aspectId ?? "");
        stmt.bindString(3, lastProvenanceEntityInfo?.aspectVersion ?? "");
        stmt.bindString(4, lastProvenanceEntityInfo?.aspectKind ?? "");
        if (DbResult.BE_SQLITE_DONE !== stmt.step())
          throw Error("Failed to insert options into the state database");
      }
    );

    db.saveChanges();
  }

  /**
   * @deprecated in 0.1.x, this is buggy, and it is now equivalently efficient to simply restart the transformation
   * from the original changeset
   *
   * Save the state of the active transformation to a file path, if a file at the path already exists, it will be overwritten
   * This state can be used by [[IModelTransformer.resumeTransformation]] to resume a transformation from this point.
   * The serialization format is a custom sqlite database.
   * @note custom transformers with custom state may override [[IModelTransformer.saveStateToDb]] or [[IModelTransformer.getAdditionalStateJson]]
   *       and [[IModelTransformer.loadStateFromDb]] (with a super call) or [[IModelTransformer.loadAdditionalStateJson]]
   *       if they have custom state that needs to be stored with
   *       potentially inside the same sqlite file in separate tables
   */
  public saveStateToFile(nativeStatePath: string): void {
    const db = new SQLiteDb();
    if (IModelJsFs.existsSync(nativeStatePath))
      IModelJsFs.unlinkSync(nativeStatePath);
    db.createDb(nativeStatePath);
    try {
      this.saveStateToDb(db);
      db.saveChanges();
    } finally {
      db.closeDb();
    }
  }

  /** Export changes from the source iModel and import the transformed entities into the target iModel.
   * Inserts, updates, and deletes are determined by inspecting the changeset(s).
   * @note the transformer assumes that you saveChanges after processing changes. You should not
   * modify the iModel after processChanges until saveChanges, failure to do so may result in corrupted
   * data loss in future branch operations
   * @note if no startChangesetId or startChangeset option is provided as part of the ProcessChangesOptions, the next unsynchronized changeset
   * will automatically be determined and used
   * @note To form a range of versions to process, set `startChangesetId` for the start (inclusive) of the desired range and open the source iModel as of the end (inclusive) of the desired range.
   */
  public async processChanges(options: ProcessChangesOptions): Promise<void> {
    this._isSynchronization = true;
    this.initScopeProvenance();

    this.logSettings();

    await this.initialize(options);
    // must wait for initialization of synchronization provenance data
    await this.exporter.exportChanges(this.getExportInitOpts(options));
    await this.processDeferredElements(); // eslint-disable-line deprecation/deprecation

    if (this._options.optimizeGeometry)
      this.importer.optimizeGeometry(this._options.optimizeGeometry);

    this.importer.computeProjectExtents();
    this.finalizeTransformation();

    const defaultSaveTargetChanges = () => {
      this.targetDb.saveChanges();
    };

    await (options.saveTargetChanges ?? defaultSaveTargetChanges)(this);
  }

  /** Changeset data must be initialized in order to build correct changeOptions.
   * Call [[IModelTransformer.initialize]] for initialization of synchronization provenance data
   */
  private getExportInitOpts(opts: InitOptions): ExporterInitOptions {
    if (!this._isSynchronization) return {};
    return {
      accessToken: opts.accessToken,
      ...(this._csFileProps
        ? { csFileProps: this._csFileProps }
        : this._changesetRanges
          ? { changesetRanges: this._changesetRanges }
          : opts.startChangeset
            ? { startChangeset: opts.startChangeset }
            : {
                startChangeset: {
                  index: this._synchronizationVersion.index + 1,
                },
              }),
    };
  }

  /** Combine an array of source elements into a single target element.
   * All source and target elements must be created before calling this method.
   * The "combine" operation is a remap and no properties from the source elements will be exported into the target
   * and provenance will be explicitly tracked by ExternalSourceAspects
   */
  public combineElements(
    sourceElementIds: Id64Array,
    targetElementId: Id64String
  ) {
    for (const elementId of sourceElementIds) {
      this.context.remapElement(elementId, targetElementId);
      this._elementsWithExplicitlyTrackedProvenance.add(elementId);
    }
  }
}

/** @internal the json part of a transformation's state */
interface TransformationJsonState {
  transformerClass: string;
  options: IModelTransformOptions;
  importerState: IModelImporterState;
  exporterState: IModelExporterState;
  explicitlyTrackedElements: CompressedId64Set;
  additionalState?: any;
}

/** IModelTransformer that clones the contents of a template model.
 * @beta
 */
export class TemplateModelCloner extends IModelTransformer {
  /** The Placement to apply to the template. */
  private _transform3d?: Transform;
  /** Accumulates the mapping of sourceElementIds to targetElementIds from the elements in the template model that were cloned. */
  private _sourceIdToTargetIdMap?: Map<Id64String, Id64String>;
  /** Construct a new TemplateModelCloner
   * @param sourceDb The source IModelDb that contains the templates to clone
   * @param targetDb Optionally specify the target IModelDb where the cloned template will be inserted.
   *                 Typically this is left unspecified, and the default is to use the sourceDb as the target
   * @note The expectation is that the template definitions are within the same iModel where instances will be placed.
   */
  public constructor(sourceDb: IModelDb, targetDb: IModelDb = sourceDb) {
    const target = new IModelImporter(targetDb, {
      autoExtendProjectExtents: false, // autoExtendProjectExtents is intended for transformation service use cases, not template --> instance cloning
    });
    super(sourceDb, target, { noProvenance: true }); // WIP: need to decide the proper way to handle provenance
  }
  /** Place a template from the sourceDb at the specified placement in the target model within the targetDb.
   * @param sourceTemplateModelId The Id of the template model in the sourceDb
   * @param targetModelId The Id of the target model (must be a subclass of GeometricModel3d) where the cloned component will be inserted.
   * @param placement The placement for the cloned component.
   * @note *Required References* like the SpatialCategory must be remapped before calling this method.
   * @returns The mapping of sourceElementIds from the template model to the instantiated targetElementIds in the targetDb in case further processing is required.
   */
  public async placeTemplate3d(
    sourceTemplateModelId: Id64String,
    targetModelId: Id64String,
    placement: Placement3d
  ): Promise<Map<Id64String, Id64String>> {
    await this.initialize();
    this.context.remapElement(sourceTemplateModelId, targetModelId);
    this._transform3d = Transform.createOriginAndMatrix(
      placement.origin,
      placement.angles.toMatrix3d()
    );
    this._sourceIdToTargetIdMap = new Map<Id64String, Id64String>();
    await this.exporter.exportModelContents(sourceTemplateModelId);
    // Note: the source --> target mapping was needed during the template model cloning phase (remapping parent/child, for example), but needs to be reset afterwards
    for (const sourceElementId of this._sourceIdToTargetIdMap.keys()) {
      const targetElementId = this.context.findTargetElementId(sourceElementId);
      this._sourceIdToTargetIdMap.set(sourceElementId, targetElementId);
      this.context.removeElement(sourceElementId); // clear the underlying native remapping context for the next clone operation
    }
    return this._sourceIdToTargetIdMap; // return the sourceElementId -> targetElementId Map in case further post-processing is required.
  }

  /** Place a template from the sourceDb at the specified placement in the target model within the targetDb.
   * @param sourceTemplateModelId The Id of the template model in the sourceDb
   * @param targetModelId The Id of the target model (must be a subclass of GeometricModel2d) where the cloned component will be inserted.
   * @param placement The placement for the cloned component.
   * @note *Required References* like the DrawingCategory must be remapped before calling this method.
   * @returns The mapping of sourceElementIds from the template model to the instantiated targetElementIds in the targetDb in case further processing is required.
   */
  public async placeTemplate2d(
    sourceTemplateModelId: Id64String,
    targetModelId: Id64String,
    placement: Placement2d
  ): Promise<Map<Id64String, Id64String>> {
    await this.initialize();
    this.context.remapElement(sourceTemplateModelId, targetModelId);
    this._transform3d = Transform.createOriginAndMatrix(
      Point3d.createFrom(placement.origin),
      placement.rotation
    );
    this._sourceIdToTargetIdMap = new Map<Id64String, Id64String>();
    await this.exporter.exportModelContents(sourceTemplateModelId);
    // Note: the source --> target mapping was needed during the template model cloning phase (remapping parent/child, for example), but needs to be reset afterwards
    for (const sourceElementId of this._sourceIdToTargetIdMap.keys()) {
      const targetElementId = this.context.findTargetElementId(sourceElementId);
      this._sourceIdToTargetIdMap.set(sourceElementId, targetElementId);
      this.context.removeElement(sourceElementId); // clear the underlying native remapping context for the next clone operation
    }
    return this._sourceIdToTargetIdMap; // return the sourceElementId -> targetElementId Map in case further post-processing is required.
  }

  /** Cloning from a template requires this override of onTransformElement. */
  public override onTransformElement(sourceElement: Element): ElementProps {
    // eslint-disable-next-line deprecation/deprecation
    const referenceIds = sourceElement.getReferenceConcreteIds();
    referenceIds.forEach((referenceId) => {
      // TODO: consider going through all definition elements at once and remapping them to themselves
      if (
        !EntityReferences.isValid(this.context.findTargetEntityId(referenceId))
      ) {
        if (this.context.isBetweenIModels) {
          throw new IModelError(
            IModelStatus.BadRequest,
            `Remapping for source dependency ${referenceId} not found for target iModel`
          );
        } else {
          const definitionElement =
            this.sourceDb.elements.tryGetElement<DefinitionElement>(
              referenceId,
              DefinitionElement
            );
          if (
            definitionElement &&
            !(definitionElement instanceof RecipeDefinitionElement)
          ) {
            this.context.remapElement(referenceId, referenceId); // when in the same iModel, can use existing DefinitionElements without remapping
          } else {
            throw new IModelError(
              IModelStatus.BadRequest,
              `Remapping for dependency ${referenceId} not found`
            );
          }
        }
      }
    });

    const targetElementProps: ElementProps = super.onTransformElement(
      sourceElement
    );
    targetElementProps.federationGuid = Guid.createValue(); // clone from template should create a new federationGuid
    targetElementProps.code = Code.createEmpty(); // clone from template should not maintain codes
    if (sourceElement instanceof GeometricElement) {
      const is3d = sourceElement instanceof GeometricElement3d;
      const placementClass = is3d ? Placement3d : Placement2d;
      const placement = placementClass.fromJSON(
        (targetElementProps as GeometricElementProps).placement as any
      );
      if (placement.isValid) {
        nodeAssert(this._transform3d);
        placement.multiplyTransform(this._transform3d);
        (targetElementProps as GeometricElementProps).placement = placement;
      }
    }
    this._sourceIdToTargetIdMap!.set(sourceElement.id, Id64.invalid); // keep track of (source) elementIds from the template model, but the target hasn't been inserted yet
    return targetElementProps;
  }
}

function queryElemFedGuid(db: IModelDb, elemId: Id64String) {
  return db.withPreparedStatement(
    `
    SELECT FederationGuid
    FROM bis.Element
    WHERE ECInstanceId=?
  `,
    (stmt) => {
      stmt.bindId(1, elemId);
      assert(stmt.step() === DbResult.BE_SQLITE_ROW);
      const result = stmt.getValue(0).getGuid();
      assert(stmt.step() === DbResult.BE_SQLITE_DONE);
      return result;
    }
  );
}<|MERGE_RESOLUTION|>--- conflicted
+++ resolved
@@ -2590,8 +2590,7 @@
    * This function returns early if csFileProps is undefined or is of length 0.
    * @returns void
    */
-<<<<<<< HEAD
-  private processChangesets(): void {
+  private async processChangesets(): Promise<void> {
     this.forEachTrackedElement(
       (sourceElementId: Id64String, targetElementId: Id64String) => {
         this.context.remapElement(sourceElementId, targetElementId);
@@ -2600,47 +2599,19 @@
     if (this._csFileProps === undefined || this._csFileProps.length === 0)
       return;
     const hasElementChangedCache = new Set<string>();
-    const esaNameNormalized = ExternalSourceAspect.classFullName.replace(
-      ":",
-      "."
-    );
 
     const relationshipECClassIdsToSkip = new Set<string>();
-    this.sourceDb.withPreparedStatement(
-      `SELECT ECInstanceId FROM ECDbMeta.ECClassDef where ECInstanceId IS (BisCore.ElementDrivesElement)`,
-      (stmt) => {
-        while (stmt.step() === DbResult.BE_SQLITE_ROW) {
-          relationshipECClassIdsToSkip.add(stmt.getValue(0).getId());
-        }
-      }
-    );
+    for await (const row of this.sourceDb.createQueryReader(
+      `SELECT ECInstanceId FROM ECDbMeta.ECClassDef where ECInstanceId IS (BisCore.ElementDrivesElement)`
+    )) {
+      relationshipECClassIdsToSkip.add(row.ECInstanceId);
+    }
     const relationshipECClassIds = new Set<string>();
-    this.sourceDb.withPreparedStatement(
-      `SELECT ECInstanceId FROM ECDbMeta.ECClassDef where ECInstanceId IS (BisCore.ElementRefersToElements)`,
-      (stmt) => {
-        while (stmt.step() === DbResult.BE_SQLITE_ROW) {
-          relationshipECClassIds.add(stmt.getValue(0).getId());
-        }
-      }
-    );
-=======
-  private async processChangesets(): Promise<void> {
-    this.forEachTrackedElement((sourceElementId: Id64String, targetElementId: Id64String) => {
-      this.context.remapElement(sourceElementId, targetElementId);
-    });
-    if (this._csFileProps === undefined || this._csFileProps.length === 0)
-      return;
-    const hasElementChangedCache = new Set<string>();
-
-    const relationshipECClassIdsToSkip = new Set<string>();
-    for await (const row of this.sourceDb.createQueryReader(`SELECT ECInstanceId FROM ECDbMeta.ECClassDef where ECInstanceId IS (BisCore.ElementDrivesElement)`)) {
-      relationshipECClassIdsToSkip.add(row.ECInstanceId);
-    }
-    const relationshipECClassIds = new Set<string>();
-    for await (const row of this.sourceDb.createQueryReader(`SELECT ECInstanceId FROM ECDbMeta.ECClassDef where ECInstanceId IS (BisCore.ElementRefersToElements)`)) {
+    for await (const row of this.sourceDb.createQueryReader(
+      `SELECT ECInstanceId FROM ECDbMeta.ECClassDef where ECInstanceId IS (BisCore.ElementRefersToElements)`
+    )) {
       relationshipECClassIds.add(row.ECInstanceId);
     }
->>>>>>> dc93742f
 
     // For later use when processing deletes.
     const alreadyImportedElementInserts = new Set<Id64String>();
@@ -2676,41 +2647,23 @@
       while (csAdaptor.step()) {
         ecChangeUnifier.appendFrom(csAdaptor);
       }
-<<<<<<< HEAD
-      const changes: ChangedECInstance[] = Array.from(
-        ecChangeUnifier.instances
-      );
-
-      // a map of elementId to ChangedECInstance. the elementId is not the id of the esa itself, but the id that the esa was stored on before the esa's deletion.
-      const esaMap: Map<Id64String, ChangedECInstance> = new Map<
-        Id64String,
-        ChangedECInstance
-      >();
+      const changes: ChangedECInstance[] = [...ecChangeUnifier.instances];
+
+      /** a map of element ids to this transformation scope's ESA data for that element, in case the ESA is deleted in the target */
+      const elemIdToScopeEsa = new Map<Id64String, ChangedECInstance>();
       for (const change of changes) {
         if (
           change.ECClassId !== undefined &&
           relationshipECClassIdsToSkip.has(change.ECClassId)
         )
-          continue; // FIXME: Remove it from the changes array?
+          continue;
         const changeType: SqliteChangeOp | undefined = change.$meta?.op;
         if (
           changeType === "Deleted" &&
-          change?.$meta?.classFullName === esaNameNormalized &&
+          change?.$meta?.classFullName === ExternalSourceAspect.classFullName &&
           change.Scope.Id === this.targetScopeElementId
         ) {
-          esaMap.set(change.Element.Id, change);
-=======
-      const changes: ChangedECInstance[] = [...ecChangeUnifier.instances];
-
-      /** a map of element ids to this transformation scope's ESA data for that element, in case the ESA is deleted in the target */
-      const elemIdToScopeEsa = new Map<Id64String, ChangedECInstance>();
-      for (const change of changes) {
-        if (change.ECClassId !== undefined && relationshipECClassIdsToSkip.has(change.ECClassId))
-          continue;
-        const changeType: SqliteChangeOp | undefined = change.$meta?.op;
-        if (changeType === "Deleted" && change?.$meta?.classFullName === ExternalSourceAspect.classFullName && change.Scope.Id === this.targetScopeElementId) {
           elemIdToScopeEsa.set(change.Element.Id, change);
->>>>>>> dc93742f
         } else if (changeType === "Inserted" || changeType === "Updated")
           hasElementChangedCache.add(change.ECInstanceId);
       }
@@ -2718,31 +2671,21 @@
       // Loop to process deletes.
       for (const change of changes) {
         const changeType: SqliteChangeOp | undefined = change.$meta?.op;
-<<<<<<< HEAD
-        if (change.ECClassId === undefined) throw new Error("2638");
+        const ecClassId = change.ECClassId ?? change.$meta?.fallbackClassId;
+        if (ecClassId === undefined) throw new Error("2638");
         if (changeType === undefined) throw new Error("2640");
         if (
           changeType !== "Deleted" ||
-          relationshipECClassIdsToSkip.has(change.ECClassId)
+          relationshipECClassIdsToSkip.has(ecClassId)
         )
-          continue; // FIXME: Remove it from the changes array?
+          continue;
         this.processDeletedOp(
           change,
-          esaMap,
-          relationshipECClassIds.has(change.ECClassId ?? ""),
+          elemIdToScopeEsa,
+          relationshipECClassIds.has(ecClassId ?? ""),
           alreadyImportedElementInserts,
           alreadyImportedModelInserts
         ); // FIXME: ecclassid should never be undefined
-=======
-        const ecClassId = change.ECClassId ?? change.$meta?.fallbackClassId;
-        if (ecClassId === undefined)
-          throw new Error("2638");
-        if (changeType === undefined)
-          throw new Error("2640");
-        if (changeType !== "Deleted" || relationshipECClassIdsToSkip.has(ecClassId))
-          continue;
-        this.processDeletedOp(change, elemIdToScopeEsa, relationshipECClassIds.has(ecClassId ?? ""), alreadyImportedElementInserts, alreadyImportedModelInserts); // FIXME: ecclassid should never be undefined
->>>>>>> dc93742f
       }
 
       csReader.close();
@@ -2760,17 +2703,13 @@
    * @param alreadyImportedModelInserts used to handle entity recreation and not delete already handled model inserts.
    * @returns void
    */
-<<<<<<< HEAD
   private processDeletedOp(
     change: ChangedECInstance,
-    mapOfDeletedEsas: Map<string, ChangedECInstance>,
+    mapOfDeletedElemIdToScopeEsas: Map<string, ChangedECInstance>,
     isRelationship: boolean,
     alreadyImportedElementInserts: Set<Id64String>,
     alreadyImportedModelInserts: Set<Id64String>
   ) {
-=======
-  private processDeletedOp(change: ChangedECInstance, mapOfDeletedElemIdToScopeEsas: Map<string, ChangedECInstance>, isRelationship: boolean, alreadyImportedElementInserts: Set<Id64String>, alreadyImportedModelInserts: Set<Id64String>) {
->>>>>>> dc93742f
     // we need a connected iModel with changes to remap elements with deletions
     const notConnectedModel = this.sourceDb.iTwinId === undefined;
     const noChanges =
@@ -2804,7 +2743,8 @@
       }
       if (queryCanAccessProvenance && !identifierValue) {
         if (mapOfDeletedElemIdToScopeEsas.get(instId) !== undefined)
-          identifierValue = mapOfDeletedElemIdToScopeEsas.get(instId)!.Identifier;
+          identifierValue =
+            mapOfDeletedElemIdToScopeEsas.get(instId)!.Identifier;
       }
       const targetId =
         (queryCanAccessProvenance && identifierValue) ||
@@ -2828,7 +2768,6 @@
       if (alreadyImportedModelInserts.has(targetId)) {
         this.exporter.sourceDbChanges?.model.deleteIds.delete(instId);
       }
-<<<<<<< HEAD
     } else {
       // is deleted relationship
       const classFullName = change.$meta?.classFullName;
@@ -2858,36 +2797,13 @@
               aspect.scope.id === this.targetScopeElementId
             )
               identifierValue = aspect.identifier;
-=======
-    } else { // is deleted relationship
-        const classFullName = change.$meta?.classFullName;
-        const sourceIdOfRelationship = change.SourceECInstanceId;
-        const targetIdOfRelationship = change.TargetECInstanceId;
-        const [sourceIdInTarget, targetIdInTarget] = [sourceIdOfRelationship, targetIdOfRelationship].map((id) => {
-          let element;
-          try {
-            element = this.sourceDb.elements.getElement(id);
-          } catch (err) {return undefined}
-          const fedGuid = element.federationGuid;
-          let identifierValue: string | undefined;
-          if (queryCanAccessProvenance) {
-            const aspects: ExternalSourceAspect[] = this.sourceDb.elements.getAspects(id, ExternalSourceAspect.classFullName) as ExternalSourceAspect[];
-            for (const aspect of aspects) {
-              if (aspect.element.id === id && aspect.scope.id === this.targetScopeElementId)
-                identifierValue = aspect.identifier;
-            }
-            if (identifierValue === undefined) {
-              if (mapOfDeletedElemIdToScopeEsas.get(id) !== undefined)
-                identifierValue = mapOfDeletedElemIdToScopeEsas.get(id)!.Identifier;
-            }
->>>>>>> dc93742f
           }
           if (identifierValue === undefined) {
-            if (mapOfDeletedEsas.get(id) !== undefined)
-              identifierValue = mapOfDeletedEsas.get(id)!.Identifier;
+            if (mapOfDeletedElemIdToScopeEsas.get(id) !== undefined)
+              identifierValue =
+                mapOfDeletedElemIdToScopeEsas.get(id)!.Identifier;
           }
         }
-
         return (
           (queryCanAccessProvenance && identifierValue) ||
           // maybe batching these queries would perform better but we should
@@ -2915,23 +2831,6 @@
             relId: relProvenance.relationshipId,
             provenanceAspectId: relProvenance.aspectId,
           });
-<<<<<<< HEAD
-=======
-        } else {
-          // FIXME<MIKE>: describe why it's safe to assume nothing has been deleted in provenanceDb
-          const relProvenance = this._queryProvenanceForRelationship(instId, {
-            classFullName: classFullName ?? "",
-            sourceId: sourceIdOfRelationship,
-            targetId: targetIdOfRelationship,
-          });
-          if (relProvenance && relProvenance.relationshipId)
-            this._deletedSourceRelationshipData!.set(instId, {
-              classFullName: classFullName ?? "",
-              relId: relProvenance.relationshipId,
-              provenanceAspectId: relProvenance.aspectId,
-            });
-          }
->>>>>>> dc93742f
       }
     }
   }
