--- conflicted
+++ resolved
@@ -1092,16 +1092,11 @@
     // verify at finalization time that we don't lose provenance on new elements
     // make public and improve `initElementProvenance` API for usage by consolidators
     if (!this._options.noProvenance) {
-<<<<<<< HEAD
-      let provenance: Parameters<typeof this.markLastProvenance>[0] | undefined = sourceElement.federationGuid;
-      if (!provenance || this._elementsWithExplicitlyTrackedProvenance.has(sourceElement.id)) {
-=======
       let provenance: Parameters<typeof this.markLastProvenance>[0] | undefined
         = !this._options.forceExternalSourceAspectProvenance
         ? sourceElement.federationGuid
         : undefined;
-      if (!provenance) {
->>>>>>> db7e395c
+      if (!provenance || this._elementsWithExplicitlyTrackedProvenance.has(sourceElement.id)) {
         const aspectProps = this.initElementProvenance(sourceElement.id, targetElementProps.id!);
         const [aspectId] = this.queryScopeExternalSource(aspectProps);
         if (aspectId === undefined) {
