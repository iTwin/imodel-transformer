--- conflicted
+++ resolved
@@ -1338,16 +1338,7 @@
    * @note Not relevant for processChanges when change history is known.
    */
   protected shouldDetectDeletes(): boolean {
-<<<<<<< HEAD
     nodeAssert(this._syncType !== undefined);
-=======
-    if (this._isFirstSynchronization) return false; // not necessary the first time since there are no deletes to detect
-
-    if (this._options.isReverseSynchronization) return false; // not possible for a reverse synchronization since provenance will be deleted when element is deleted
-
-    // FIXME: do any tests fail? if not, consider using @see _isSynchronization
-    if (this._isForwardSynchronization) return false; // not possible for a reverse synchronization since provenance will be deleted when element is deleted
->>>>>>> d7925b90
 
     return this._syncType === "not-sync";
   }
