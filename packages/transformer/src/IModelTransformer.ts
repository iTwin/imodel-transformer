--- conflicted
+++ resolved
@@ -31,7 +31,6 @@
   ChangedECInstance,
   ChangesetECAdaptor,
   ChangeSummaryManager,
-<<<<<<< HEAD
   ChannelRootAspect,
   ConcreteEntity,
   DefinitionElement,
@@ -93,18 +92,6 @@
   PropertyMetaData,
   RelatedElement,
   SourceAndTarget,
-=======
-  ChannelRootAspect, ConcreteEntity, DefinitionElement, DefinitionModel, DefinitionPartition, ECSchemaXmlContext, ECSqlStatement, Element, ElementAspect, ElementMultiAspect, ElementOwnsExternalSourceAspects,
-  ElementRefersToElements, ElementUniqueAspect, Entity, EntityReferences, ExternalSource, ExternalSourceAspect, ExternalSourceAttachment,
-  FolderLink, GeometricElement, GeometricElement3d, IModelDb, IModelHost, IModelJsFs, InformationPartitionElement, KnownLocations, Model,
-  PartialECChangeUnifier,
-  RecipeDefinitionElement, Relationship, RelationshipProps, Schema, SqliteChangeOp, SqliteChangesetReader, SQLiteDb, Subject, SynchronizationConfigLink,
-} from "@itwin/core-backend";
-import {
-  ChangesetFileProps, ChangesetIndexAndId, Code, CodeProps, CodeSpec, ConcreteEntityTypes, ElementAspectProps, ElementProps, EntityReference, EntityReferenceSet,
-  ExternalSourceAspectProps, FontProps, GeometricElementProps, IModel, IModelError, ModelProps,
-  Placement2d, Placement3d, PrimitiveTypeCode, PropertyMetaData, RelatedElement, SourceAndTarget,
->>>>>>> 799afead
 } from "@itwin/core-common";
 import {
   ExportChangesOptions,
@@ -1126,16 +1113,11 @@
     });
   }
 
-<<<<<<< HEAD
   private _queryProvenanceForElement(
     entityInProvenanceSourceId: Id64String
   ): Id64String | undefined {
     return this.provenanceDb.withPreparedStatement(
       `
-=======
-  private _queryProvenanceForElement(entityInProvenanceSourceId: Id64String): Id64String | undefined {
-    return this.provenanceDb.withPreparedStatement(`
->>>>>>> 799afead
         SELECT esa.Element.Id
         FROM Bis.ExternalSourceAspect esa
         WHERE esa.Kind=?
@@ -1377,7 +1359,6 @@
 
   // if undefined, it can be initialized by calling [[this.processChangesets]]
   private _hasElementChangedCache?: Set<Id64String> = undefined;
-<<<<<<< HEAD
   private _deletedSourceRelationshipData?: Map<
     Id64String,
     {
@@ -1388,22 +1369,12 @@
       provenanceAspectId?: Id64String;
     }
   > = undefined;
-=======
-  private _deletedSourceRelationshipData?: Map<Id64String, {
-    sourceIdInTarget?: Id64String;
-    targetIdInTarget?: Id64String;
-    classFullName: Id64String;
-    relId?: Id64String;
-    provenanceAspectId?: Id64String;
-  }> = undefined;
->>>>>>> 799afead
 
   /** Returns true if a change within sourceElement is detected.
    * @param sourceElement The Element from the source iModel
    * @param targetElementId The Element from the target iModel to compare against.
    * @note A subclass can override this method to provide custom change detection behavior.
    */
-<<<<<<< HEAD
   protected hasElementChanged(
     sourceElement: Element,
     _targetElementId: Id64String
@@ -1418,15 +1389,6 @@
       this._hasElementChangedCache !== undefined,
       "has element changed cache should be initialized by now"
     );
-=======
-  protected hasElementChanged(sourceElement: Element, _targetElementId: Id64String): boolean {
-    if (this._sourceChangeDataState === "no-changes")
-        return false;
-    if (this._sourceChangeDataState === "unconnected")
-        return true;
-    nodeAssert(this._sourceChangeDataState === "has-changes", "change data should be initialized by now");
-    nodeAssert(this._hasElementChangedCache !== undefined, "has element changed cache should be initialized by now");
->>>>>>> 799afead
     return this._hasElementChangedCache.has(sourceElement.id);
   }
 
@@ -2629,23 +2591,16 @@
    * @returns void
    */
   private async processChangesets(): Promise<void> {
-<<<<<<< HEAD
     this.forEachTrackedElement(
       (sourceElementId: Id64String, targetElementId: Id64String) => {
         this.context.remapElement(sourceElementId, targetElementId);
       }
     );
-=======
-    this.forEachTrackedElement((sourceElementId: Id64String, targetElementId: Id64String) => {
-      this.context.remapElement(sourceElementId, targetElementId);
-    });
->>>>>>> 799afead
     if (this._csFileProps === undefined || this._csFileProps.length === 0)
       return;
     const hasElementChangedCache = new Set<string>();
 
     const relationshipECClassIdsToSkip = new Set<string>();
-<<<<<<< HEAD
     for await (const row of this.sourceDb.createQueryReader(
       `SELECT ECInstanceId FROM ECDbMeta.ECClassDef where ECInstanceId IS (BisCore.ElementDrivesElement)`
     )) {
@@ -2655,18 +2610,10 @@
     for await (const row of this.sourceDb.createQueryReader(
       `SELECT ECInstanceId FROM ECDbMeta.ECClassDef where ECInstanceId IS (BisCore.ElementRefersToElements)`
     )) {
-=======
-    for await (const row of this.sourceDb.createQueryReader(`SELECT ECInstanceId FROM ECDbMeta.ECClassDef where ECInstanceId IS (BisCore.ElementDrivesElement)`)) {
-      relationshipECClassIdsToSkip.add(row.ECInstanceId);
-    }
-    const relationshipECClassIds = new Set<string>();
-    for await (const row of this.sourceDb.createQueryReader(`SELECT ECInstanceId FROM ECDbMeta.ECClassDef where ECInstanceId IS (BisCore.ElementRefersToElements)`)) {
->>>>>>> 799afead
       relationshipECClassIds.add(row.ECInstanceId);
     }
 
     // For later use when processing deletes.
-<<<<<<< HEAD
     const alreadyImportedElementInserts = new Set<Id64String>();
     const alreadyImportedModelInserts = new Set<Id64String>();
     this.exporter.sourceDbChanges?.element.insertIds.forEach(
@@ -2695,24 +2642,6 @@
         db: this.sourceDb,
         disableSchemaCheck: true,
       });
-=======
-    const alreadyImportedElementInserts = new Set<Id64String> ();
-    const alreadyImportedModelInserts = new Set<Id64String> ();
-    this.exporter.sourceDbChanges?.element.insertIds.forEach((insertedSourceElementId) => {
-      const targetElementId = this.context.findTargetElementId(insertedSourceElementId);
-      if (Id64.isValid(targetElementId))
-        alreadyImportedElementInserts.add(targetElementId);
-    });
-    this.exporter.sourceDbChanges?.model.insertIds.forEach((insertedSourceModelId) => {
-        const targetModelId = this.context.findTargetElementId(insertedSourceModelId);
-        if (Id64.isValid(targetModelId))
-          alreadyImportedModelInserts.add(targetModelId);
-    });
-    this._deletedSourceRelationshipData = new Map();
-
-    for (const csFile of this._csFileProps) {
-      const csReader = SqliteChangesetReader.openFile({fileName: csFile.pathname, db: this.sourceDb, disableSchemaCheck: true});
->>>>>>> 799afead
       const csAdaptor = new ChangesetECAdaptor(csReader);
       const ecChangeUnifier = new PartialECChangeUnifier();
       while (csAdaptor.step()) {
@@ -2723,7 +2652,6 @@
       /** a map of element ids to this transformation scope's ESA data for that element, in case the ESA is deleted in the target */
       const elemIdToScopeEsa = new Map<Id64String, ChangedECInstance>();
       for (const change of changes) {
-<<<<<<< HEAD
         if (
           change.ECClassId !== undefined &&
           relationshipECClassIdsToSkip.has(change.ECClassId)
@@ -2735,12 +2663,6 @@
           change?.$meta?.classFullName === ExternalSourceAspect.classFullName &&
           change.Scope.Id === this.targetScopeElementId
         ) {
-=======
-        if (change.ECClassId !== undefined && relationshipECClassIdsToSkip.has(change.ECClassId))
-          continue;
-        const changeType: SqliteChangeOp | undefined = change.$meta?.op;
-        if (changeType === "Deleted" && change?.$meta?.classFullName === ExternalSourceAspect.classFullName && change.Scope.Id === this.targetScopeElementId) {
->>>>>>> 799afead
           elemIdToScopeEsa.set(change.Element.Id, change);
         } else if (changeType === "Inserted" || changeType === "Updated")
           hasElementChangedCache.add(change.ECInstanceId);
@@ -2750,9 +2672,14 @@
       for (const change of changes) {
         const changeType: SqliteChangeOp | undefined = change.$meta?.op;
         const ecClassId = change.ECClassId ?? change.$meta?.fallbackClassId;
-<<<<<<< HEAD
-        if (ecClassId === undefined) throw new Error("2638");
-        if (changeType === undefined) throw new Error("2640");
+        if (ecClassId === undefined)
+          throw new Error(
+            `ECClassId was not found for id: ${change.ECInstanceId}! Table is : ${change?.$meta?.tables}`
+          );
+        if (changeType === undefined)
+          throw new Error(
+            `ChangeType was undefined for id: ${change.ECInstanceId}.`
+          );
         if (
           changeType !== "Deleted" ||
           relationshipECClassIdsToSkip.has(ecClassId)
@@ -2764,26 +2691,13 @@
           relationshipECClassIds.has(ecClassId ?? ""),
           alreadyImportedElementInserts,
           alreadyImportedModelInserts
-        ); // FIXME: ecclassid should never be undefined
-=======
-        if (ecClassId === undefined)
-          throw new Error(`ECClassId was not found for id: ${change.ECInstanceId}! Table is : ${change?.$meta?.tables}`);
-        if (changeType === undefined)
-          throw new Error(`ChangeType was undefined for id: ${change.ECInstanceId}.`);
-        if (changeType !== "Deleted" || relationshipECClassIdsToSkip.has(ecClassId))
-          continue;
-        this.processDeletedOp(change, elemIdToScopeEsa, relationshipECClassIds.has(ecClassId ?? ""), alreadyImportedElementInserts, alreadyImportedModelInserts); // FIXME: ecclassid should never be undefined
->>>>>>> 799afead
+        );
       }
 
       csReader.close();
     }
     this._hasElementChangedCache = hasElementChangedCache;
     return;
-<<<<<<< HEAD
-=======
-
->>>>>>> 799afead
   }
   /**
    * Helper function for processChangesets. Remaps the id of element deleted found in the 'change' to an element in the targetDb.
@@ -2795,7 +2709,6 @@
    * @param alreadyImportedModelInserts used to handle entity recreation and not delete already handled model inserts.
    * @returns void
    */
-<<<<<<< HEAD
   private processDeletedOp(
     change: ChangedECInstance,
     mapOfDeletedElemIdToScopeEsas: Map<string, ChangedECInstance>,
@@ -2808,14 +2721,6 @@
     const noChanges =
       this._synchronizationVersion.index === this.sourceDb.changeset.index;
     if (notConnectedModel || noChanges) return;
-=======
-  private processDeletedOp(change: ChangedECInstance, mapOfDeletedElemIdToScopeEsas: Map<string, ChangedECInstance>, isRelationship: boolean, alreadyImportedElementInserts: Set<Id64String>, alreadyImportedModelInserts: Set<Id64String>) {
-    // we need a connected iModel with changes to remap elements with deletions
-    const notConnectedModel = this.sourceDb.iTwinId === undefined;
-    const noChanges = this._synchronizationVersion.index === this.sourceDb.changeset.index;
-    if (notConnectedModel || noChanges)
-      return;
->>>>>>> 799afead
 
     // optimization: if we have provenance, use it to avoid more querying later
     // eventually when itwin.js supports attaching a second iModelDb in JS,
@@ -2826,7 +2731,6 @@
       const sourceElemFedGuid = change.FederationGuid;
       let identifierValue: string | undefined;
       if (queryCanAccessProvenance) {
-<<<<<<< HEAD
         const aspects: ExternalSourceAspect[] =
           this.sourceDb.elements.getAspects(
             instId,
@@ -2838,12 +2742,6 @@
             aspect.element.id === instId &&
             aspect.scope.id === this.targetScopeElementId
           )
-=======
-        const aspects: ExternalSourceAspect[] = this.sourceDb.elements.getAspects(instId, ExternalSourceAspect.classFullName) as ExternalSourceAspect[];
-        for (const aspect of aspects) {
-          // look for aspect where the ecInstanceId = the aspect.element.id
-          if (aspect.element.id === instId && aspect.scope.id === this.targetScopeElementId)
->>>>>>> 799afead
             identifierValue = aspect.identifier;
         }
         // Think I need to query the esas given the instId.. not sure what db to do it on though.. soruce or target.. or provenance?
@@ -2851,7 +2749,6 @@
       }
       if (queryCanAccessProvenance && !identifierValue) {
         if (mapOfDeletedElemIdToScopeEsas.get(instId) !== undefined)
-<<<<<<< HEAD
           identifierValue =
             mapOfDeletedElemIdToScopeEsas.get(instId)!.Identifier;
       }
@@ -2863,27 +2760,11 @@
           this._queryElemIdByFedGuid(this.targetDb, sourceElemFedGuid)) ||
         // FIXME<MIKE>: describe why it's safe to assume nothing has been deleted in provenanceDb
         this._queryProvenanceForElement(instId);
-=======
-          identifierValue = mapOfDeletedElemIdToScopeEsas.get(instId)!.Identifier;
-      }
-      const targetId =
-          (queryCanAccessProvenance && identifierValue)
-          // maybe batching these queries would perform better but we should
-          // try to attach the second db and query both together anyway
-          || (sourceElemFedGuid && this._queryElemIdByFedGuid(this.targetDb, sourceElemFedGuid))
-          // FIXME<MIKE>: describe why it's safe to assume nothing has been deleted in provenanceDb
-          || this._queryProvenanceForElement(instId);
->>>>>>> 799afead
 
       // since we are processing one changeset at a time, we can see local source deletes
       // of entities that were never synced and can be safely ignored
       const deletionNotInTarget = !targetId;
-<<<<<<< HEAD
       if (deletionNotInTarget) return;
-=======
-      if (deletionNotInTarget)
-        return;
->>>>>>> 799afead
       this.context.remapElement(instId, targetId);
       // If an entity insert and an entity delete both point to the same entity in target iModel, that means that entity was recreated.
       // In such case an entity update will be triggered and we no longer need to delete the entity.
@@ -2893,7 +2774,6 @@
       if (alreadyImportedModelInserts.has(targetId)) {
         this.exporter.sourceDbChanges?.model.deleteIds.delete(instId);
       }
-<<<<<<< HEAD
     } else {
       // is deleted relationship
       const classFullName = change.$meta?.classFullName;
@@ -2959,60 +2839,6 @@
           });
       }
     }
-=======
-    } else { // is deleted relationship
-        const classFullName = change.$meta?.classFullName;
-        const sourceIdOfRelationship = change.SourceECInstanceId;
-        const targetIdOfRelationship = change.TargetECInstanceId;
-        const [sourceIdInTarget, targetIdInTarget] = [sourceIdOfRelationship, targetIdOfRelationship].map((id) => {
-          let element;
-          try {
-            element = this.sourceDb.elements.getElement(id);
-          } catch (err) {return undefined}
-          const fedGuid = element.federationGuid;
-          let identifierValue: string | undefined;
-          if (queryCanAccessProvenance) {
-            const aspects: ExternalSourceAspect[] = this.sourceDb.elements.getAspects(id, ExternalSourceAspect.classFullName) as ExternalSourceAspect[];
-            for (const aspect of aspects) {
-              if (aspect.element.id === id && aspect.scope.id === this.targetScopeElementId)
-                identifierValue = aspect.identifier;
-            }
-            if (identifierValue === undefined) {
-              if (mapOfDeletedElemIdToScopeEsas.get(id) !== undefined)
-                identifierValue = mapOfDeletedElemIdToScopeEsas.get(id)!.Identifier;
-            }
-          }
-
-          return (
-            (queryCanAccessProvenance && identifierValue)
-            // maybe batching these queries would perform better but we should
-            // try to attach the second db and query both together anyway
-            || (fedGuid && this._queryElemIdByFedGuid(this.targetDb, fedGuid))
-          );
-        });
-
-        if (sourceIdInTarget && targetIdInTarget) {
-          this._deletedSourceRelationshipData!.set(instId, {
-            classFullName: classFullName ?? "",
-            sourceIdInTarget,
-            targetIdInTarget,
-          });
-        } else {
-          // FIXME<MIKE>: describe why it's safe to assume nothing has been deleted in provenanceDb
-          const relProvenance = this._queryProvenanceForRelationship(instId, {
-            classFullName: classFullName ?? "",
-            sourceId: sourceIdOfRelationship,
-            targetId: targetIdOfRelationship,
-          });
-          if (relProvenance && relProvenance.relationshipId)
-            this._deletedSourceRelationshipData!.set(instId, {
-              classFullName: classFullName ?? "",
-              relId: relProvenance.relationshipId,
-              provenanceAspectId: relProvenance.aspectId,
-            });
-          }
-      }
->>>>>>> 799afead
   }
 
   private async _tryInitChangesetData(args?: InitOptions) {
@@ -3096,15 +2922,11 @@
     const csFileProps: ChangesetFileProps[] = [];
     for (const [first, end] of this._changesetRanges) {
       // TODO: should the first changeset in a reverse sync really be included even though its 'initialized branch provenance'? The answer is no, its a bug that needs to be fixed.
-<<<<<<< HEAD
       const fileProps = await IModelHost.hubAccess.downloadChangesets({
         iModelId: this.sourceDb.iModelId,
         targetDir: BriefcaseManager.getChangeSetsPath(this.sourceDb.iModelId),
         range: { first, end },
       });
-=======
-      const fileProps = await IModelHost.hubAccess.downloadChangesets({iModelId: this.sourceDb.iModelId, targetDir: BriefcaseManager.getChangeSetsPath(this.sourceDb.iModelId), range: {first, end}});
->>>>>>> 799afead
       csFileProps.push(...fileProps);
     }
     this._csFileProps = csFileProps;
@@ -3468,7 +3290,6 @@
    * Call [[IModelTransformer.initialize]] for initialization of synchronization provenance data
    */
   private getExportInitOpts(opts: InitOptions): ExporterInitOptions {
-<<<<<<< HEAD
     if (!this._isSynchronization) return {};
     return {
       accessToken: opts.accessToken,
@@ -3483,19 +3304,6 @@
                   index: this._synchronizationVersion.index + 1,
                 },
               }),
-=======
-    if (!this._isSynchronization)
-      return {};
-    return {
-      accessToken: opts.accessToken,
-      ...this._csFileProps
-        ? { csFileProps: this._csFileProps }
-        : this._changesetRanges
-        ? { changesetRanges: this._changesetRanges }
-        : opts.startChangeset
-        ? { startChangeset: opts.startChangeset }
-        : { startChangeset: { index: this._synchronizationVersion.index + 1 } },
->>>>>>> 799afead
     };
   }
 
