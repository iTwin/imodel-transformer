--- conflicted
+++ resolved
@@ -1081,17 +1081,9 @@
     } else {
       // foundEsaProps is defined.
       aspectProps.id = foundEsaProps.aspectId;
-<<<<<<< HEAD
       aspectProps.version =
-        foundEsaProps.version !== undefined
-          ? foundEsaProps.version
-          : this._options.allowNoBranchRelationshipData
-=======
-      aspectProps.version = foundEsaProps.version ??
-          (this._options.ignoreNoBranchRelationshipData
->>>>>>> 1d9e22c7
-            ? ""
-            : undefined);
+        foundEsaProps.version ??
+        (this._options.allowNoBranchRelationshipData ? "" : undefined);
       aspectProps.jsonProperties = foundEsaProps.jsonProperties
         ? JSON.parse(foundEsaProps.jsonProperties)
         : this._options.allowNoBranchRelationshipData
