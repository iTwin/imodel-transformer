--- conflicted
+++ resolved
@@ -34,7 +34,7 @@
 import { EntityMap } from "./EntityMap";
 import { IModelCloneContext } from "./IModelCloneContext";
 import { EntityUnifier } from "./EntityUnifier";
-import { EntityKind, LastElementArgs, LastEntity } from "./LastEntity";
+import { EntityKind, LastEntity } from "./LastEntity";
 
 const loggerCategory: string = TransformerLoggerCategory.IModelTransformer;
 
@@ -597,7 +597,7 @@
   /** Initialize the source to target Element mapping from ExternalSourceAspects in the target iModel.
    * @note This method is called from all `process*` functions and should never need to be called directly.
    * @deprecated in 3.x. call [[initialize]] instead, it does the same thing among other initialization
-   * @note Passing an [[InitFromExternalSourceAspectsArgs]] is required when processing changes, to remap any elements that may have been deleted.
+   * @note Passing an [[InitArgs]] is required when processing changes, to remap any elements that may have been deleted.
    *       You must await the returned promise as well in this case. The synchronous behavior has not changed but is deprecated and won't process everything.
    */
   public initFromExternalSourceAspects(args?: InitArgs): void | Promise<void> {
@@ -1089,15 +1089,7 @@
     // verify at finalization time that we don't lose provenance on new elements
     // make public and improve `initElementProvenance` API for usage by consolidators
     if (!this._options.noProvenance) {
-<<<<<<< HEAD
       if (!sourceElement.federationGuid) {
-=======
-      let provenance: Parameters<typeof this.markLastProvenance>[0] | undefined
-        = !this._options.forceExternalSourceAspectProvenance
-        ? sourceElement.federationGuid
-        : undefined;
-      if (!provenance) {
->>>>>>> db7e395c
         const aspectProps = this.initElementProvenance(sourceElement.id, targetElementProps.id!);
         let [aspectId] = this.queryScopeExternalSource(aspectProps);
         if (aspectId === undefined) {
@@ -1312,15 +1304,7 @@
     const targetRelationshipProps: RelationshipProps = this.onTransformRelationship(sourceRelationship); // targetRelationshipProps.id will be valid (indicating update) or undefined (indicating insert)
     const targetRelationshipInstanceId: Id64String = this.importer.importRelationship(targetRelationshipProps);
     if (!this._options.noProvenance && Id64.isValid(targetRelationshipInstanceId)) {
-<<<<<<< HEAD
       if (!sourceFedGuid || !targetFedGuid) {
-=======
-      let provenance: Parameters<typeof this.markLastProvenance>[0] | undefined
-        = !this._options.forceExternalSourceAspectProvenance
-        ? sourceFedGuid && targetFedGuid && `${sourceFedGuid}/${targetFedGuid}`
-        : undefined;
-      if (!provenance) {
->>>>>>> db7e395c
         const aspectProps = this.initRelationshipProvenance(sourceRelationship, targetRelationshipInstanceId);
         if (undefined === aspectProps.id) {
           this.provenanceDb.elements.insertAspect(aspectProps);
@@ -1645,7 +1629,7 @@
   private _changeDataState: "uninited" | "has-changes" | "no-changes" | "unconnected" = "uninited";
 
   /**
-   * Initialize prerequisites of processing, you must initialize with an [[InitFromExternalSourceAspectsArgs]] if you
+   * Initialize prerequisites of processing, you must initialize with an [[InitArgs]] if you
    * are intending process changes, but prefer using [[processChanges]]
    * Called by all `process*` functions implicitly.
    * Overriders must call `super.initialize()` first
@@ -1662,13 +1646,8 @@
     this._initialized = true;
   }
 
-<<<<<<< HEAD
-  private async _tryInitChangesetData(args?: InitFromExternalSourceAspectsArgs) {
+  private async _tryInitChangesetData(args?: InitArgs) {
     if (!args?.isProcessChanges || this.sourceDb.iTwinId === undefined) {
-=======
-  private async _tryInitChangesetData(args?: InitArgs) {
-    if (!args || this.sourceDb.iTwinId === undefined) {
->>>>>>> db7e395c
       this._changeDataState = "unconnected";
       return;
     }
@@ -1851,14 +1830,14 @@
    * To "resume" an iModel Transformation you need:
    * - the sourceDb at the same changeset
    * - the same targetDb in the state in which it was before
-   * @param args includes statePath and [[InitFromExternalSourceAspectsArgs]]. The path to the serialized state of the transformer, use [[IModelTransformer.saveStateToFile]] to get this from an existing transformer instance
+   * @param args includes statePath and [[InitArgs]]. The path to the serialized state of the transformer, use [[IModelTransformer.saveStateToFile]] to get this from an existing transformer instance
    * initializedArgs is used to initialize the transformer with changes from changesets.
    * @param constructorArgs remaining arguments that you would normally pass to the Transformer subclass you are using, usually (sourceDb, targetDb)
    * @note custom transformers with custom state may need to override this method in order to handle loading their own custom state somewhere
    */
     public static async resumeTransformationWithInitialize<SubClass extends new(...a: any[]) => IModelTransformer = typeof IModelTransformer>(
       this: SubClass,
-      args: { statePath: string, initializeArgs?: InitFromExternalSourceAspectsArgs },
+      args: { statePath: string, initializeArgs?: InitArgs },
       ...constructorArgs: ConstructorParameters<SubClass>
     ): Promise<InstanceType<SubClass>> {
       const transformer = new this(...constructorArgs);
