{
  "name": "@itwin/imodel-transformer",
  "version": "0.1.12",
  "description": "API for exporting an iModel's parts and also importing them into another iModel",
  "main": "lib/cjs/transformer.js",
  "typings": "lib/cjs/transformer",
  "license": "MIT",
  "engines": {
    "node": "^18.0.0"
  },
  "scripts": {
    "build": "npm run -s build:cjs && npm run -s copy:test-assets",
    "build:ci": "npm run -s build",
    "build:cjs": "tsc 1>&2 --outDir lib/cjs",
    "clean": "rimraf lib",
    "docs": "npm run -s docs:extract && npm run -s docs:reference && npm run -s docs:changelog",
    "docs:changelog": "cpx ./CHANGELOG.md ../../build/docs/reference/imodel-transformer",
    "# env var is workaround, need to contribute a better rush-less root-package.json detector to betools": "",
    "docs:reference": "cross-env RUSHSTACK_FILE_ERROR_BASE_FOLDER='../..' betools docs --includes=../../build/docs/extract --json=../../build/docs/reference/imodel-transformer/file.json --tsIndexFile=transformer.ts --onlyJson",
    "docs:extract": "betools extract --fileExt=ts --extractFrom=./src/test --recursive --out=../../build/docs/extract",
    "copy:test-assets": "cpx \"./src/test/assets/**/*\" ./lib/cjs/test/assets",
    "cover": "nyc npm -s test",
    "extract-api": "betools extract-api --entry=imodel-transformer",
    "lint": "eslint -f visualstudio \"./src/**/*.ts\" 1>&2",
    "lint:no-tests": "eslint -f visualstudio \"./src/*.ts\" 1>&2",
    "lint:fix": "eslint --fix -f visualstudio \"./src/**/*.ts\" 1>&2",
    "lint:errors-only": "eslint --quiet -f visualstudio \"./src/**/*.ts\" 1>&2",
    "test": "mocha \"lib/cjs/test/**/*.test.js\" --timeout 8000 --require source-map-support/register",
    "no-internal-report": "no-internal-report src/**/*.ts"
  },
  "repository": {
    "type": "git",
    "url": "https://github.com/iTwin/imodel-transformer.git",
    "directory": "packages/transformer"
  },
  "keywords": [
    "Bentley",
    "BIM",
    "iModel",
    "digital-twin",
    "iTwin"
  ],
  "author": {
    "name": "Bentley Systems, Inc.",
    "url": "http://www.bentley.com"
  },
  "//deps": [
    "SEE file://./README.md#versioning",
    "This package relies on @internal APIs in iTwin.js, and therefore has very strict peerDep versions",
    "We perform a version check at runtime to ensure this.",
    "Every new iTwin.js version must be validated, and fixes are rarely ported to old versions.",
    "Removing Dependencies on internal APIs is ongoing.",
    "You can find a script to see the latest @itwin/imodel-transformer version for your iTwin.js version in the README"
  ],
  "peerDependencies": {
<<<<<<< HEAD
    "@itwin/core-backend": "3.6.0 - 4.0.999",
    "@itwin/core-bentley": "3.6.0 - 4.0.999",
    "@itwin/core-common": "3.6.0 - 4.0.999",
    "@itwin/core-geometry": "3.6.0 - 4.0.999",
    "@itwin/core-quantity": "3.6.0 - 4.0.999",
    "@itwin/ecschema-metadata": "3.6.0 - 4.0.999"
=======
    "@itwin/core-backend": "3.6.0 - 3.7.999",
    "@itwin/core-bentley": "3.6.0 - 3.7.999",
    "@itwin/core-common": "3.6.0 - 3.7.999",
    "@itwin/core-geometry": "3.6.0 - 3.7.999",
    "@itwin/core-quantity": "3.6.0 - 3.7.999",
    "@itwin/ecschema-metadata": "3.6.0 - 3.7.999"
>>>>>>> 51c8c3fc
  },
  "//devDependencies": [
    "NOTE: All peerDependencies should also be listed as devDependencies since peerDependencies are not considered by npm install",
    "NOTE: All tools used by scripts in this package must be listed as devDependencies"
  ],
  "devDependencies": {
    "@itwin/build-tools": "4.0.0-dev.86",
<<<<<<< HEAD
    "@itwin/core-backend": "^4.0.0",
    "@itwin/core-bentley": "^4.0.0",
    "@itwin/core-common": "^4.0.0",
    "@itwin/core-geometry": "^4.0.0",
    "@itwin/core-quantity": "^4.0.0",
    "@itwin/ecschema-metadata": "^4.0.0",
    "@itwin/eslint-plugin": "^3.7.6",
=======
    "@itwin/core-backend": "3.6.0 - 3.7.999",
    "@itwin/core-bentley": "3.6.0 - 3.7.999",
    "@itwin/core-common": "3.6.0 - 3.7.999",
    "@itwin/core-geometry": "3.6.0 - 3.7.999",
    "@itwin/core-quantity": "3.6.0 - 3.7.999",
    "@itwin/ecschema-metadata": "3.6.0 - 3.7.999",
    "@itwin/eslint-plugin": "3.6.0 - 3.7.999",
>>>>>>> 51c8c3fc
    "@types/chai": "4.3.1",
    "@types/chai-as-promised": "^7.1.5",
    "@types/mocha": "^8.2.3",
    "@types/node": "^18.16.14",
    "@types/semver": "7.3.10",
    "@types/sinon": "^9.0.11",
    "chai": "^4.3.7",
    "chai-as-promised": "^7.1.1",
    "cpx2": "^3.0.2",
    "cross-env": "^5.2.1",
    "eslint": "^7.32.0",
    "js-base64": "^3.7.5",
    "mocha": "^10.2.0",
    "npm-run-all": "^4.1.5",
    "nyc": "^15.1.0",
    "rimraf": "^3.0.2",
    "sinon": "^9.2.4",
    "source-map-support": "^0.5.21",
    "typescript": "^5.0.4"
  },
  "dependencies": {
    "semver": "^7.5.1"
  },
  "nyc": {
    "extends": "./node_modules/@itwin/build-tools/.nycrc"
  }
}<|MERGE_RESOLUTION|>--- conflicted
+++ resolved
@@ -53,21 +53,12 @@
     "You can find a script to see the latest @itwin/imodel-transformer version for your iTwin.js version in the README"
   ],
   "peerDependencies": {
-<<<<<<< HEAD
     "@itwin/core-backend": "3.6.0 - 4.0.999",
     "@itwin/core-bentley": "3.6.0 - 4.0.999",
     "@itwin/core-common": "3.6.0 - 4.0.999",
     "@itwin/core-geometry": "3.6.0 - 4.0.999",
     "@itwin/core-quantity": "3.6.0 - 4.0.999",
     "@itwin/ecschema-metadata": "3.6.0 - 4.0.999"
-=======
-    "@itwin/core-backend": "3.6.0 - 3.7.999",
-    "@itwin/core-bentley": "3.6.0 - 3.7.999",
-    "@itwin/core-common": "3.6.0 - 3.7.999",
-    "@itwin/core-geometry": "3.6.0 - 3.7.999",
-    "@itwin/core-quantity": "3.6.0 - 3.7.999",
-    "@itwin/ecschema-metadata": "3.6.0 - 3.7.999"
->>>>>>> 51c8c3fc
   },
   "//devDependencies": [
     "NOTE: All peerDependencies should also be listed as devDependencies since peerDependencies are not considered by npm install",
@@ -75,23 +66,13 @@
   ],
   "devDependencies": {
     "@itwin/build-tools": "4.0.0-dev.86",
-<<<<<<< HEAD
-    "@itwin/core-backend": "^4.0.0",
-    "@itwin/core-bentley": "^4.0.0",
-    "@itwin/core-common": "^4.0.0",
-    "@itwin/core-geometry": "^4.0.0",
-    "@itwin/core-quantity": "^4.0.0",
-    "@itwin/ecschema-metadata": "^4.0.0",
-    "@itwin/eslint-plugin": "^3.7.6",
-=======
-    "@itwin/core-backend": "3.6.0 - 3.7.999",
-    "@itwin/core-bentley": "3.6.0 - 3.7.999",
-    "@itwin/core-common": "3.6.0 - 3.7.999",
-    "@itwin/core-geometry": "3.6.0 - 3.7.999",
-    "@itwin/core-quantity": "3.6.0 - 3.7.999",
-    "@itwin/ecschema-metadata": "3.6.0 - 3.7.999",
-    "@itwin/eslint-plugin": "3.6.0 - 3.7.999",
->>>>>>> 51c8c3fc
+    "@itwin/core-backend": "3.6.0 - 4.0.999",
+    "@itwin/core-bentley": "3.6.0 - 4.0.999",
+    "@itwin/core-common": "3.6.0 - 4.0.999",
+    "@itwin/core-geometry": "3.6.0 - 4.0.999",
+    "@itwin/core-quantity": "3.6.0 - 4.0.999",
+    "@itwin/ecschema-metadata": "3.6.0 - 4.0.999",
+    "@itwin/eslint-plugin": "3.6.0 - 4.0.999",
     "@types/chai": "4.3.1",
     "@types/chai-as-promised": "^7.1.5",
     "@types/mocha": "^8.2.3",
