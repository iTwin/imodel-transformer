{
  "name": "@itwin/imodel-transformer",
  "version": "1.1.3",
  "description": "API for exporting an iModel's parts and also importing them into another iModel",
  "main": "lib/cjs/imodel-transformer.js",
  "typings": "lib/cjs/imodel-transformer",
  "license": "MIT",
  "engines": {
    "node": "^20.18.0"
  },
  "scripts": {
    "build": "npm run -s build:cjs && npm run -s copy:test-assets",
    "build:ci": "npm run -s build",
    "build:cjs": "tsc 1>&2 --outDir lib/cjs",
    "clean": "rimraf lib",
    "docs": "npm run -s docs:extract && npm run -s docs:reference && npm run -s docs:changelog",
    "docs:changelog": "cpx ./CHANGELOG.md ../../build/docs/reference/imodel-transformer",
    "# env var is workaround, need to contribute a better rush-less root-package.json detector to betools": "",
    "docs:reference": "cross-env RUSHSTACK_FILE_ERROR_BASE_FOLDER='../..' betools docs --includes=../../build/docs/extract --json=../../build/docs/reference/imodel-transformer/file.json --tsIndexFile=imodel-transformer.ts --onlyJson",
    "docs:extract": "betools extract --fileExt=ts --extractFrom=./src/test --recursive --out=../../build/docs/extract",
    "copy:test-assets": "cpx \"./src/test/assets/**/*\" ./lib/cjs/test/assets",
    "cover": "nyc npm -s test",
    "extract-api": "betools extract-api --entry=imodel-transformer --apiReportFolder=../../common/api --apiReportTempFolder=../../common/api/temp --apiSummaryFolder=../../common/api/summary",
    "lint": "eslint -f visualstudio --quiet \"./src/**/*.ts\" 1>&2",
    "lint:no-tests": "eslint -f visualstudio --quiet \"./src/*.ts\" 1>&2",
    "lint:fix": "eslint --fix -f visualstudio --quiet \"./src/**/*.ts\" 1>&2",
    "format": "prettier \"./src/**/*.ts\" --write",
    "lint:with-warnings": "eslint -f visualstudio \"./src/**/*.ts\" 1>&2",
    "test": "mocha \"lib/cjs/test/**/*.test.js\" --timeout 0 --reporter-option maxDiffSize=0 --require source-map-support/register",
    "no-internal-report": "no-internal-report src/**/*.ts"
  },
  "repository": {
    "type": "git",
    "url": "https://github.com/iTwin/imodel-transformer.git",
    "directory": "packages/transformer"
  },
  "keywords": [
    "Bentley",
    "BIM",
    "iModel",
    "digital-twin",
    "iTwin"
  ],
  "author": {
    "name": "Bentley Systems, Inc.",
    "url": "http://www.bentley.com"
  },
  "//deps": [
    "SEE file://./README.md#versioning",
    "This package relies on @internal APIs in iTwin.js, and therefore has very strict peerDep versions",
    "We perform a version check at runtime to ensure this.",
    "Every new iTwin.js version must be validated, and fixes are rarely ported to old versions.",
    "Removing Dependencies on internal APIs is ongoing.",
    "You can find a script to see the latest @itwin/imodel-transformer version for your iTwin.js version in the README"
  ],
  "peerDependencies": {
    "@itwin/core-backend": "^5.0.0-dev.49",
    "@itwin/core-bentley": "^5.0.0-dev.49",
    "@itwin/core-common": "^5.0.0-dev.49",
    "@itwin/core-geometry": "^5.0.0-dev.49",
    "@itwin/core-quantity": "^5.0.0-dev.49",
    "@itwin/ecschema-metadata": "^5.0.0-dev.49"
  },
  "//devDependencies": [
    "NOTE: All peerDependencies should also be listed as devDependencies since peerDependencies are not considered by npm install",
    "NOTE: All tools used by scripts in this package must be listed as devDependencies"
  ],
  "devDependencies": {
<<<<<<< HEAD
    "@itwin/build-tools": "5.0.0-dev.49",
    "@itwin/core-backend": "5.0.0-dev.49",
    "@itwin/core-bentley": "5.0.0-dev.49",
    "@itwin/core-common": "5.0.0-dev.49",
    "@itwin/core-geometry": "5.0.0-dev.49",
    "@itwin/core-quantity": "5.0.0-dev.49",
    "@itwin/ecschema-metadata": "5.0.0-dev.49",
    "@itwin/ecschema-locaters": "5.0.0-dev.49",
    "@itwin/eslint-plugin": "^5.0.0",
=======
    "@itwin/build-tools": "^4.10.12",
    "@itwin/core-backend": "^4.10.12",
    "@itwin/core-bentley": "^4.10.12",
    "@itwin/core-common": "^4.10.12",
    "@itwin/core-geometry": "^4.10.12",
    "@itwin/core-quantity": "^4.10.12",
    "@itwin/ecschema-metadata": "^4.10.12",
    "@itwin/ecschema-locaters": "^4.10.12",
    "@itwin/eslint-plugin": "^4.0.2",
>>>>>>> 6a2dabe4
    "@types/chai": "4.3.1",
    "@types/chai-as-promised": "^7.1.5",
    "@types/mocha": "^8.2.3",
    "@types/node": "^18.16.14",
    "@types/node-fetch": "2.6.11",
    "@types/semver": "7.3.10",
    "@types/sinon": "^9.0.11",
    "chai": "^4.3.7",
    "chai-as-promised": "^7.1.1",
    "cpx2": "^3.0.2",
    "cross-env": "^5.2.1",
    "eslint": "^9.11.1",
    "eslint-config-prettier": "^9.1.0",
    "prettier": "^3.1.1",
    "js-base64": "^3.7.5",
    "mocha": "^10.2.0",
    "npm-run-all": "^4.1.5",
    "nyc": "^15.1.0",
    "rimraf": "^3.0.2",
    "sinon": "^9.2.4",
    "source-map-support": "^0.5.21",
    "typescript": "^5.6.2"
  },
  "dependencies": {
    "semver": "^7.5.1"
  },
  "nyc": {
    "extends": "./node_modules/@itwin/build-tools/.nycrc"
  }
}<|MERGE_RESOLUTION|>--- conflicted
+++ resolved
@@ -66,7 +66,6 @@
     "NOTE: All tools used by scripts in this package must be listed as devDependencies"
   ],
   "devDependencies": {
-<<<<<<< HEAD
     "@itwin/build-tools": "5.0.0-dev.49",
     "@itwin/core-backend": "5.0.0-dev.49",
     "@itwin/core-bentley": "5.0.0-dev.49",
@@ -76,17 +75,6 @@
     "@itwin/ecschema-metadata": "5.0.0-dev.49",
     "@itwin/ecschema-locaters": "5.0.0-dev.49",
     "@itwin/eslint-plugin": "^5.0.0",
-=======
-    "@itwin/build-tools": "^4.10.12",
-    "@itwin/core-backend": "^4.10.12",
-    "@itwin/core-bentley": "^4.10.12",
-    "@itwin/core-common": "^4.10.12",
-    "@itwin/core-geometry": "^4.10.12",
-    "@itwin/core-quantity": "^4.10.12",
-    "@itwin/ecschema-metadata": "^4.10.12",
-    "@itwin/ecschema-locaters": "^4.10.12",
-    "@itwin/eslint-plugin": "^4.0.2",
->>>>>>> 6a2dabe4
     "@types/chai": "4.3.1",
     "@types/chai-as-promised": "^7.1.5",
     "@types/mocha": "^8.2.3",
