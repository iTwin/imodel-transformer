{
  "name": "test-app",
  "//private": "NOTE: this is a private package that is never published",
  "private": true,
  "license": "MIT",
  "version": "0.1.0",
  "scripts": {
    "build": "tsc 1>&2",
    "build:ci": "npm run -s build",
    "clean": "rimraf lib .rush/temp/package-deps*.json",
    "cover": "",
    "docs": "",
    "lint": "eslint --max-warnings 0 \"./src/**/*.ts\" 1>&2",
    "lint:fix": "eslint --fix --max-warnings 0 \"./src/**/*.ts\" 1>&2",
    "start": "node ./lib/Main.js",
    "test": "mocha",
    "copy:config": "internal-tools copy-config"
  },
  "repository": {},
  "dependencies": {
<<<<<<< HEAD
    "@itwin/core-backend": "^3.7.6",
    "@itwin/core-bentley": "^3.7.6",
    "@itwin/core-common": "^3.7.6",
    "@itwin/core-geometry": "^3.7.6",
=======
    "@itwin/core-backend": "3.6.0 - 3.7.999",
    "@itwin/core-bentley": "3.6.0 - 3.7.999",
    "@itwin/core-common": "3.6.0 - 3.7.999",
    "@itwin/core-geometry": "3.6.0 - 3.7.999",
    "@itwin/imodels-access-backend": "^2.2.1",
    "@itwin/imodels-client-authoring": "^2.2.1",
    "@itwin/node-cli-authorization": "~0.9.0",
>>>>>>> 6ac42587
    "@itwin/imodel-transformer": "workspace:*",
    "@itwin/imodels-access-backend": "^2.3.0",
    "@itwin/imodels-client-authoring": "^2.3.0",
    "@itwin/node-cli-authorization": "~0.9.2",
    "dotenv": "^10.0.0",
    "dotenv-expand": "^5.1.0",
    "fs-extra": "^8.1.0",
    "yargs": "^17.7.2"
  },
  "devDependencies": {
    "@itwin/build-tools": "4.0.0-dev.86",
<<<<<<< HEAD
    "@itwin/eslint-plugin": "^3.7.6",
=======
    "@itwin/eslint-plugin": "3.6.0 - 3.7.999",
>>>>>>> 6ac42587
    "@itwin/projects-client": "^0.6.0",
    "@types/chai": "4.3.1",
    "@types/fs-extra": "^4.0.12",
    "@types/mocha": "^8.2.3",
    "@types/node": "^18.16.14",
    "@types/yargs": "17.0.19",
    "cross-env": "^5.2.1",
    "eslint": "^7.32.0",
    "mocha": "^10.2.0",
    "rimraf": "^3.0.2",
    "source-map-support": "^0.5.21",
    "typescript": "^5.0.4"
  }
}<|MERGE_RESOLUTION|>--- conflicted
+++ resolved
@@ -18,12 +18,6 @@
   },
   "repository": {},
   "dependencies": {
-<<<<<<< HEAD
-    "@itwin/core-backend": "^3.7.6",
-    "@itwin/core-bentley": "^3.7.6",
-    "@itwin/core-common": "^3.7.6",
-    "@itwin/core-geometry": "^3.7.6",
-=======
     "@itwin/core-backend": "3.6.0 - 3.7.999",
     "@itwin/core-bentley": "3.6.0 - 3.7.999",
     "@itwin/core-common": "3.6.0 - 3.7.999",
@@ -31,7 +25,6 @@
     "@itwin/imodels-access-backend": "^2.2.1",
     "@itwin/imodels-client-authoring": "^2.2.1",
     "@itwin/node-cli-authorization": "~0.9.0",
->>>>>>> 6ac42587
     "@itwin/imodel-transformer": "workspace:*",
     "@itwin/imodels-access-backend": "^2.3.0",
     "@itwin/imodels-client-authoring": "^2.3.0",
@@ -43,11 +36,7 @@
   },
   "devDependencies": {
     "@itwin/build-tools": "4.0.0-dev.86",
-<<<<<<< HEAD
-    "@itwin/eslint-plugin": "^3.7.6",
-=======
     "@itwin/eslint-plugin": "3.6.0 - 3.7.999",
->>>>>>> 6ac42587
     "@itwin/projects-client": "^0.6.0",
     "@types/chai": "4.3.1",
     "@types/fs-extra": "^4.0.12",
