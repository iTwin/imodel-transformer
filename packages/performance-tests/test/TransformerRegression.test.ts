--- conflicted
+++ resolved
@@ -28,7 +28,6 @@
 import nativeTransformerTestModule from "./transformers/NativeTransformer";
 import rawForkCreateFedGuidsTestModule from "./transformers/RawForkCreateFedGuids";
 import rawForkOperationsTestModule from "./transformers/RawForkOperations";
-import noPlatformTransformerTestModule from "./transformers/NoPlatform";
 import rawInserts from "./rawInserts";
 
 // cases
@@ -36,13 +35,8 @@
 import prepareFork from "./cases/prepare-fork";
 
 const testCasesMap = new Map([
-<<<<<<< HEAD
-  ["identity transform", { testCase: identityTransformer, functionNameToValidate: "createIdentityTransform" }],
-  //["prepare-fork", { testCase: prepareFork, functionNameToValidate: "createForkInitTransform" }],
-=======
   ["identity transform (provenance)", { testCase: identityTransformer, functionNameToValidate: "createIdentityTransform" }],
   ["prepare-fork", { testCase: prepareFork, functionNameToValidate: "createForkInitTransform" }],
->>>>>>> 46455e14
 ]);
 
 const loggerCategory = "Transformer Performance Regression Tests";
@@ -56,7 +50,6 @@
   const transformerModules = new Map<string, TestTransformerModule>([
     ["NativeTransformer", nativeTransformerTestModule],
     ["RawForkOperations", rawForkOperationsTestModule],
-    ["NoPlatformTransformer", noPlatformTransformerTestModule],
     ["RawForkCreateFedGuids", rawForkCreateFedGuidsTestModule],
     ...envSpecifiedExtraTransformerCases,
   ]);
@@ -120,7 +113,7 @@
   hostConfig.hubAccess = new BackendIModelsAccess(hubClient);
   await IModelHost.startup(hostConfig);
 
-  return preFetchAsyncIterator(getTestIModels(() => false));
+  return preFetchAsyncIterator(getTestIModels(filterIModels));
 };
 
 async function runRegressionTests() {
@@ -182,15 +175,6 @@
           sourceDb.close(); // closing to ensure connection cache reusage doesn't affect results
         });
 
-<<<<<<< HEAD
-        [...testCasesMap].forEach(async ([testCaseName, {testCase, functionNameToValidate}], key) => {
-          transformerModules.forEach((transformerModule: TestTransformerModule, moduleName: string) => {
-            const moduleFunc = transformerModule[functionNameToValidate as keyof TestTransformerModule];
-            if (moduleFunc) {
-              it(`${key} on ${moduleName}`, async () => {
-                const addReport = (testName: string, iModelName: string, valDescription: string, value: number) => {
-                  reporter.addEntry(`${testCaseName} ${moduleName} ${testName}`, iModelName, valDescription, value, reportInfo);
-=======
         testCasesMap.forEach(async ({testCase, functionNameToValidate}, testCaseName) => {
           transformerModules.forEach((transformerModule: TestTransformerModule, moduleName: string) => {
             const moduleFunc = transformerModule[functionNameToValidate as keyof TestTransformerModule];
@@ -198,7 +182,6 @@
               it(`${testCaseName} on ${moduleName}`, async () => {
                 const addReport = (iModelName: string, valDescription: string, value: number) => {
                   reporter.addEntry(`${testCaseName} ${moduleName}`, iModelName, valDescription, value, reportInfo);
->>>>>>> 46455e14
                 };
                 await testCase({ sourceDb, transformerModule, addReport });
                 // eslint-disable-next-line no-console
@@ -212,9 +195,10 @@
 
     const _15minutes = 15 * 60 * 1000;
 
-    // it("Transform vs raw inserts", async () => {
-      // return rawInserts(reporter, branchName);
-    // }).timeout(0);
+    it("Transform vs raw inserts", async () => {
+      return rawInserts(reporter, branchName);
+    }).timeout(0);
+
   });
 
   after(async () => {
