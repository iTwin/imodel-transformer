# Presentation Performance Tests

A package containing performance tests for the [`@itwin/imodel-transformer` library](../../README.md).

## Tests

Here are tests we need but don't have:

- *Identity Transform*
  transform the entire contents of the iModel to an empty iModel seed
- *JSON Geometry Editing Transform*
  transform the iModel, editing geometry as we go using the json format
- *Binary Geometry Editing Transform*
  transform the iModel, editing geometry as we go using elementGeometryBuilderParams
- *Optimistically Locking Remote Target*
- *Pessimistically Locking Remote Target*
- *Processing Changes*
- *More Branching Stuff*

<<<<<<< HEAD
=======

>>>>>>> ce50c5ff
## Usage

1. Clone the repository.

2. Install dependencies:

   ```sh
   pnpm install
   ```

3. Create `.env` file using `template.env` template.

5. Run:

   ```sh
   pnpm test
   ```

<!-- FIXME: output csv -->
6. Review results like:

```sh
pnpm exec process-results < report.jsonl
```
<|MERGE_RESOLUTION|>--- conflicted
+++ resolved
@@ -17,10 +17,7 @@
 - *Processing Changes*
 - *More Branching Stuff*
 
-<<<<<<< HEAD
-=======
 
->>>>>>> ce50c5ff
 ## Usage
 
 1. Clone the repository.
