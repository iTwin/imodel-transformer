{
  "name": "transformer-performance-tests",
  "private": true,
  "license": "MIT",
  "version": "0.1.0",
  "scripts": {
    "build": "tsc 1>&2",
    "build:ci": "npm run -s build",
    "clean": "rimraf lib",
    "lint": "eslint \"./test/**/*.ts\" 1>&2",
    "test": "mocha --delay --timeout 300000 --require ts-node/register test/**/*.test.ts",
<<<<<<< HEAD
    "prettier:format": "prettier \"./test/**/*.ts\" --write",
=======
    "format": "prettier \"./test/**/*.ts\" --write",
>>>>>>> 187d8bee
    "test-mocha": "mocha --delay --timeout 300000 \"./lib/**/TransformerRegression.test.js\"",
    "process-reports": "node scripts/process-reports"
  },
  "repository": {},
  "dependencies": {
    "@itwin/core-backend": "4.3.3",
    "@itwin/core-bentley": "4.3.3",
    "@itwin/core-common": "4.3.3",
    "@itwin/core-geometry": "4.3.3",
    "@itwin/core-quantity": "4.3.3",
    "@itwin/imodel-transformer": "workspace:*",
    "@itwin/ecschema-metadata": "4.3.3",
    "@itwin/imodels-access-backend": "^2.2.1",
    "@itwin/imodels-client-authoring": "2.3.0",
    "@itwin/node-cli-authorization": "~0.9.0",
    "@itwin/perf-tools": "3.7.2",
    "dotenv": "^10.0.0",
    "dotenv-expand": "^5.1.0",
    "fs-extra": "^8.1.0",
    "yargs": "^16.0.0"
  },
  "devDependencies": {
    "@itwin/build-tools": "4.3.3",
    "@itwin/eslint-plugin": "^4.0.0-dev.48",
    "@itwin/oidc-signin-tool": "^3.4.1",
    "@itwin/projects-client": "^0.6.0",
    "@types/chai": "^4.1.4",
    "@types/fs-extra": "^4.0.7",
    "@types/mocha": "^8.2.2",
    "@types/node": "14.14.31",
    "@types/yargs": "^12.0.5",
    "chai": "^4.3.6",
    "eslint": "^8.36.0",
    "eslint-config-prettier": "^9.1.0",
    "prettier": "^3.1.1",
    "mocha": "^10.0.0",
    "rimraf": "^3.0.2",
    "ts-node": "^10.7.0",
    "typescript": "~4.4.0"
  },
  "eslintConfig": {
    "plugins": [
      "@itwin"
    ],
    "extends": "plugin:@itwin/itwinjs-recommended",
    "parserOptions": {
      "project": "./tsconfig.json"
    }
  }
}<|MERGE_RESOLUTION|>--- conflicted
+++ resolved
@@ -9,11 +9,7 @@
     "clean": "rimraf lib",
     "lint": "eslint \"./test/**/*.ts\" 1>&2",
     "test": "mocha --delay --timeout 300000 --require ts-node/register test/**/*.test.ts",
-<<<<<<< HEAD
-    "prettier:format": "prettier \"./test/**/*.ts\" --write",
-=======
     "format": "prettier \"./test/**/*.ts\" --write",
->>>>>>> 187d8bee
     "test-mocha": "mocha --delay --timeout 300000 \"./lib/**/TransformerRegression.test.js\"",
     "process-reports": "node scripts/process-reports"
   },
