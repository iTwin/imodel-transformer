name: CI

on:
  pull_request:
    branches: [ "main" ]
  workflow_dispatch:

  # for testing
  workflow_dispatch:
    inputs:
      nativeBackTraceTest:
        description: |
          Run tests under gdb and try to get a native
          backtrace in the event of a crash
        default: 'true'
        options:
        - 'true'
        - 'false'

jobs:
  check-change-files:
    runs-on: ubuntu-latest
    name: Check change files

    steps:
    - name: Checkout
      uses: actions/checkout@v3
      with:
        fetch-depth: 0

    - name: Install pnpm
      uses: pnpm/action-setup@v2.2.4
      with:
        version: 7.27.0

    - name: Use Node.js 18
      uses: actions/setup-node@v3
      with:
        node-version: 18
        cache: 'pnpm'

    - name: Install dependencies
      run: pnpm install -w

    - name: Run check
      run: pnpm check

  build-supported-version-matrix:
    name: Build supported version matrix
    runs-on: ubuntu-latest
    outputs:
      matrix: ${{ steps.set-matrix.outputs.matrix }}

    steps:
    - name: Checkout
      uses: actions/checkout@v3

    - name: Install pnpm
      uses: pnpm/action-setup@v2.2.4
      with:
        version: 7.27.0

    - name: Use Node.js 18
      uses: actions/setup-node@v3
      with:
        node-version: 18
        cache: 'pnpm'

    - id: set-matrix
      run: |
        pnpm -s --package=semver@7.3.8 -c dlx node <<EOF
        // HACK: probably better to set up a temp package in /tmp/\$RANDOM but sounds annoying, pnpm should have this feature
        const semver = require(process.env.PATH.split(":").find(x => x.includes(".bin")) + "/../semver");
        const ourPkgJson = require("./packages/transformer/package.json");
        let json = "";
        require("https").get("https://registry.npmjs.org/@itwin/core-backend", r => r.setEncoding("utf8").on("data", d => json += d).on("end", () => {
          const supportedMinors = Object.keys(JSON.parse(json).versions)
            .filter(v => semver.satisfies(v, ourPkgJson.peerDependencies["@itwin/core-backend"]))
            .sort(semver.compare)
            // find max patch of each minor
            .reduce((result, currVersion) => {
                const firstDotIdx = currVersion.indexOf('.');
                const secondDotIdx = currVersion.indexOf('.', firstDotIdx + 1);
                const minorPrefix = currVersion.substring(0, secondDotIdx);
                const currMax = result.maxes[minorPrefix];
                if (!currMax)
                  result.maxes[minorPrefix] = currVersion;
                else {
                  result.maxes[minorPrefix] = semver.gt(currVersion, currMax) ? currVersion : currMax;
                }
                return result;
              }, {
                maxes: {},
                _getMaxes() { return Object.values(this.maxes); }
              }
            )
            ._getMaxes()
            .concat("USE_FROZEN_DEV_DEPS");
          require("fs").writeFileSync("$GITHUB_OUTPUT", "matrix="+JSON.stringify({ version: ["USE_FROZEN_DEV_DEPS", "4.0.0"] }));
        }));
        EOF

  build:
    runs-on: ubuntu-latest
    name: Lint Build and run Tests
    needs: build-supported-version-matrix
    strategy:
      matrix: ${{ fromJSON(needs.build-supported-version-matrix.outputs.matrix) }}

    steps:
    - name: Checkout
      uses: actions/checkout@v3

    - name: Install pnpm
      uses: pnpm/action-setup@v2.2.4
      with:
        version: 7.27.0

    - name: Use Node.js 18
      uses: actions/setup-node@v3
      with:
        node-version: 18
        cache: 'pnpm'

    - name: Force dependency resolution
      if: matrix.version != 'USE_FROZEN_DEV_DEPS'
      run: |
        node <<EOF
        const fs = require("fs");
        const workspacePkgJsonPath = "./package.json";
        const workspacePkgJson = require(workspacePkgJsonPath);
        workspacePkgJson.pnpm.overrides = {
          ...workspacePkgJson.pnpm.overrides,
          ...Object.fromEntries([
            // must be in sync with @itwin dependencies in packages/transformer/package.json#peerDependencies!
            "@itwin/core-backend",
            "@itwin/core-bentley",
            "@itwin/core-common",
            "@itwin/core-geometry",
            "@itwin/core-quantity",
            "@itwin/ecschema-metadata",
          ].map(pkg => [pkg, "$CORE_VERSION"]))
        };
        fs.writeFileSync(workspacePkgJsonPath, JSON.stringify(workspacePkgJson));
        EOF
      env:
        CORE_VERSION: ${{ matrix.version }}

    - name: Install dependencies
      run: pnpm install $ARGS
      env:
        ARGS: ${{ matrix.version == 'USE_FROZEN_DEV_DEPS' && '' || '--no-frozen-lockfile' }}

    - name: Sanity test dependency resolution
      if: matrix.version != 'USE_FROZEN_DEV_DEPS'
      run: |
        cd packages/transformer
        node <<EOF
        const coreVersion = require("@itwin/core-backend/package.json").version;
        if (coreVersion !== "$CORE_VERSION")
          throw Error('expected core version $CORE_VERSION but got ' + coreVersion)
        EOF
      env:
        CORE_VERSION: ${{ matrix.version }}

    - name: Lint
      run: pnpm run lint

<<<<<<< HEAD
    - name: install gdb
      run: sudo apt-get install -y gdb
=======
    - name: Build
      run: pnpm run build
>>>>>>> b5c7c86e

    - name: Test
      run: |
        for i in {1..50}
        do
          echo attempt $i
          date
          # if [[ -n "$USE_GDB" ]]
          # then
          #   timeout 20s gdb -batch node \
          #     -ex "run node_modules/mocha/bin/mocha.js 'lib/cjs/test/**/*.test.js' --timeout 8000 --require source-map-support/register" \
          #     -ex bt && echo attempt succeeded || echo attempt failed with code $?
          # else
            timeout 20s pnpm test && echo attempt succeeded || echo attempt failed with code $?
          # fi
        done
      working-directory: packages/transformer
      env:
        USE_GDB: ${{ inputs.nativeBackTraceTest == 'true' }}<|MERGE_RESOLUTION|>--- conflicted
+++ resolved
@@ -166,13 +166,11 @@
     - name: Lint
       run: pnpm run lint
 
-<<<<<<< HEAD
     - name: install gdb
       run: sudo apt-get install -y gdb
-=======
+
     - name: Build
       run: pnpm run build
->>>>>>> b5c7c86e
 
     - name: Test
       run: |
@@ -186,9 +184,9 @@
           #     -ex "run node_modules/mocha/bin/mocha.js 'lib/cjs/test/**/*.test.js' --timeout 8000 --require source-map-support/register" \
           #     -ex bt && echo attempt succeeded || echo attempt failed with code $?
           # else
-            timeout 20s pnpm test && echo attempt succeeded || echo attempt failed with code $?
+          # timeout 20s pnpm test && echo attempt succeeded || echo attempt failed with code $?
+          pnpm run test && echo attempt succeeded || echo attempt failed with code $?
           # fi
         done
-      working-directory: packages/transformer
       env:
         USE_GDB: ${{ inputs.nativeBackTraceTest == 'true' }}