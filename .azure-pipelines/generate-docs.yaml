--- conflicted
+++ resolved
@@ -65,9 +65,6 @@
     - template: common/config/azure-pipelines/jobs/docs-build.yaml@itwinjs-core
       parameters:
         checkout: itwinjs-core
-<<<<<<< HEAD
-        useCurrentPresentationDocsArtifact: true
-=======
         useCurrentTransformerDocsArtifact: true
 
   - stage: Tag_Docs
@@ -82,5 +79,4 @@
             inputs:
               type: "Build"
               tags: "hasDocs"
-            condition: contains(variables['Build.SourceVersionMessage'], '[publish docs]')
->>>>>>> b165090f
+            condition: contains(variables['Build.SourceVersionMessage'], '[publish docs]')